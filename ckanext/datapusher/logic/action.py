import logging
import json
import urlparse
import datetime

import pylons
import requests

import ckan.lib.navl.dictization_functions
import ckan.logic as logic
import ckan.plugins as p
import ckanext.datapusher.logic.schema as dpschema

log = logging.getLogger(__name__)
_get_or_bust = logic.get_or_bust
_validate = ckan.lib.navl.dictization_functions.validate


def datapusher_submit(context, data_dict):
    ''' Submit a job to the datapusher. The datapusher is a service that
    imports tabular data into the datastore.

    :param resource_id: The resource id of the resource that the data
        should be imported in. The resource's URL will be used to get the data.
    :type resource_id: string
    :param set_url_type: If set to True, the ``url_type`` of the resource will
        be set to ``datastore`` and the resource URL will automatically point
        to the :ref:`datastore dump <dump>` URL. (optional, default: False)
    :type set_url_type: bool

    Returns ``True`` if the job has been submitted and ``False`` if the job
    has not been submitted, i.e. when the datapusher is not configured.

    :rtype: bool
    '''

    schema = context.get('schema', dpschema.datapusher_submit_schema())
    data_dict, errors = _validate(data_dict, schema, context)
    if errors:
        raise p.toolkit.ValidationError(errors)

    res_id = data_dict['resource_id']

    p.toolkit.check_access('datapusher_submit', context, data_dict)

    datapusher_url = pylons.config.get('ckan.datapusher.url')

    site_url = pylons.config['ckan.site_url']

    callback_url = site_url.rstrip('/') + p.toolkit.url_for(
        controller='api', action='action',
        logic_function='datapusher_hook', ver=3
    )

    user = p.toolkit.get_action('user_show')(context, {'id': context['user']})

    task = {
        'entity_id': res_id,
        'entity_type': 'resource',
        'task_type': 'datapusher',
        'last_updated': str(datetime.datetime.now()),
        'state': 'submitting',
        'key': 'datapusher',
        'value': '{}',
        'error': '{}',
    }
    try:
        task_id = p.toolkit.get_action('task_status_show')(context, {
            'entity_id': res_id,
            'task_type': 'datapusher',
            'key': 'datapusher'
        })['id']
        task['id'] = task_id
    except logic.NotFound:
        pass

    context['ignore_auth'] = True
    result = p.toolkit.get_action('task_status_update')(context, task)
    task_id = result['id']

    try:
        r = requests.post(
            urlparse.urljoin(datapusher_url, 'job'),
            headers={
                'Content-Type': 'application/json'
            },
            data=json.dumps({
                'api_key': user['apikey'],
                'job_type': 'push_to_datastore',
                'result_url': callback_url,
                'metadata': {
                    'ckan_url': site_url,
                    'resource_id': res_id,
                    'set_url_type': data_dict.get('set_url_type', False)
                }
            }))
        r.raise_for_status()
    except requests.exceptions.ConnectionError, e:
        error = {'message': 'Could not connect to DataPusher.',
                 'details': str(e)}
        task['error'] = json.dumps(error)
        task['state'] = 'error'
        task['last_updated'] = str(datetime.datetime.now()),
        p.toolkit.get_action('task_status_update')(context, task)
        raise p.toolkit.ValidationError(error)

    except requests.exceptions.HTTPError, e:
        m = 'An Error occurred while sending the job: {0}'.format(e.message)
        try:
            body = e.response.json()
        except ValueError:
            body = e.response.text
        error = {'message': m,
                 'details': body,
                 'status_code': r.status_code}
        task['error'] = json.dumps(error)
        task['state'] = 'error'
        task['last_updated'] = str(datetime.datetime.now()),
        p.toolkit.get_action('task_status_update')(context, task)
        raise p.toolkit.ValidationError(error)

    value = json.dumps({'job_id': r.json()['job_id'],
                        'job_key': r.json()['job_key']})

    task['value'] = value
    task['state'] = 'pending'
    task['last_updated'] = str(datetime.datetime.now()),
    p.toolkit.get_action('task_status_update')(context, task)

    return True


def datapusher_hook(context, data_dict):
    ''' Update datapusher task. This action is typically called by the
    datapusher whenever the status of a job changes.

    :param metadata: metadata produced by datapuser service must have
       resource_id property.
    :type metadata: dict
    :param status: status of the job from the datapusher service
    :type status: string
    '''

    metadata, status = _get_or_bust(data_dict, ['metadata', 'status'])

    p.toolkit.check_access('datapusher_submit', context, data_dict)

    res_id = metadata.get('resource_id')

    task = p.toolkit.get_action('task_status_show')(context, {
        'entity_id': res_id,
        'task_type': 'datapusher',
        'key': 'datapusher'
    })

    task['state'] = status
    task['last_updated'] = str(datetime.datetime.now())

<<<<<<< HEAD
    if status == 'complete' and p.plugin_loaded('recline_grid'):
        view_list = p.toolkit.get_action(
            'resource_view_list')(context, {'id': res_id})

        if not view_list:
            view = {'resource_id': res_id,
                    'view_type': 'recline_grid',
                    'title': 'Grid view',
                    'description': 'View of data within the DataStore'}
            view_list = p.toolkit.get_action('resource_view_create')(context,
                                                                     view)

=======
    context['ignore_auth'] = True
>>>>>>> 2f2dba87
    p.toolkit.get_action('task_status_update')(context, task)


def datapusher_status(context, data_dict):
    ''' Get the status of a datapusher job for a certain resource.

    :param resource_id: The resource id of the resource that you want the
        datapusher status for.
    :type resource_id: string
    '''

    p.toolkit.check_access('datapusher_status', context, data_dict)

    if 'id' in data_dict:
        data_dict['resource_id'] = data_dict['id']
    res_id = _get_or_bust(data_dict, 'resource_id')

    task = p.toolkit.get_action('task_status_show')(context, {
        'entity_id': res_id,
        'task_type': 'datapusher',
        'key': 'datapusher'
    })

    datapusher_url = pylons.config.get('ckan.datapusher.url')
    if not datapusher_url:
        raise p.toolkit.ValidationError(
            {'configuration': ['ckan.datapusher.url not in config file']})

    value = json.loads(task['value'])
    job_key = value.get('job_key')
    job_id = value.get('job_id')
    url = None
    job_detail = None

    if job_id:
        url = urlparse.urljoin(datapusher_url, 'job' + '/' + job_id)
        try:
            r = requests.get(url, headers={'Content-Type': 'application/json',
                                           'Authorization': job_key})
            r.raise_for_status()
            job_detail = r.json()
        except (requests.exceptions.ConnectionError,
                requests.exceptions.HTTPError):
            job_detail = {'error': 'cannot connect to datapusher'}

    return {
        'status': task['state'],
        'job_id': job_id,
        'job_url': url,
        'last_updated': task['last_updated'],
        'job_key': job_key,
        'task_info': job_detail,
        'error': json.loads(task['error'])
    }<|MERGE_RESOLUTION|>--- conflicted
+++ resolved
@@ -156,7 +156,6 @@
     task['state'] = status
     task['last_updated'] = str(datetime.datetime.now())
 
-<<<<<<< HEAD
     if status == 'complete' and p.plugin_loaded('recline_grid'):
         view_list = p.toolkit.get_action(
             'resource_view_list')(context, {'id': res_id})
@@ -169,9 +168,7 @@
             view_list = p.toolkit.get_action('resource_view_create')(context,
                                                                      view)
 
-=======
     context['ignore_auth'] = True
->>>>>>> 2f2dba87
     p.toolkit.get_action('task_status_update')(context, task)
 
 
