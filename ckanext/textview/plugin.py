--- conflicted
+++ resolved
@@ -5,12 +5,7 @@
 import logging
 from typing import Any
 
-<<<<<<< HEAD
-from ckan.common import json
-=======
-
 from ckan.common import CKANConfig, json
->>>>>>> c6de9f2d
 import ckan.plugins as p
 import ckanext.resourceproxy.plugin as proxy
 import ckan.lib.datapreview as datapreview
@@ -101,22 +96,5 @@
     def view_template(self, context: Context, data_dict: dict[str, Any]):
         return 'text_view.html'
 
-<<<<<<< HEAD
-    def form_template(self, context, data_dict):
-        return 'text_form.html'
-=======
     def form_template(self, context: Context, data_dict: dict[str, Any]):
-        return 'text_form.html'
-
-    # IConfigDeclaration
-
-    def declare_config_options(self, declaration: Declaration, key: Key):
-        section = key.ckan.preview
-
-        declaration.annotate("text_view settings")
-        declaration.declare(section.text_formats, "text/plain txt plain")
-        declaration.declare(
-            section.xml_formats, "xml rdf rdf+xml owl+xml atom rss")
-        declaration.declare(section.json_formats, "json")
-        declaration.declare(section.jsonp_formats, "jsonp")
->>>>>>> c6de9f2d
+        return 'text_form.html'