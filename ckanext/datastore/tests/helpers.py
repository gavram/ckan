# encoding: utf-8

from sqlalchemy import orm

import ckan.model as model
from ckan.lib import search

import ckan.plugins as p
from ckan.tests.helpers import FunctionalTestBase, reset_db
import ckanext.datastore.backend.postgres as db


def extract(d, keys):
    return dict((k, d[k]) for k in keys if k in d)


def clear_db(Session):
    drop_tables = u"""select 'drop table "' || tablename || '" cascade;'
                    from pg_tables where schemaname = 'public' """
    c = Session.connection()
    results = c.execute(drop_tables)
    for result in results:
        c.execute(result[0])

    drop_functions_sql = u"""
        SELECT 'drop function ' || quote_ident(proname) || '();'
        FROM pg_proc
        INNER JOIN pg_namespace ns ON (pg_proc.pronamespace = ns.oid)
        WHERE ns.nspname = 'public' AND proname != 'populate_full_text_trigger'
        """
    drop_functions = u"".join(r[0] for r in c.execute(drop_functions_sql))
    if drop_functions:
        c.execute(drop_functions)

    Session.commit()
    Session.remove()


def rebuild_all_dbs(Session):
    """ If the tests are running on the same db, we have to make sure that
    the ckan tables are recrated.
<<<<<<< HEAD
    """
    db_read_url_parts = cli.parse_db_config("ckan.datastore.write_url")
    db_ckan_url_parts = cli.parse_db_config("sqlalchemy.url")
    same_db = db_read_url_parts["db_name"] == db_ckan_url_parts["db_name"]
=======
    '''
    db_read_url_parts = model.parse_db_config('ckan.datastore.write_url')
    db_ckan_url_parts = model.parse_db_config('sqlalchemy.url')
    same_db = db_read_url_parts['db_name'] == db_ckan_url_parts['db_name']
>>>>>>> c0ee5f5b

    if same_db:
        model.repo.tables_created_and_initialised = False
    clear_db(Session)
    model.repo.rebuild_db()


def set_url_type(resources, user):
    context = {"user": user.name}
    for resource in resources:
        resource = p.toolkit.get_action("resource_show")(
            context, {"id": resource.id}
        )
        resource["url_type"] = "datastore"
        p.toolkit.get_action("resource_update")(context, resource)


def execute_sql(sql, *args):
    engine = db.get_write_engine()
    session = orm.scoped_session(orm.sessionmaker(bind=engine))
    return session.connection().execute(sql, *args)


def when_was_last_analyze(resource_id):
    results = execute_sql(
        """SELECT last_analyze
        FROM pg_stat_user_tables
        WHERE relname=%s;
        """,
        resource_id,
    ).fetchall()
    return results[0][0]


class DatastoreFunctionalTestBase(FunctionalTestBase):
    _load_plugins = (u"datastore",)

    @classmethod
    def setup_class(cls):
        engine = db.get_write_engine()
        rebuild_all_dbs(orm.scoped_session(orm.sessionmaker(bind=engine)))
        super(DatastoreFunctionalTestBase, cls).setup_class()


class DatastoreLegacyTestBase(object):
    u"""
    Tests that rely on data created in setup_class. No cleanup done between
    each test method. Not recommended for new tests.
    """

    @classmethod
    def setup_class(cls):
        if not p.plugin_loaded(u"datastore"):
            p.load(u"datastore")
        reset_db()
        search.clear_all()
        engine = db.get_write_engine()
        rebuild_all_dbs(orm.scoped_session(orm.sessionmaker(bind=engine)))

    @classmethod
    def teardown_class(cls):
        p.unload(u"datastore")<|MERGE_RESOLUTION|>--- conflicted
+++ resolved
@@ -39,17 +39,10 @@
 def rebuild_all_dbs(Session):
     """ If the tests are running on the same db, we have to make sure that
     the ckan tables are recrated.
-<<<<<<< HEAD
     """
-    db_read_url_parts = cli.parse_db_config("ckan.datastore.write_url")
-    db_ckan_url_parts = cli.parse_db_config("sqlalchemy.url")
-    same_db = db_read_url_parts["db_name"] == db_ckan_url_parts["db_name"]
-=======
-    '''
     db_read_url_parts = model.parse_db_config('ckan.datastore.write_url')
     db_ckan_url_parts = model.parse_db_config('sqlalchemy.url')
-    same_db = db_read_url_parts['db_name'] == db_ckan_url_parts['db_name']
->>>>>>> c0ee5f5b
+    same_db = db_read_url_parts["db_name"] == db_ckan_url_parts["db_name"]
 
     if same_db:
         model.repo.tables_created_and_initialised = False
