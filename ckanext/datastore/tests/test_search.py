--- conflicted
+++ resolved
@@ -2511,11 +2511,7 @@
         )["records"] == [
             [2, 9, "2020-01-02T00:00:00.000", "aaab", None],
             [3, 9, None, "aaac", ["one", "two"]],
-<<<<<<< HEAD
-            [1, 10, "2020-01-01T00:00:00.000", "aaab", ["one", "two"]],
-=======
-            [1, 10, "2020-01-01T00:00:00", "aaab", ["one"]],
->>>>>>> d274ed5a
+            [1, 10, "2020-01-01T00:00:00.000", "aaab", ["one"]],
             [4, None, None, None, None],
         ]
         assert helpers.call_action(
@@ -2537,10 +2533,7 @@
         )["records"] == [
             {"_id": 2, "num": 9, "dt": "2020-01-02T00:00:00.000", "txt": "aaab", "lst": None},
             {"_id": 3, "num": 9, "dt": None, "txt": "aaac", "lst": ["one", "two"]},
-<<<<<<< HEAD
-            {"_id": 1, "num": 10, "dt": "2020-01-01T00:00:00.000", "txt": "aaab", "lst": ["one", "two"]},
-=======
-            {"_id": 1, "num": 10, "dt": "2020-01-01T00:00:00", "txt": "aaab", "lst": ["one"]},
+            {"_id": 1, "num": 10, "dt": "2020-01-01T00:00:00.000", "txt": "aaab", "lst": ["one"]},
             {"_id": 4, "num": None, "dt": None, "txt": None, "lst": None},
         ]
         assert helpers.call_action(
@@ -2549,8 +2542,7 @@
             records_format="objects",
             sort="lst nulls first, num nulls last",
         )["records"] == [
-            {"_id": 2, "num": 9, "dt": "2020-01-02T00:00:00", "txt": "aaab", "lst": None},
->>>>>>> d274ed5a
+            {"_id": 2, "num": 9, "dt": "2020-01-02T00:00:00.000", "txt": "aaab", "lst": None},
             {"_id": 4, "num": None, "dt": None, "txt": None, "lst": None},
             {"_id": 1, "num": 10, "dt": "2020-01-01T00:00:00", "txt": "aaab", "lst": ["one"]},
             {"_id": 3, "num": 9, "dt": None, "txt": "aaac", "lst": ["one", "two"]},
