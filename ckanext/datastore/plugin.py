import sys
import logging

import ckan.plugins as p
import ckanext.datastore.logic.action as action
import ckanext.datastore.logic.auth as auth
import ckanext.datastore.db as db
import ckan.logic as logic
import ckan.model as model

log = logging.getLogger(__name__)
_get_or_bust = logic.get_or_bust

DEFAULT_FORMATS = []


class DatastoreException(Exception):
    pass


class DatastorePlugin(p.SingletonPlugin):
    p.implements(p.IConfigurable, inherit=True)
    p.implements(p.IActions)
    p.implements(p.IAuthFunctions)
    p.implements(p.IResourceUrlChange)
    p.implements(p.IDomainObjectModification, inherit=True)
    p.implements(p.IRoutes, inherit=True)
    p.implements(p.IResourceController, inherit=True)

    legacy_mode = False
    resource_show_action = None

    def configure(self, config):
        self.config = config
        # check for ckan.datastore.write_url and ckan.datastore.read_url
        if (not 'ckan.datastore.write_url' in config):
            error_msg = 'ckan.datastore.write_url not found in config'
            raise DatastoreException(error_msg)

        # Legacy mode means that we have no read url. Consequently sql search is not
        # available and permissions do not have to be changed. In legacy mode, the
        # datastore runs on PG prior to 9.0 (for example 8.4).
        self.legacy_mode = 'ckan.datastore.read_url' not in self.config

        datapusher_formats = config.get('datapusher.formats', '').split()
        self.datapusher_formats = datapusher_formats or DEFAULT_FORMATS

        # Check whether we are running one of the paster commands which means
        # that we should ignore the following tests.
        if sys.argv[0].split('/')[-1] == 'paster' and 'datastore' in sys.argv[1:]:
            log.warn('Omitting permission checks because you are '
                     'running paster commands.')
            return

        self.ckan_url = self.config['sqlalchemy.url']
        self.write_url = self.config['ckan.datastore.write_url']
        if self.legacy_mode:
            self.read_url = self.write_url
            log.warn('Legacy mode active. '
                     'The sql search will not be available.')
        else:
            self.read_url = self.config['ckan.datastore.read_url']

        self.read_engine = db._get_engine(
            {'connection_url': self.read_url})
        if not model.engine_is_pg(self.read_engine):
            log.warn('We detected that you do not use a PostgreSQL '
                     'database. The DataStore will NOT work and DataStore '
                     'tests will be skipped.')
            return

        if self._is_read_only_database():
            log.warn('We detected that CKAN is running on a read '
                     'only database. Permission checks and the creation '
                     'of _table_metadata are skipped.')
        else:
            self._check_urls_and_permissions()
            self._create_alias_table()


    def notify(self, entity, operation=None):
        if not isinstance(entity, model.Package) or self.legacy_mode:
            return
        # if a resource is new, it cannot have a datastore resource, yet
        if operation == model.domain_object.DomainObjectOperation.changed:
            context = {'model': model, 'ignore_auth': True}
            if entity.private:
                func = p.toolkit.get_action('datastore_make_private')
            else:
                func = p.toolkit.get_action('datastore_make_public')
            for resource in entity.resources:
                try:
                    func(context, {
                        'connection_url': self.write_url,
                        'resource_id': resource.id})
                except p.toolkit.ObjectNotFound:
                    pass

    def _log_or_raise(self, message):
        if self.config.get('debug'):
            log.critical(message)
        else:
            raise DatastoreException(message)

    def _check_urls_and_permissions(self):
        # Make sure that the right permissions are set
        # so that no harmful queries can be made

        if self._same_ckan_and_datastore_db():
            self._log_or_raise('CKAN and DataStore database '
                               'cannot be the same.')

        # in legacy mode, the read and write url are the same (both write url)
        # consequently the same url check and and write privilege check
        # don't make sense
        if not self.legacy_mode:
            if self._same_read_and_write_url():
                self._log_or_raise('The write and read-only database '
                                   'connection urls are the same.')

            if not self._read_connection_has_correct_privileges():
                self._log_or_raise('The read-only user has write privileges.')

    def _is_read_only_database(self):
        ''' Returns True if no connection has CREATE privileges on the public
        schema. This is the case if replication is enabled.'''
        for url in [self.ckan_url, self.write_url, self.read_url]:
            connection = db._get_engine({'connection_url': url}).connect()
            try:
                sql = u"SELECT has_schema_privilege('public', 'CREATE')"
                is_writable = connection.execute(sql).first()[0]
            finally:
                connection.close()
            if is_writable:
                return False
        return True

    def _same_ckan_and_datastore_db(self):
        '''Returns True if the CKAN and DataStore db are the same'''
        return self._get_db_from_url(self.ckan_url) == self._get_db_from_url(self.read_url)

    def _get_db_from_url(self, url):
        return url[url.rindex("@"):]

    def _same_read_and_write_url(self):
        return self.write_url == self.read_url

    def _read_connection_has_correct_privileges(self):
        ''' Returns True if the right permissions are set for the read
        only user. A table is created by the write user to test the
        read only user.
        '''
        write_connection = db._get_engine(
            {'connection_url': self.write_url}).connect()
        read_connection = db._get_engine(
            {'connection_url': self.read_url}).connect()

        drop_foo_sql = u'DROP TABLE IF EXISTS _foo'

        write_connection.execute(drop_foo_sql)

        try:
            try:
                write_connection.execute(u'CREATE TABLE _foo ()')
                for privilege in ['INSERT', 'UPDATE', 'DELETE']:
                    test_privilege_sql = u"SELECT has_table_privilege('_foo', '{privilege}')"
                    sql = test_privilege_sql.format(privilege=privilege)
                    have_privilege = read_connection.execute(sql).first()[0]
                    if have_privilege:
                        return False
            finally:
                write_connection.execute(drop_foo_sql)
        finally:
            write_connection.close()
            read_connection.close()
        return True

    def _create_alias_table(self):
        mapping_sql = '''
            SELECT DISTINCT
                substr(md5(dependee.relname || COALESCE(dependent.relname, '')), 0, 17) AS "_id",
                dependee.relname AS name,
                dependee.oid AS oid,
                dependent.relname AS alias_of
                -- dependent.oid AS oid
            FROM
                pg_class AS dependee
                LEFT OUTER JOIN pg_rewrite AS r ON r.ev_class = dependee.oid
                LEFT OUTER JOIN pg_depend AS d ON d.objid = r.oid
                LEFT OUTER JOIN pg_class AS dependent ON d.refobjid = dependent.oid
            WHERE
                (dependee.oid != dependent.oid OR dependent.oid IS NULL) AND
                (dependee.relname IN (SELECT tablename FROM pg_catalog.pg_tables)
                    OR dependee.relname IN (SELECT viewname FROM pg_catalog.pg_views)) AND
                dependee.relnamespace = (SELECT oid FROM pg_namespace WHERE nspname='public')
            ORDER BY dependee.oid DESC;
        '''
        create_alias_table_sql = u'CREATE OR REPLACE VIEW "_table_metadata" AS {0}'.format(mapping_sql)
        try:
            connection = db._get_engine(
                {'connection_url': self.write_url}).connect()
            connection.execute(create_alias_table_sql)
        finally:
            connection.close()

    def get_actions(self):
        actions = {'datastore_create': action.datastore_create,
                   'datastore_upsert': action.datastore_upsert,
                   'datastore_delete': action.datastore_delete,
                   'datastore_search': action.datastore_search,
                  }
        if not self.legacy_mode:
            actions.update({
                'datastore_search_sql': action.datastore_search_sql,
                'datastore_make_private': action.datastore_make_private,
                'datastore_make_public': action.datastore_make_public})
        return actions

    def get_auth_functions(self):
        return {'datastore_create': auth.datastore_create,
                'datastore_upsert': auth.datastore_upsert,
                'datastore_delete': auth.datastore_delete,
                'datastore_search': auth.datastore_search,
                'datastore_change_permissions': auth.datastore_change_permissions}

    def before_map(self, m):
        m.connect('/datastore/dump/{resource_id}',
                  controller='ckanext.datastore.controller:DatastoreController',
                  action='dump')
        return m

    def before_show(self, resource_dict):
<<<<<<< HEAD
        # Modify the resource url of datastore resources so that
        # they link to the datastore dumps.
        if resource_dict['url_type'] == 'datastore':
=======
        ''' Modify the resource url of datastore resources so that
        they link to the datastore dumps.
        '''
        if resource_dict.get('url_type') == 'datastore':
>>>>>>> 5ee2ea17
            resource_dict['url'] = p.toolkit.url_for(
                controller='ckanext.datastore.controller:DatastoreController',
                action='dump', resource_id=resource_dict['id'])

        try:
            connection = self.read_engine.connect()
            result = connection.execute(
                'SELECT 1 FROM "_table_metadata" WHERE name = %s AND alias_of IS NULL',
                resource_dict['id']
            ).fetchone()
            if result:
                resource_dict['datastore_active'] = True
            else:
                resource_dict['datastore_active'] = False
        finally:
            connection.close()
        return resource_dict<|MERGE_RESOLUTION|>--- conflicted
+++ resolved
@@ -230,16 +230,9 @@
         return m
 
     def before_show(self, resource_dict):
-<<<<<<< HEAD
         # Modify the resource url of datastore resources so that
         # they link to the datastore dumps.
-        if resource_dict['url_type'] == 'datastore':
-=======
-        ''' Modify the resource url of datastore resources so that
-        they link to the datastore dumps.
-        '''
         if resource_dict.get('url_type') == 'datastore':
->>>>>>> 5ee2ea17
             resource_dict['url'] = p.toolkit.url_for(
                 controller='ckanext.datastore.controller:DatastoreController',
                 action='dump', resource_id=resource_dict['id'])
