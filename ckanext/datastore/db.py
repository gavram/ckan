# encoding: utf-8

import copy
import datetime
import distutils.version
import hashlib
import json
import logging
import os
import pprint
import urllib
import urllib2
import urlparse

import ckan.lib.cli as cli
import ckan.plugins as p
import ckan.plugins.toolkit as toolkit
import ckanext.datastore.helpers as datastore_helpers
import ckanext.datastore.interfaces as interfaces
import psycopg2.extras
import sqlalchemy
from ckan.common import OrderedDict, config
from sqlalchemy.exc import (ProgrammingError, IntegrityError,
                            DBAPIError, DataError)

log = logging.getLogger(__name__)

if not os.environ.get('DATASTORE_LOAD'):
    ValidationError = toolkit.ValidationError
else:
    log.warn("Running datastore without CKAN")

    class ValidationError(Exception):
        def __init__(self, error_dict):
            pprint.pprint(error_dict)

_pg_types = {}
_type_names = set()
_engines = {}

_TIMEOUT = 60000  # milliseconds

# See http://www.postgresql.org/docs/9.2/static/errcodes-appendix.html
_PG_ERR_CODE = {
    'unique_violation': '23505',
    'query_canceled': '57014',
    'undefined_object': '42704',
    'syntax_error': '42601',
    'permission_denied': '42501',
    'duplicate_table': '42P07',
    'duplicate_alias': '42712',
}

_DATE_FORMATS = ['%Y-%m-%d',
                 '%Y-%m-%d %H:%M:%S',
                 '%Y-%m-%dT%H:%M:%S',
                 '%Y-%m-%dT%H:%M:%SZ',
                 '%d/%m/%Y',
                 '%m/%d/%Y',
                 '%d-%m-%Y',
                 '%m-%d-%Y']

_INSERT = 'insert'
_UPSERT = 'upsert'
_UPDATE = 'update'


class InvalidDataError(Exception):
    """Exception that's raised if you try to add invalid data to the datastore.

    For example if you have a column with type "numeric" and then you try to
    add a non-numeric value like "foo" to it, this exception should be raised.

    """
    pass


def _pluck(field, arr):
    return [x[field] for x in arr]


def _is_valid_field_name(name):
    '''
    Check that field name is valid:
    * can't start or end with whitespace characters
    * can't start with underscore
    * can't contain double quote (")
    * can't be empty
    '''
    return (name and name == name.strip()
            and not name.startswith('_')
            and '"' not in name)


def _is_valid_table_name(name):
    if '%' in name:
        return False
    return _is_valid_field_name(name)


def _get_engine(data_dict):
    '''Get either read or write engine.'''
    connection_url = data_dict['connection_url']
    engine = _engines.get(connection_url)

    if not engine:
        extras = {'url': connection_url}
        engine = sqlalchemy.engine_from_config(config,
                                               'ckan.datastore.sqlalchemy.',
                                               **extras)
        _engines[connection_url] = engine
    return engine


def _cache_types(context):
    if not _pg_types:
        connection = context['connection']
        results = connection.execute(
            'SELECT oid, typname FROM pg_type;'
        )
        for result in results:
            _pg_types[result[0]] = result[1]
            _type_names.add(result[1])
        if 'nested' not in _type_names:
            native_json = _pg_version_is_at_least(connection, '9.2')

            log.info("Create nested type. Native JSON: {0!r}".format(
                native_json))

            data_dict = {
                'connection_url': config['ckan.datastore.write_url']}
            engine = _get_engine(data_dict)
            with engine.begin() as connection:
                connection.execute(
                    'CREATE TYPE "nested" AS (json {0}, extra text)'.format(
                        'json' if native_json else 'text'))
            _pg_types.clear()

            # redo cache types with json now available.
            return _cache_types(context)

        psycopg2.extras.register_composite('nested',
                                           connection.connection,
                                           True)


def _pg_version_is_at_least(connection, version):
    try:
        v = distutils.version.LooseVersion(version)
        pg_version = connection.execute('select version();').fetchone()
        pg_version_number = pg_version[0].split()[1]
        pv = distutils.version.LooseVersion(pg_version_number)
        return v <= pv
    except ValueError:
        return False


def _is_valid_pg_type(context, type_name):
    if type_name in _type_names:
        return True
    else:
        connection = context['connection']
        try:
            connection.execute('SELECT %s::regtype', type_name)
        except ProgrammingError, e:
            if e.orig.pgcode in [_PG_ERR_CODE['undefined_object'],
                                 _PG_ERR_CODE['syntax_error']]:
                return False
            raise
        else:
            return True


def _get_type(context, oid):
    _cache_types(context)
    return _pg_types[oid]


def _rename_json_field(data_dict):
    '''Rename json type to a corresponding type for the datastore since
    pre 9.2 postgres versions do not support native json'''
    return _rename_field(data_dict, 'json', 'nested')


def _unrename_json_field(data_dict):
    return _rename_field(data_dict, 'nested', 'json')


def _rename_field(data_dict, term, replace):
    fields = data_dict.get('fields', [])
    for i, field in enumerate(fields):
        if 'type' in field and field['type'] == term:
            data_dict['fields'][i]['type'] = replace
    return data_dict


def _guess_type(field):
    '''Simple guess type of field, only allowed are
    integer, numeric and text'''
    data_types = set([int, float])
    if isinstance(field, (dict, list)):
        return 'nested'
    if isinstance(field, int):
        return 'int'
    if isinstance(field, float):
        return 'float'
    for data_type in list(data_types):
        try:
            data_type(field)
        except (TypeError, ValueError):
            data_types.discard(data_type)
            if not data_types:
                break
    if int in data_types:
        return 'integer'
    elif float in data_types:
        return 'numeric'

    # try iso dates
    for format in _DATE_FORMATS:
        try:
            datetime.datetime.strptime(field, format)
            return 'timestamp'
        except (ValueError, TypeError):
            continue
    return 'text'


def _get_field_info(connection, resource_id):
    u'''return a dictionary mapping column names to their info data,
    when present'''
    qtext = sqlalchemy.text(u'''
        select pa.attname as name, pd.description as info
        from pg_class pc, pg_attribute pa, pg_description pd
        where pa.attrelid = pc.oid and pd.objoid = pc.oid
            and pd.objsubid = pa.attnum and pc.relname = :res_id
            and pa.attnum > 0
    ''')
    try:
        return dict(
            (n, json.loads(v)) for (n, v) in
            connection.execute(qtext, res_id=resource_id).fetchall())
    except ValueError:  # don't die on non-json comments
        return {}


def _get_fields(context, data_dict):
    fields = []
    all_fields = context['connection'].execute(
        u'SELECT * FROM "{0}" LIMIT 1'.format(data_dict['resource_id'])
    )
    for field in all_fields.cursor.description:
        if not field[0].startswith('_'):
            fields.append({
                'id': field[0].decode('utf-8'),
                'type': _get_type(context, field[1])
            })
    return fields


def _get_fields_types(context, data_dict):
    all_fields = _get_fields(context, data_dict)
    all_fields.insert(0, {'id': '_id', 'type': 'int'})
    field_types = OrderedDict([(f['id'], f['type']) for f in all_fields])
    return field_types


def json_get_values(obj, current_list=None):
    if current_list is None:
        current_list = []
    if isinstance(obj, list) or isinstance(obj, tuple):
        for item in obj:
            json_get_values(item, current_list)
    elif isinstance(obj, dict):
        json_get_values(obj.items(), current_list)
    elif obj:
        current_list.append(unicode(obj))
    return current_list


def check_fields(context, fields):
    '''Check if field types are valid.'''
    for field in fields:
        if field.get('type') and not _is_valid_pg_type(context, field['type']):
            raise ValidationError({
                'fields': [u'"{0}" is not a valid field type'.format(
                    field['type'])]
            })
        elif not _is_valid_field_name(field['id']):
            raise ValidationError({
                'fields': [u'"{0}" is not a valid field name'.format(
                    field['id'])]
            })


def convert(data, type_name):
    if data is None:
        return None
    if type_name == 'nested':
        return json.loads(data[0])
    # array type
    if type_name.startswith('_'):
        sub_type = type_name[1:]
        return [convert(item, sub_type) for item in data]
    if type_name == 'tsvector':
        return unicode(data, 'utf-8')
    if isinstance(data, datetime.datetime):
        return data.isoformat()
    if isinstance(data, (int, float)):
        return data
    return unicode(data)


def create_table(context, data_dict):
    '''Create table from combination of fields and first row of data.'''

    datastore_fields = [
        {'id': '_id', 'type': 'serial primary key'},
        {'id': '_full_text', 'type': 'tsvector'},
    ]

    # check first row of data for additional fields
    extra_fields = []
    supplied_fields = data_dict.get('fields', [])
    check_fields(context, supplied_fields)
    field_ids = _pluck('id', supplied_fields)
    records = data_dict.get('records')

    # if type is field is not given try and guess or throw an error
    for field in supplied_fields:
        if 'type' not in field:
            if not records or field['id'] not in records[0]:
                raise ValidationError({
                    'fields': [u'"{0}" type not guessable'.format(field['id'])]
                })
            field['type'] = _guess_type(records[0][field['id']])

    # Check for duplicate fields
    unique_fields = set([f['id'] for f in supplied_fields])
    if not len(unique_fields) == len(supplied_fields):
        raise ValidationError({
            'field': ['Duplicate column names are not supported']
        })

    if records:
        # check record for sanity
        if not isinstance(records[0], dict):
            raise ValidationError({
                'records': ['The first row is not a json object']
            })
        supplied_field_ids = records[0].keys()
        for field_id in supplied_field_ids:
            if field_id not in field_ids:
                extra_fields.append({
                    'id': field_id,
                    'type': _guess_type(records[0][field_id])
                })

    fields = datastore_fields + supplied_fields + extra_fields
    sql_fields = u", ".join([u'{0} {1}'.format(
        datastore_helpers.identifier(f['id']), f['type']) for f in fields])

    sql_string = u'CREATE TABLE {0} ({1});'.format(
        datastore_helpers.identifier(data_dict['resource_id']),
        sql_fields
    )

    info_sql = []
    for f in supplied_fields:
        info = f.get(u'info')
        if isinstance(info, dict):
            info_sql.append(u'COMMENT ON COLUMN {0}.{1} is {2}'.format(
                datastore_helpers.identifier(data_dict['resource_id']),
                datastore_helpers.identifier(f['id']),
                datastore_helpers.literal_string(
                    json.dumps(info, ensure_ascii=False))))

    context['connection'].execute(
        (sql_string + u';'.join(info_sql)).replace(u'%', u'%%'))


def _get_aliases(context, data_dict):
    '''Get a list of aliases for a resource.'''
    res_id = data_dict['resource_id']
    alias_sql = sqlalchemy.text(
        u'SELECT name FROM "_table_metadata" WHERE alias_of = :id')
    results = context['connection'].execute(alias_sql, id=res_id).fetchall()
    return [x[0] for x in results]


def _get_resources(context, alias):
    '''Get a list of resources for an alias. There could be more than one alias
    in a resource_dict.'''
    alias_sql = sqlalchemy.text(
        u'''SELECT alias_of FROM "_table_metadata"
        WHERE name = :alias AND alias_of IS NOT NULL''')
    results = context['connection'].execute(alias_sql, alias=alias).fetchall()
    return [x[0] for x in results]


def create_alias(context, data_dict):
    aliases = datastore_helpers.get_list(data_dict.get('aliases'))
    if aliases is not None:
        # delete previous aliases
        previous_aliases = _get_aliases(context, data_dict)
        for alias in previous_aliases:
            sql_alias_drop_string = u'DROP VIEW "{0}"'.format(alias)
            context['connection'].execute(sql_alias_drop_string)

        try:
            for alias in aliases:
                sql_alias_string = u'''CREATE VIEW "{alias}"
                    AS SELECT * FROM "{main}"'''.format(
                    alias=alias,
                    main=data_dict['resource_id']
                )

                res_ids = _get_resources(context, alias)
                if res_ids:
                    raise ValidationError({
                        'alias': [(u'The alias "{0}" already exists.').format(
                            alias)]
                    })

                context['connection'].execute(sql_alias_string)
        except DBAPIError, e:
            if e.orig.pgcode in [_PG_ERR_CODE['duplicate_table'],
                                 _PG_ERR_CODE['duplicate_alias']]:
                raise ValidationError({
                    'alias': [u'"{0}" already exists'.format(alias)]
                })


def create_indexes(context, data_dict):
    connection = context['connection']
    indexes = datastore_helpers.get_list(data_dict.get('indexes'))
    # primary key is not a real primary key
    # it's just a unique key
    primary_key = datastore_helpers.get_list(data_dict.get('primary_key'))

    sql_index_tmpl = u'CREATE {unique} INDEX "{name}" ON "{res_id}"'
    sql_index_string_method = sql_index_tmpl + u' USING {method}({fields})'
    sql_index_string = sql_index_tmpl + u' ({fields})'
    sql_index_strings = []

    fields = _get_fields(context, data_dict)
    field_ids = _pluck('id', fields)
    json_fields = [x['id'] for x in fields if x['type'] == 'nested']

    fts_indexes = _build_fts_indexes(connection,
                                     data_dict,
                                     sql_index_string_method,
                                     fields)
    sql_index_strings = sql_index_strings + fts_indexes

    if indexes is not None:
        _drop_indexes(context, data_dict, False)
    else:
        indexes = []

    if primary_key is not None:
        _drop_indexes(context, data_dict, True)
        indexes.append(primary_key)

    for index in indexes:
        if not index:
            continue

        index_fields = datastore_helpers.get_list(index)
        for field in index_fields:
            if field not in field_ids:
                raise ValidationError({
                    'index': [
                        u'The field "{0}" is not a valid column name.'.format(
                            index)]
                })
        fields_string = u', '.join(
            ['(("{0}").json::text)'.format(field)
                if field in json_fields else
                '"%s"' % field
                for field in index_fields])
        sql_index_strings.append(sql_index_string.format(
            res_id=data_dict['resource_id'],
            unique='unique' if index == primary_key else '',
            name=_generate_index_name(data_dict['resource_id'], fields_string),
            fields=fields_string))

    sql_index_strings = map(lambda x: x.replace('%', '%%'), sql_index_strings)
    current_indexes = _get_index_names(context['connection'],
                                       data_dict['resource_id'])
    for sql_index_string in sql_index_strings:
        has_index = [c for c in current_indexes
                     if sql_index_string.find(c) != -1]
        if not has_index:
            connection.execute(sql_index_string)


def _build_fts_indexes(connection, data_dict, sql_index_str_method, fields):
    fts_indexes = []
    resource_id = data_dict['resource_id']
    # FIXME: This is repeated on the plugin.py, we should keep it DRY
    default_fts_lang = config.get('ckan.datastore.default_fts_lang')
    if default_fts_lang is None:
        default_fts_lang = u'english'
    fts_lang = data_dict.get('lang', default_fts_lang)

    # create full-text search indexes
    def to_tsvector(x):
        return u"to_tsvector('{0}', {1})".format(fts_lang, x)

    def cast_as_text(x):
        return u'cast("{0}" AS text)'.format(x)

    full_text_field = {'type': 'tsvector', 'id': '_full_text'}
    for field in [full_text_field] + fields:
        if not datastore_helpers.should_fts_index_field_type(field['type']):
            continue

        field_str = field['id']
        if field['type'] not in ['text', 'tsvector']:
            field_str = cast_as_text(field_str)
        else:
            field_str = u'"{0}"'.format(field_str)
        if field['type'] != 'tsvector':
            field_str = to_tsvector(field_str)
        fts_indexes.append(sql_index_str_method.format(
            res_id=resource_id,
            unique='',
            name=_generate_index_name(resource_id, field_str),
            method=_get_fts_index_method(), fields=field_str))

    return fts_indexes


def _generate_index_name(resource_id, field):
    value = (resource_id + field).encode('utf-8')
    return hashlib.sha1(value).hexdigest()


def _get_fts_index_method():
    method = config.get('ckan.datastore.default_fts_index_method')
    return method or 'gist'


def _get_index_names(connection, resource_id):
    sql = u"""
        SELECT
            i.relname AS index_name
        FROM
            pg_class t,
            pg_class i,
            pg_index idx
        WHERE
            t.oid = idx.indrelid
            AND i.oid = idx.indexrelid
            AND t.relkind = 'r'
            AND t.relname = %s
        """
    results = connection.execute(sql, resource_id).fetchall()
    return [result[0] for result in results]


def _drop_indexes(context, data_dict, unique=False):
    sql_drop_index = u'DROP INDEX "{0}" CASCADE'
    sql_get_index_string = u"""
        SELECT
            i.relname AS index_name
        FROM
            pg_class t,
            pg_class i,
            pg_index idx
        WHERE
            t.oid = idx.indrelid
            AND i.oid = idx.indexrelid
            AND t.relkind = 'r'
            AND idx.indisunique = {unique}
            AND idx.indisprimary = false
            AND t.relname = %s
        """.format(unique='true' if unique else 'false')
    indexes_to_drop = context['connection'].execute(
        sql_get_index_string, data_dict['resource_id']).fetchall()
    for index in indexes_to_drop:
        context['connection'].execute(
            sql_drop_index.format(index[0]).replace('%', '%%'))


def alter_table(context, data_dict):
    '''alter table from combination of fields and first row of data
    return: all fields of the resource table'''
    supplied_fields = data_dict.get('fields', [])
    current_fields = _get_fields(context, data_dict)
    if not supplied_fields:
        supplied_fields = current_fields
    check_fields(context, supplied_fields)
    field_ids = _pluck('id', supplied_fields)
    records = data_dict.get('records')
    new_fields = []

    for num, field in enumerate(supplied_fields):
        # check to see if field definition is the same or and
        # extension of current fields
        if num < len(current_fields):
            if field['id'] != current_fields[num]['id']:
                raise ValidationError({
                    'fields': [(u'Supplied field "{0}" not '
                                u'present or in wrong order').format(
                        field['id'])]
                })
            # no need to check type as field already defined.
            continue

        if 'type' not in field:
            if not records or field['id'] not in records[0]:
                raise ValidationError({
                    'fields': [u'"{0}" type not guessable'.format(field['id'])]
                })
            field['type'] = _guess_type(records[0][field['id']])
        new_fields.append(field)

    if records:
        # check record for sanity as they have not been
        # checked during validation
        if not isinstance(records, list):
            raise ValidationError({
                'records': ['Records has to be a list of dicts']
            })
        if not isinstance(records[0], dict):
            raise ValidationError({
                'records': ['The first row is not a json object']
            })
        supplied_field_ids = records[0].keys()
        for field_id in supplied_field_ids:
            if field_id not in field_ids:
                new_fields.append({
                    'id': field_id,
                    'type': _guess_type(records[0][field_id])
                })

    alter_sql = []
    for f in new_fields:
        alter_sql.append(u'ALTER TABLE {0} ADD {1} {2};'.format(
            datastore_helpers.identifier(data_dict['resource_id']),
            datastore_helpers.identifier(f['id']),
            f['type']))

    for f in supplied_fields:
        if u'info' in f:
            info = f.get(u'info')
            if isinstance(info, dict):
                info_sql = datastore_helpers.literal_string(
                    json.dumps(info, ensure_ascii=False))
            else:
                info_sql = 'NULL'
            alter_sql.append(u'COMMENT ON COLUMN {0}.{1} is {2}'.format(
                datastore_helpers.identifier(data_dict['resource_id']),
                datastore_helpers.identifier(f['id']),
                info_sql))

    if alter_sql:
        context['connection'].execute(
            u';'.join(alter_sql).replace(u'%', u'%%'))


def insert_data(context, data_dict):
    """

    :raises InvalidDataError: if there is an invalid value in the given data

    """
    data_dict['method'] = _INSERT
    result = upsert_data(context, data_dict)
    return result


def upsert_data(context, data_dict):
    '''insert all data from records'''
    if not data_dict.get('records'):
        return

    method = data_dict.get('method', _UPSERT)

    fields = _get_fields(context, data_dict)
    field_names = _pluck('id', fields)
    records = data_dict['records']
    sql_columns = ", ".join(['"%s"' % name.replace(
        '%', '%%') for name in field_names] + ['"_full_text"'])

    if method == _INSERT:
        rows = []
        for num, record in enumerate(records):
            _validate_record(record, num, field_names)

            row = []
            for field in fields:
                value = record.get(field['id'])
                if value and field['type'].lower() == 'nested':
                    # a tuple with an empty second value
                    value = (json.dumps(value), '')
                row.append(value)
            row.append(_to_full_text(fields, record))
            rows.append(row)

        sql_string = u'''INSERT INTO "{res_id}" ({columns})
            VALUES ({values}, to_tsvector(%s));'''.format(
            res_id=data_dict['resource_id'],
            columns=sql_columns,
            values=', '.join(['%s' for field in field_names])
        )

        try:
            context['connection'].execute(sql_string, rows)
        except sqlalchemy.exc.DataError as err:
            raise InvalidDataError(
                toolkit._("The data was invalid (for example: a numeric value "
                          "is out of range or was inserted into a text field)."
                          ))

    elif method in [_UPDATE, _UPSERT]:
        unique_keys = _get_unique_key(context, data_dict)
        if len(unique_keys) < 1:
            raise ValidationError({
                'table': [u'table does not have a unique key defined']
            })

        for num, record in enumerate(records):
            # all key columns have to be defined
            missing_fields = [field for field in unique_keys
                              if field not in record]
            if missing_fields:
                raise ValidationError({
                    'key': [u'''fields "{fields}" are missing
                        but needed as key'''.format(
                            fields=', '.join(missing_fields))]
                })

            for field in fields:
                value = record.get(field['id'])
                if value is not None and field['type'].lower() == 'nested':
                    # a tuple with an empty second value
                    record[field['id']] = (json.dumps(value), '')

            non_existing_filed_names = [field for field in record
                                        if field not in field_names]
            if non_existing_filed_names:
                raise ValidationError({
                    'fields': [u'fields "{0}" do not exist'.format(
                        ', '.join(non_existing_filed_names))]
                })

            unique_values = [record[key] for key in unique_keys]

            used_fields = [field for field in fields
                           if field['id'] in record]

            used_field_names = _pluck('id', used_fields)

            used_values = [record[field] for field in used_field_names]

            full_text = _to_full_text(fields, record)

            if method == _UPDATE:
                sql_string = u'''
                    UPDATE "{res_id}"
                    SET ({columns}, "_full_text") = ({values}, to_tsvector(%s))
                    WHERE ({primary_key}) = ({primary_value});
                '''.format(
                    res_id=data_dict['resource_id'],
                    columns=u', '.join(
                        [u'"{0}"'.format(field)
                         for field in used_field_names]),
                    values=u', '.join(
                        ['%s' for _ in used_field_names]),
                    primary_key=u','.join(
                        [u'"{0}"'.format(part) for part in unique_keys]),
                    primary_value=u','.join(["%s"] * len(unique_keys))
                )
                results = context['connection'].execute(
                    sql_string, used_values + [full_text] + unique_values)

                # validate that exactly one row has been updated
                if results.rowcount != 1:
                    raise ValidationError({
                        'key': [u'key "{0}" not found'.format(unique_values)]
                    })

            elif method == _UPSERT:
                sql_string = u'''
                    UPDATE "{res_id}"
                    SET ({columns}, "_full_text") = ({values}, to_tsvector(%s))
                    WHERE ({primary_key}) = ({primary_value});
                    INSERT INTO "{res_id}" ({columns}, "_full_text")
                           SELECT {values}, to_tsvector(%s)
                           WHERE NOT EXISTS (SELECT 1 FROM "{res_id}"
                                    WHERE ({primary_key}) = ({primary_value}));
                '''.format(
                    res_id=data_dict['resource_id'],
                    columns=u', '.join([u'"{0}"'.format(field)
                                        for field in used_field_names]),
                    values=u', '.join(['%s::nested'
                                       if field['type'] == 'nested' else '%s'
                                       for field in used_fields]),
                    primary_key=u','.join([u'"{0}"'.format(part)
                                           for part in unique_keys]),
                    primary_value=u','.join(["%s"] * len(unique_keys))
                )
                context['connection'].execute(
                    sql_string,
                    (used_values + [full_text] + unique_values) * 2)


def _get_unique_key(context, data_dict):
    sql_get_unique_key = '''
    SELECT
        a.attname AS column_names
    FROM
        pg_class t,
        pg_index idx,
        pg_attribute a
    WHERE
        t.oid = idx.indrelid
        AND a.attrelid = t.oid
        AND a.attnum = ANY(idx.indkey)
        AND t.relkind = 'r'
        AND idx.indisunique = true
        AND idx.indisprimary = false
        AND t.relname = %s
    '''
    key_parts = context['connection'].execute(sql_get_unique_key,
                                              data_dict['resource_id'])
    return [x[0] for x in key_parts]


def _validate_record(record, num, field_names):
    # check record for sanity
    if not isinstance(record, dict):
        raise ValidationError({
            'records': [u'row "{0}" is not a json object'.format(num)]
        })
    # check for extra fields in data
    extra_keys = set(record.keys()) - set(field_names)

    if extra_keys:
        raise ValidationError({
            'records': [u'row "{0}" has extra keys "{1}"'.format(
                num + 1,
                ', '.join(list(extra_keys))
            )]
        })


def _to_full_text(fields, record):
    full_text = []
    ft_types = ['int8', 'int4', 'int2', 'float4', 'float8', 'date', 'time',
                'timetz', 'timestamp', 'numeric', 'text']
    for field in fields:
        value = record.get(field['id'])
        if not value:
            continue

        if field['type'].lower() in ft_types and unicode(value):
            full_text.append(unicode(value))
        else:
            full_text.extend(json_get_values(value))
    return ' '.join(set(full_text))


def _where(where_clauses_and_values):
    '''Return a SQL WHERE clause from list with clauses and values

    :param where_clauses_and_values: list of tuples with format
        (where_clause, param1, ...)
    :type where_clauses_and_values: list of tuples

    :returns: SQL WHERE string with placeholders for the parameters, and list
        of parameters
    :rtype: string
    '''
    where_clauses = []
    values = []

    for clause_and_values in where_clauses_and_values:
        where_clauses.append('(' + clause_and_values[0] + ')')
        values += clause_and_values[1:]

    where_clause = u' AND '.join(where_clauses)
    if where_clause:
        where_clause = u'WHERE ' + where_clause

    return where_clause, values


def _insert_links(data_dict, limit, offset):
    '''Adds link to the next/prev part (same limit, offset=offset+limit)
    and the resource page.'''
    data_dict['_links'] = {}

    # get the url from the request
    try:
        urlstring = toolkit.request.environ['CKAN_CURRENT_URL']
    except (KeyError, TypeError):
        return  # no links required for local actions

    # change the offset in the url
    parsed = list(urlparse.urlparse(urlstring))
    query = urllib2.unquote(parsed[4])

    arguments = dict(urlparse.parse_qsl(query))
    arguments_start = dict(arguments)
    arguments_prev = dict(arguments)
    arguments_next = dict(arguments)
    if 'offset' in arguments_start:
        arguments_start.pop('offset')
    arguments_next['offset'] = int(offset) + int(limit)
    arguments_prev['offset'] = int(offset) - int(limit)

    parsed_start = parsed[:]
    parsed_prev = parsed[:]
    parsed_next = parsed[:]
    parsed_start[4] = urllib.urlencode(arguments_start)
    parsed_next[4] = urllib.urlencode(arguments_next)
    parsed_prev[4] = urllib.urlencode(arguments_prev)

    # add the links to the data dict
    data_dict['_links']['start'] = urlparse.urlunparse(parsed_start)
    data_dict['_links']['next'] = urlparse.urlunparse(parsed_next)
    if int(offset) - int(limit) > 0:
        data_dict['_links']['prev'] = urlparse.urlunparse(parsed_prev)


def delete_data(context, data_dict):
    validate(context, data_dict)
    fields_types = _get_fields_types(context, data_dict)

    query_dict = {
        'where': []
    }

    for plugin in p.PluginImplementations(interfaces.IDatastore):
        query_dict = plugin.datastore_delete(context, data_dict,
                                             fields_types, query_dict)

    where_clause, where_values = _where(query_dict['where'])
    sql_string = u'DELETE FROM "{0}" {1}'.format(
        data_dict['resource_id'],
        where_clause
    )

    _execute_single_statement(context, sql_string, where_values)


def validate(context, data_dict):
    fields_types = _get_fields_types(context, data_dict)
    data_dict_copy = copy.deepcopy(data_dict)

    # TODO: Convert all attributes that can be a comma-separated string to
    # lists
    if 'fields' in data_dict_copy:
        fields = datastore_helpers.get_list(data_dict_copy['fields'])
        data_dict_copy['fields'] = fields
    if 'sort' in data_dict_copy:
        fields = datastore_helpers.get_list(data_dict_copy['sort'], False)
        data_dict_copy['sort'] = fields

    for plugin in p.PluginImplementations(interfaces.IDatastore):
        data_dict_copy = plugin.datastore_validate(context,
                                                   data_dict_copy,
                                                   fields_types)

    # Remove default elements in data_dict
    del data_dict_copy['connection_url']
    del data_dict_copy['resource_id']
    data_dict_copy.pop('id', None)
    data_dict_copy.pop('include_total', None)

    for key, values in data_dict_copy.iteritems():
        if not values:
            continue
        if isinstance(values, basestring):
            value = values
        elif isinstance(values, (list, tuple)):
            value = values[0]
        elif isinstance(values, dict):
            value = values.keys()[0]
        else:
            value = values

        raise ValidationError({
            key: [u'invalid value "{0}"'.format(value)]
        })

    return True


def search_data(context, data_dict):
    validate(context, data_dict)
    fields_types = _get_fields_types(context, data_dict)

    query_dict = {
        'select': [],
        'sort': [],
        'where': []
    }

    for plugin in p.PluginImplementations(interfaces.IDatastore):
        query_dict = plugin.datastore_search(context, data_dict,
                                             fields_types, query_dict)

    where_clause, where_values = _where(query_dict['where'])

    # FIXME: Remove duplicates on select columns
    select_columns = ', '.join(query_dict['select']).replace('%', '%%')
    ts_query = query_dict['ts_query'].replace('%', '%%')
    resource_id = data_dict['resource_id'].replace('%', '%%')
    sort = query_dict['sort']
    limit = query_dict['limit']
    offset = query_dict['offset']

    if query_dict.get('distinct'):
        distinct = 'DISTINCT'
    else:
        distinct = ''

    if sort:
        sort_clause = 'ORDER BY %s' % (', '.join(sort)).replace('%', '%%')
    else:
        sort_clause = ''

    sql_string = u'''SELECT {distinct} {select}
                    FROM "{resource}" {ts_query}
                    {where} {sort} LIMIT {limit} OFFSET {offset}'''.format(
        distinct=distinct,
        select=select_columns,
        resource=resource_id,
        ts_query=ts_query,
        where=where_clause,
        sort=sort_clause,
        limit=limit,
        offset=offset)

    results = _execute_single_statement(context, sql_string, where_values)

    _insert_links(data_dict, limit, offset)
<<<<<<< HEAD
    r = format_results(context, results, data_dict)

    if data_dict.get('include_total', True):
        count_sql_string = u'''SELECT {distinct} count(*)
            FROM "{resource}" {ts_query} {where};'''.format(
            distinct=distinct,
            resource=resource_id,
            ts_query=ts_query,
            where=where_clause)
        count_result = _execute_single_statement(
            context, count_sql_string, where_values)
        data_dict['total'] = count_result.fetchall()[0][0]

    return r
=======
    return format_results(context, results, data_dict, _get_field_info(
        context['connection'], data_dict['resource_id']))
>>>>>>> fe595821


def _execute_single_statement(context, sql_string, where_values):
    if not datastore_helpers.is_single_statement(sql_string):
        raise ValidationError({
            'query': ['Query is not a single statement.']
        })

    results = context['connection'].execute(sql_string, [where_values])

    return results


def format_results(context, results, data_dict, field_info=None):
    result_fields = []
    for field in results.cursor.description:
        f = {
            'id': field[0].decode('utf-8'),
            'type': _get_type(context, field[1])
<<<<<<< HEAD
        })
=======
        }
        if field_info and f['id'] in field_info:
            f['info'] = field_info[f['id']]
        result_fields.append(f)
    if len(result_fields) and result_fields[-1]['id'] == '_full_count':
        result_fields.pop()  # remove _full_count
>>>>>>> fe595821

    records = []
    for row in results:
        converted_row = {}
        for field in result_fields:
            converted_row[field['id']] = convert(row[field['id']],
                                                 field['type'])
        records.append(converted_row)
    data_dict['records'] = records
    data_dict['fields'] = result_fields

    return _unrename_json_field(data_dict)


def create(context, data_dict):
    '''
    The first row will be used to guess types not in the fields and the
    guessed types will be added to the headers permanently.
    Consecutive rows have to conform to the field definitions.

    rows can be empty so that you can just set the fields.

    fields are optional but needed if you want to do type hinting or
    add extra information for certain columns or to explicitly
    define ordering.

    eg: [{"id": "dob", "type": "timestamp"},
         {"id": "name", "type": "text"}]

    A header items values can not be changed after it has been defined
    nor can the ordering of them be changed. They can be extended though.

    Any error results in total failure! For now pass back the actual error.
    Should be transactional.

    :raises InvalidDataError: if there is an invalid value in the given data

    '''
    engine = _get_engine(data_dict)
    context['connection'] = engine.connect()
    timeout = context.get('query_timeout', _TIMEOUT)
    _cache_types(context)

    _rename_json_field(data_dict)

    trans = context['connection'].begin()
    try:
        # check if table already existes
        context['connection'].execute(
            u'SET LOCAL statement_timeout TO {0}'.format(timeout))
        result = context['connection'].execute(
            u'SELECT * FROM pg_tables WHERE tablename = %s',
            data_dict['resource_id']
        ).fetchone()
        if not result:
            create_table(context, data_dict)
        else:
            alter_table(context, data_dict)
        insert_data(context, data_dict)
        create_indexes(context, data_dict)
        create_alias(context, data_dict)
        if data_dict.get('private'):
            _change_privilege(context, data_dict, 'REVOKE')
        trans.commit()
        return _unrename_json_field(data_dict)
    except IntegrityError, e:
        if e.orig.pgcode == _PG_ERR_CODE['unique_violation']:
            raise ValidationError({
                'constraints': ['Cannot insert records or create index because'
                                ' of uniqueness constraint'],
                'info': {
                    'orig': str(e.orig),
                    'pgcode': e.orig.pgcode
                }
            })
        raise
    except DataError, e:
        raise ValidationError({
            'data': e.message,
            'info': {
                'orig': [str(e.orig)]
            }})
    except DBAPIError, e:
        if e.orig.pgcode == _PG_ERR_CODE['query_canceled']:
            raise ValidationError({
                'query': ['Query took too long']
            })
        raise
    except Exception, e:
        trans.rollback()
        raise
    finally:
        context['connection'].close()


def upsert(context, data_dict):
    '''
    This method combines upsert insert and update on the datastore. The method
    that will be used is defined in the mehtod variable.

    Any error results in total failure! For now pass back the actual error.
    Should be transactional.
    '''
    engine = _get_engine(data_dict)
    context['connection'] = engine.connect()
    timeout = context.get('query_timeout', _TIMEOUT)

    trans = context['connection'].begin()
    try:
        # check if table already existes
        context['connection'].execute(
            u'SET LOCAL statement_timeout TO {0}'.format(timeout))
        upsert_data(context, data_dict)
        trans.commit()
        return _unrename_json_field(data_dict)
    except IntegrityError, e:
        if e.orig.pgcode == _PG_ERR_CODE['unique_violation']:
            raise ValidationError({
                'constraints': ['Cannot insert records or create index because'
                                ' of uniqueness constraint'],
                'info': {
                    'orig': str(e.orig),
                    'pgcode': e.orig.pgcode
                }
            })
        raise
    except DataError, e:
        raise ValidationError({
            'data': e.message,
            'info': {
                'orig': [str(e.orig)]
            }})
    except DBAPIError, e:
        if e.orig.pgcode == _PG_ERR_CODE['query_canceled']:
            raise ValidationError({
                'query': ['Query took too long']
            })
        raise
    except Exception, e:
        trans.rollback()
        raise
    finally:
        context['connection'].close()


def delete(context, data_dict):
    engine = _get_engine(data_dict)
    context['connection'] = engine.connect()
    _cache_types(context)

    trans = context['connection'].begin()
    try:
        # check if table exists
        if 'filters' not in data_dict:
            context['connection'].execute(
                u'DROP TABLE "{0}" CASCADE'.format(data_dict['resource_id'])
            )
        else:
            delete_data(context, data_dict)

        trans.commit()
        return _unrename_json_field(data_dict)
    except Exception:
        trans.rollback()
        raise
    finally:
        context['connection'].close()


def search(context, data_dict):
    engine = _get_engine(data_dict)
    context['connection'] = engine.connect()
    timeout = context.get('query_timeout', _TIMEOUT)
    _cache_types(context)

    try:
        context['connection'].execute(
            u'SET LOCAL statement_timeout TO {0}'.format(timeout))
        return search_data(context, data_dict)
    except DBAPIError, e:
        if e.orig.pgcode == _PG_ERR_CODE['query_canceled']:
            raise ValidationError({
                'query': ['Search took too long']
            })
        raise ValidationError({
            'query': ['Invalid query'],
            'info': {
                'statement': [e.statement],
                'params': [e.params],
                'orig': [str(e.orig)]
            }
        })
    finally:
        context['connection'].close()


def search_sql(context, data_dict):
    engine = _get_engine(data_dict)
    context['connection'] = engine.connect()
    timeout = context.get('query_timeout', _TIMEOUT)
    _cache_types(context)

    sql = data_dict['sql'].replace('%', '%%')

    try:

        context['connection'].execute(
            u'SET LOCAL statement_timeout TO {0}'.format(timeout))

        table_names = datastore_helpers.get_table_names_from_sql(context, sql)
        log.debug('Tables involved in input SQL: {0!r}'.format(table_names))

        system_tables = [t for t in table_names if t.startswith('pg_')]
        if len(system_tables):
            raise toolkit.NotAuthorized({
                'permissions': ['Not authorized to access system tables']
            })

        results = context['connection'].execute(sql)

        return format_results(context, results, data_dict)

    except ProgrammingError, e:
        if e.orig.pgcode == _PG_ERR_CODE['permission_denied']:
            raise toolkit.NotAuthorized({
                'permissions': ['Not authorized to read resource.']
            })

        def _remove_explain(msg):
            return (msg.replace('EXPLAIN (FORMAT JSON) ', '')
                       .replace('EXPLAIN ', ''))

        raise ValidationError({
            'query': [_remove_explain(str(e))],
            'info': {
                'statement': [_remove_explain(e.statement)],
                'params': [e.params],
                'orig': [_remove_explain(str(e.orig))]
            }
        })
    except DBAPIError, e:
        if e.orig.pgcode == _PG_ERR_CODE['query_canceled']:
            raise ValidationError({
                'query': ['Query took too long']
            })
        raise
    finally:
        context['connection'].close()


def _get_read_only_user(data_dict):
    parsed = cli.parse_db_config('ckan.datastore.read_url')
    return parsed['db_user']


def _change_privilege(context, data_dict, what):
    ''' We need a transaction for this code to work '''
    read_only_user = _get_read_only_user(data_dict)
    if what == 'REVOKE':
        sql = u'REVOKE SELECT ON TABLE "{0}" FROM "{1}"'.format(
            data_dict['resource_id'],
            read_only_user)
    elif what == 'GRANT':
        sql = u'GRANT SELECT ON TABLE "{0}" TO "{1}"'.format(
            data_dict['resource_id'],
            read_only_user)
    else:
        raise ValidationError({
            'privileges': [
                u'Can only GRANT or REVOKE but not {0}'.format(what)
            ]
        })
    try:
        context['connection'].execute(sql)
    except ProgrammingError, e:
        log.critical("Error making resource private. {0!r}".format(e.message))
        raise ValidationError({
            'privileges': [
                u'cannot make "{resource_id}" private'.format(**data_dict)
            ],
            'info': {
                'orig': str(e.orig),
                'pgcode': e.orig.pgcode
            }
        })


def make_private(context, data_dict):
    log.info('Making resource {resource_id!r} private'.format(**data_dict))
    engine = _get_engine(data_dict)
    context['connection'] = engine.connect()
    trans = context['connection'].begin()
    try:
        _change_privilege(context, data_dict, 'REVOKE')
        trans.commit()
    finally:
        context['connection'].close()


def make_public(context, data_dict):
    log.info('Making resource {resource_id!r} public'.format(**data_dict))
    engine = _get_engine(data_dict)
    context['connection'] = engine.connect()
    trans = context['connection'].begin()
    try:
        _change_privilege(context, data_dict, 'GRANT')
        trans.commit()
    finally:
        context['connection'].close()


def get_all_resources_ids_in_datastore():
    read_url = config.get('ckan.datastore.read_url')
    write_url = config.get('ckan.datastore.write_url')
    data_dict = {
        'connection_url': read_url or write_url
    }
    resources_sql = sqlalchemy.text(u'''SELECT name FROM "_table_metadata"
                                        WHERE alias_of IS NULL''')
    query = _get_engine(data_dict).execute(resources_sql)
    return [q[0] for q in query.fetchall()]<|MERGE_RESOLUTION|>--- conflicted
+++ resolved
@@ -1040,8 +1040,8 @@
     results = _execute_single_statement(context, sql_string, where_values)
 
     _insert_links(data_dict, limit, offset)
-<<<<<<< HEAD
-    r = format_results(context, results, data_dict)
+    r = format_results(context, results, data_dict, _get_field_info(
+        context['connection'], data_dict['resource_id']))
 
     if data_dict.get('include_total', True):
         count_sql_string = u'''SELECT {distinct} count(*)
@@ -1055,10 +1055,6 @@
         data_dict['total'] = count_result.fetchall()[0][0]
 
     return r
-=======
-    return format_results(context, results, data_dict, _get_field_info(
-        context['connection'], data_dict['resource_id']))
->>>>>>> fe595821
 
 
 def _execute_single_statement(context, sql_string, where_values):
@@ -1078,16 +1074,10 @@
         f = {
             'id': field[0].decode('utf-8'),
             'type': _get_type(context, field[1])
-<<<<<<< HEAD
-        })
-=======
         }
         if field_info and f['id'] in field_info:
             f['info'] = field_info[f['id']]
         result_fields.append(f)
-    if len(result_fields) and result_fields[-1]['id'] == '_full_count':
-        result_fields.pop()  # remove _full_count
->>>>>>> fe595821
 
     records = []
     for row in results:
