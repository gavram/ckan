--- conflicted
+++ resolved
@@ -15,11 +15,8 @@
 -e hg+http://hg.saddi.com/flup@301a58656bfb#egg=flup
 # All the conflicting dependencies from the lucid_conflict.txt file
 -e hg+https://bitbucket.org/okfn/ckan-deps@6287665a1965#egg=ckan-deps
-<<<<<<< HEAD
-=======
 # FormAlchemy
 -e git+https://github.com/FormAlchemy/formalchemy.git@1.3.9#egg=formalchemy
->>>>>>> ebeb041c
 
 # NOTE: Developers, our build script for the Debian packages relies on the 
 #       requirements above being specified as editable resources with their
