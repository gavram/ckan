--- conflicted
+++ resolved
@@ -172,12 +172,8 @@
           echo "unzip pytest test duration details"
           gunzip .test_durations.gz
 
-<<<<<<< HEAD
-      - uses: actions/setup-python@v5
-=======
       - name: Cache pip
         uses: actions/cache@v4
->>>>>>> b317da50
         with:
           path: ${{ env.PIP_CACHE_DIR }}
           key: ${{ runner.os }}-pip-${{ hashFiles('*requirements.txt') }}
@@ -333,12 +329,8 @@
       - name: Checkout repository
         uses: actions/checkout@v4
 
-<<<<<<< HEAD
-      - uses: actions/setup-python@v5
-=======
       - name: Cache pip
         uses: actions/cache@v4
->>>>>>> b317da50
         with:
           path: ${{ env.PIP_CACHE_DIR }}
           key: ${{ runner.os }}-pip-${{ hashFiles('*requirements.txt') }}
