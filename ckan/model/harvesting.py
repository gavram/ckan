import logging
import datetime
from meta import *
from lxml import etree

from types import make_uuid
from types import JsonType
from core import *
from domain_object import DomainObject
from package import Package

log = logging.getLogger(__name__)

__all__ = [
    'HarvestSource', 'harvest_source_table',
    'HarvestingJob', 'harvesting_job_table',
    'HarvestedDocument', 'harvested_document_table',
]



class HarvesterError(Exception): pass


class HarvesterUrlError(HarvesterError): pass


class HarvestDomainObject(DomainObject):
    """Convenience methods for searching objects
    """
    key_attr = 'id'

<<<<<<< HEAD
    @classmethod
    def get(self, key, default=Exception, attr=None):
=======
    @classmethod 
    def get(cls, key, default=Exception, attr=None):
>>>>>>> b2865629
        """Finds a single entity in the register."""
        if attr == None:
            attr = cls.key_attr
        kwds = {attr: key}
        o = cls.filter(**kwds).first()
        if o:
            return o
        if default != Exception:
            return default
        else:
<<<<<<< HEAD
            raise Exception("%s not found: %s" % (self.__name__, key))

    @classmethod
    def filter(self, **kwds):
        query = Session.query(self).autoflush(False)
        return query.filter_by(**kwds)

=======
            raise Exception, "%s not found: %s" % (cls.__name__, key)

    @classmethod 
    def filter(cls, **kwds): 
        query = Session.query(cls).autoflush(False)
        return query.filter_by(**kwds)

    @classmethod 
    def create_save(cls, **kwds):
        # Create an object instance.
        object = cls.create(**kwds)
        # Create a record for the object instance.
        object.save()
        # Return the object instance.
        return object

    @classmethod 
    def create(cls, **kwds):
        # Initialise object key attribute.
        if cls.key_attr not in kwds:
            kwds[cls.key_attr] = cls.create_key()
        # Create an object instance.
        return cls(**kwds)

    @classmethod 
    def create_key(cls, **kwds):
        # By default, it's a new UUID.
        return make_uuid()


class HarvestSource(DomainObject):

    def write_package(self, content):
        from ckan.lib.base import _
        import ckan.forms
        import ckan.model as model
        package = None
        # Look for document with matching Gemini GUID.
        gemini_document = GeminiDocument(content)
        gemini_values = gemini_document.read_values()
        gemini_guid = gemini_values['guid']
        harvested_documents = HarvestedDocument.filter(guid=gemini_guid).all()
        if len(harvested_documents) > 1:
            # A programming error.
            raise Exception, "More than one harvested document GUID %s in database." % gemini_guid
        elif len(harvested_documents) == 1:
            harvested_document = harvested_documents[0]
            if harvested_document.source.id != self.id:
                # A 'user' error.
                raise HarvesterError, "Another source is using metadata GUID %s." % self.id
            package = harvested_document.package
        else:
            harvested_document = None
            package = None
        package_data = {
            'name': gemini_values['guid'],
            'title': gemini_values['title'],
            'extras': gemini_values,
        }
        if package == None:
            # Create package from data.
            try:
                user_editable_groups = []
                fs = ckan.forms.get_standard_fieldset(user_editable_groups=user_editable_groups)
                try:
                    fa_dict = ckan.forms.edit_package_dict(ckan.forms.get_package_dict(fs=fs, user_editable_groups=user_editable_groups), package_data)
                except ckan.forms.PackageDictFormatError, exception:
                    msg = 'Package format incorrect: %r' % exception
                    raise Exception, msg
                else:
                    fs = fs.bind(model.Package, data=fa_dict, session=model.Session)
                    # Validate the fieldset.
                    is_valid = fs.validate()
                    if is_valid:
                        # Construct new revision.
                        rev = model.repo.new_revision()
                        #rev.author = self.rest_api_user
                        rev.message = _(u'Harvester: Created package %s') % str(fs.model.id)
                        # Construct catalogue entity.
                        fs.sync()
                        # Construct access control entities.
                        #if self.rest_api_user:
                        #    admins = [model.User.by_name(self.rest_api_user.decode('utf8'))]
                        #else:
                        #    admins = []
                        # Todo: Better 'admins' than this?
                        admins = []
                        model.setup_default_user_roles(fs.model, admins)
                        # Commit
                        model.repo.commit()        
                        package = fs.model
                    else:
                        # Complain about validation errors.
                        msg = 'Validation error:'
                        errors = fs.errors.items()
                        for error in errors:
                            attr_name = error[0].name
                            error_msg = error[1][0]
                            msg += ' %s: %s' % (attr_name.capitalize(), error_msg)
                        raise HarvesterError, msg
            except:
                model.Session.rollback()
                model.Session.close()
                raise
            if harvested_document == None:
                harvested_document = self.create_document(content=content, guid=gemini_guid, package=package)
            else:
                harvested_document.content = content
                harvested_document.save()
            return package
        else:
            if gemini_values == harvested_document.read_values():
                return None
            else:
                from ckan.forms import GetPackageFieldset
                fieldset = GetPackageFieldset().fieldset
                from ckan.forms import GetEditFieldsetPackageData
                fieldset_data = GetEditFieldsetPackageData(
                    fieldset=fieldset, package=package, data=package_data).data
                bound_fieldset = fieldset.bind(package, data=fieldset_data)
                log_message = u'harvester'
                author = u''
                from ckan.lib.package_saver import WritePackageFromBoundFieldset
                from ckan.lib.package_saver import ValidationException
                try:
                    WritePackageFromBoundFieldset(
                        fieldset=bound_fieldset,
                        log_message=log_message,
                        author=author,
                    )
                except ValidationException:
                    msgs = []
                    for (field, errors) in bound_fieldset.errors.items():
                        for error in errors:
                            msg = "%s: %s" % (field.name, error)
                            msgs.append(msg)
                    msg = "Fieldset validation errors: %s" % msgs
                    raise HarvesterError, msg
                else:
                    return package

    def create_document(self, content, guid, package):
        document = HarvestedDocument.create_save(content=content, guid=guid, package=package)
        self.documents.append(document)
        self.save()
        return document
>>>>>>> b2865629

class HarvestSource(HarvestDomainObject):
    """A source is essentially a URL plus some other metadata.  The
    URL it points to should contain a manifest of resources that can
    be turned into packges; or an index page containing links to such
    manifests.
    """
    pass


class HarvestingJob(HarvestDomainObject):

    def report_error(self, msg):
        self.set_status(u"Error")
        self.get_report()['errors'].append(msg)
        self.errors += msg

    def report_package(self, msg):
        self.get_report()['packages'].append(msg)

    def get_report(self):
        if not hasattr(self, '_report'):
            self._report = {
                'packages': [],
                'errors': [],
            }
        return self._report

    def start_report(self):
        self.get_report()
        self.set_status(u"Running")
        self.save()

    def save(self):
        self.report = self.get_report()
        super(HarvestingJob, self).save()

    def report_has_errors(self):
        return bool(self.get_report()['errors'])

    def set_status_success(self):
        self.set_status(u"Success")

    def set_status(self, status):
        self.status = status


class MappedXmlObject(object):

    elements = []


class MappedXmlDocument(MappedXmlObject):

    def __init__(self, content):
        self.content = content

    def read_values(self):
        values = {}
        tree = self.get_content_tree()
        for element in self.elements:
            values[element.name] = element.read_value(tree)
        self.infer_values(values)
        return values

    def get_content_tree(self):
        parser = etree.XMLParser(remove_blank_text=True)
        if type(self.content) == unicode:
            content = self.content.encode('utf8')
        else:
            content = self.content
        return etree.fromstring(content, parser=parser)

    def infer_values(self, values):
        pass


class MappedXmlElement(MappedXmlObject):

    namespaces = {}

    def __init__(self, name, search_paths=[], multiplicity="*", elements=[]):
        self.name = name
        self.search_paths = search_paths
        self.multiplicity = multiplicity
        self.elements = elements or self.elements

    def read_value(self, tree):
        values = []
        for xpath in self.get_search_paths():
            elements = self.get_elements(tree, xpath)
            values = self.get_values(elements)
            if values:
                break
        return self.fix_multiplicity(values)

    def get_search_paths(self):
        if type(self.search_paths) != type([]):
            search_paths = [self.search_paths]
        else:
            search_paths = self.search_paths
        return search_paths

    def get_elements(self, tree, xpath):
        return tree.xpath(xpath, namespaces=self.namespaces)

    def get_values(self, elements):
        values = []
        if len(elements) == 0:
            pass
        else:
            for element in elements:
                value = self.get_value(element)
                values.append(value)
        return values

    def get_value(self, element):
        if self.elements:
            value = {}
            for child in self.elements:
                value[child.name] = child.read_value(element)
            return value
        elif type(element) == etree._ElementStringResult:
            value = str(element)
        elif type(element) == etree._ElementUnicodeResult:
            value = unicode(element)
        else:
            value = self.element_tostring(element)
        return value

    def element_tostring(self, element):
        return etree.tostring(element, pretty_print=False)

    def fix_multiplicity(self, values):
        if self.multiplicity == "0":
            if values:
                raise HarvesterError(
                    "Values found for element '%s': %s" % (self.name, values))
            else:
                return ""
        elif self.multiplicity == "1":
            if values:
                return values[0]
            else:
                raise HarvesterError(
                    "Value not found for element '%s'" % self.name)
        elif self.multiplicity == "*":
            return values
        elif self.multiplicity == "0..1":
            if values:
                return values[0]
            else:
                return ""
        elif self.multiplicity == "1..*":
            return values
        else:
            raise HarvesterError(
                "Can't fix element values for multiplicity '%s'." % \
                                self.multiplicity)


class GeminiElement(MappedXmlElement):

    namespaces = {
       "gts": "http://www.isotc211.org/2005/gts",
       "gml": "http://www.opengis.net/gml/3.2",
       "gmx": "http://www.isotc211.org/2005/gmx",
       "gsr": "http://www.isotc211.org/2005/gsr",
       "gss": "http://www.isotc211.org/2005/gss",
       "gco": "http://www.isotc211.org/2005/gco",
       "gmd": "http://www.isotc211.org/2005/gmd",
       "srv": "http://www.isotc211.org/2005/srv",
       "xlink": "http://www.w3.org/1999/xlink",
       "xsi": "http://www.w3.org/2001/XMLSchema-instance",
    }


class GeminiResponsibleParty(GeminiElement):

    elements = [
        GeminiElement(
            name="organisation-name",
            search_paths=[
                "gmd:organisationName/gco:CharacterString/text()",
            ],
            multiplicity="0..1",
        ),
        GeminiElement(
            name="position-name",
            search_paths=[
                "gmd:positionName/gco:CharacterString/text()",
            ],
            multiplicity="0..1",
        ),
        GeminiElement(
            name="contact-info",
            search_paths=[
                "gmd:contactInfo/gmd:CI_Contact",
            ],
            multiplicity="0..1",
            elements = [
                GeminiElement(
                    name="email",
                    search_paths=[
                        "gmd:address/gmd:CI_Address/gmd:electronicMailAddress/gco:CharacterString/text()",
                    ],
                    multiplicity="0..1",
                ),
            ]
        ),
        GeminiElement(
            name="role",
            search_paths=[
                "gmd:role/gmd:CI_RoleCode/@codeListValue",
            ],
            multiplicity="0..1",
        ),
    ]


class GeminiResourceLocator(GeminiElement):

    elements = [
        GeminiElement(
            name="url",
            search_paths=[
                "gmd:linkage/gmd:URL/text()",
            ],
            multiplicity="1",
        ),
        GeminiElement(
            name="function",
            search_paths=[
                "gmd:function/gmd:CI_OnLineFunctionCode/@codeListValue",
            ],
            multiplicity="0..1",
        ),
    ]


class GeminiDataFormat(GeminiElement):

    elements = [
        GeminiElement(
            name="name",
            search_paths=[
                "gmd:name/gco:CharacterString/text()",
            ],
            multiplicity="0..1",
        ),
        GeminiElement(
            name="version",
            search_paths=[
                "gmd:version/gco:CharacterString/text()",
            ],
            multiplicity="0..1",
        ),
    ]


class GeminiReferenceDate(GeminiElement):

    elements = [
        GeminiElement(
            name="type",
            search_paths=[
                "gmd:dateType/gmd:CI_DateTypeCode/@codeListValue",
                "gmd:dateType/gmd:CI_DateTypeCode/text()",
            ],
            multiplicity="1",
        ),
        GeminiElement(
            name="value",
            search_paths=[
                "gmd:date/gco:Date/text()",
                "gmd:date/gco:DateTime/text()",
            ],
            multiplicity="1",
        ),
    ]


class GeminiDocument(MappedXmlDocument):

    # Attribute specifications from "XPaths for GEMINI" by Peter Parslow.

    elements = [
        GeminiElement(
            name="guid",
            search_paths="gmd:fileIdentifier/gco:CharacterString/text()",
            multiplicity="0..1",
        ),
        GeminiElement(
            name="metadata-language",
            search_paths=[
                "gmd:language/gmd:LanguageCode/@codeListValue",
                "gmd:language/gmd:LanguageCode/text()",
            ],
            multiplicity="1",
        ),
        GeminiElement(
            name="resource-type",
            search_paths=[
                "gmd:hierarchyLevel/gmd:MD_ScopeCode/@codeListValue",
                "gmd:hierarchyLevel/gmd:MD_ScopeCode/text()",
            ],
            multiplicity="1",
        ),
        GeminiResponsibleParty(
            name="metadata-point-of-contact",
            search_paths=[
                "gmd:identificationInfo/gmd:MD_DataIdentification/gmd:pointOfContact/gmd:CI_ResponsibleParty",
                "gmd:identificationInfo/srv:SV_ServiceIdentification/gmd:pointOfContact/gmd:CI_ResponsibleParty",
            ],
            multiplicity="1..*",
        ),
        GeminiElement(
            name="metadata-date",
            search_paths=[
                "gmd:dateStamp/gco:Date/text()",
                "gmd:dateStamp/gco:DateTime/text()",
            ],
            multiplicity="1",
        ),
        GeminiElement(
            name="spatial-reference-system",
            search_paths=[
                "gmd:referenceSystemInfo/gmd:MD_ReferenceSystem",
            ],
            multiplicity="0..1",
        ),
        GeminiElement(
            name="title",
            search_paths=[
                "gmd:identificationInfo/gmd:MD_DataIdentification/gmd:citation/gmd:CI_Citation/gmd:title/gco:CharacterString/text()",
                "gmd:identificationInfo/srv:SV_ServiceIdentification/gmd:citation/gmd:CI_Citation/gmd:title/gco:CharacterString/text()",
            ],
            multiplicity="1",
        ),
        GeminiElement(
            name="alternative-title",
            search_paths=[
                "gmd:identificationInfo/gmd:MD_DataIdentification/gmd:citation/gmd:CI_Citation/gmd:alternativeTitle/gco:CharacterString/text()",
                "gmd:identificationInfo/srv:SV_ServiceIdentification/gmd:citation/gmd:CI_Citation/gmd:alternativeTitle/gco:CharacterString/text()",
            ],
            multiplicity="*",
        ),
        GeminiReferenceDate(
            name="dataset-reference-date",
            search_paths=[
                "gmd:identificationInfo/gmd:MD_DataIdentification/gmd:citation/gmd:CI_Citation/gmd:date/gmd:CI_Date",
                "gmd:identificationInfo/srv:SV_ServiceIdentification/gmd:citation/gmd:CI_Citation/gmd:date/gmd:CI_Date",
            ],
            multiplicity="*",
        ),
        # Todo: Suggestion from PP not to bother pulling this into the package.
        GeminiElement(
            name="unique-resource-identifier",
            search_paths=[
                "gmd:identificationInfo/gmd:MD_DataIdentification/gmd:citation/gmd:CI_Citation/gmd:identifier/gmd:RS_Identifier",
                "gmd:identificationInfo/srv:SV_ServiceIdentification/gmd:citation/gmd:CI_Citation/gmd:identifier/gmd:RS_Identifier",
            ],
            multiplicity="1",
        ),
        GeminiElement(
            name="abstract",
            search_paths=[
                "gmd:identificationInfo/gmd:MD_DataIdentification/gmd:abstract/gco:CharacterString/text()",
                "gmd:identificationInfo/srv:SV_ServiceIdentification/gmd:abstract/gco:CharacterString/text()",
            ],
            multiplicity="1",
        ),
        GeminiResponsibleParty(
            name="responsible-organisation",
            search_paths=[
                "gmd:identificationInfo/gmd:MD_DataIdentification/gmd:pointOfContact/gmd:CI_ResponsibleParty",
                "gmd:identificationInfo/srv:SV_ServiceIdentification/gmd:pointOfContact/gmd:CI_ResponsibleParty",
            ],
            multiplicity="1..*",
        ),
        GeminiElement(
            name="frequency-of-update",
            search_paths=[
                "gmd:identificationInfo/gmd:MD_DataIdentification/gmd:resourceMaintenance/gmd:MD_MaintenanceInformation/gmd:maintenanceAndUpdateFrequency/gmd:MD_MaintenanceFrequencyCode/@codeListValue",
                "gmd:identificationInfo/srv:SV_ServiceIdentification/gmd:resourceMaintenance/gmd:MD_MaintenanceInformation/gmd:maintenanceAndUpdateFrequency/gmd:MD_MaintenanceFrequencyCode/@codeListValue",

                "gmd:identificationInfo/gmd:MD_DataIdentification/gmd:resourceMaintenance/gmd:MD_MaintenanceInformation/gmd:maintenanceAndUpdateFrequency/gmd:MD_MaintenanceFrequencyCode/text()",
                "gmd:identificationInfo/srv:SV_ServiceIdentification/gmd:resourceMaintenance/gmd:MD_MaintenanceInformation/gmd:maintenanceAndUpdateFrequency/gmd:MD_MaintenanceFrequencyCode/text()",
            ],
            multiplicity="0..1",
        ),
        GeminiElement(
            name="keyword-inspire-theme",
            search_paths=[
                "gmd:identificationInfo/gmd:MD_DataIdentification/gmd:descriptiveKeywords/gmd:MD_Keywords/gmd:keyword/gco:CharacterString/text()",
                "gmd:identificationInfo/srv:SV_ServiceIdentification/gmd:descriptiveKeywords/gmd:MD_Keywords/gmd:keyword/gco:CharacterString/text()",
            ],
            multiplicity="*",
        ),
        GeminiElement(
            name="keyword-controlled-other",
            search_paths=[
                "gmd:identificationInfo/gmd:MD_DataIdentification/gmd:descriptiveKeywords/gmd:MD_Keywords/gmd:keyword/gco:CharacterString/text()",
                "gmd:identificationInfo/srv:SV_ServiceIdentification/gmd:descriptiveKeywords/gmd:MD_Keywords/gmd:keyword/gco:CharacterString/text()",
                "gmd:identificationInfo/srv:SV_ServiceIdentification/srv:keywords/gmd:MD_Keywords/gmd:keyword/gco:CharacterString/text()",
            ],
            multiplicity="*",
        ),
        GeminiElement(
            name="keyword-free-text",
            search_paths=[
            ],
            multiplicity="*",
        ),
        GeminiElement(
            name="limitations-on-public-access",
            search_paths=[
                "gmd:identificationInfo/gmd:MD_DataIdentification/gmd:resourceConstraints/gmd:MD_LegalConstraints/gmd:accessConstraints/gmd:otherConstraints/gco:CharacterString/text()",
                "gmd:identificationInfo/srv:SV_ServiceIdentification/gmd:resourceConstraints/gmd:MD_LegalConstraints/gmd:accessConstraints/gmd:otherConstraints/gco:CharacterString/text()",
            ],
            multiplicity="1..*",
        ),
        GeminiElement(
            name="use-constraints",
            search_paths=[
                "gmd:identificationInfo/gmd:MD_DataIdentification/gmd:resourceConstraints/gmd:MD_Constraints/gmd:useLimitation/gco:CharacterString/text()",
                "gmd:identificationInfo/srv:SV_ServiceIdentification/gmd:resourceConstraints/gmd:MD_Constraints/gmd:useLimitation/gco:CharacterString/text()",
            ],
            multiplicity="*",
        ),
        GeminiElement(
            name="spatial-data-service-type",
            search_paths=[
                "gmd:identificationInfo/srv:SV_ServiceIdentification/srv:serviceType/gco:LocalName",
            ],
            multiplicity="0..1",
        ),
        GeminiElement(
            name="spatial-resolution",
            search_paths=[
                "gmd:identificationInfo/gmd:MD_DataIdentification/gmd:spatialResolution/gmd:MD_Resolution/gmd:distance/gco:Distance",
                "gmd:identificationInfo/srv:SV_ServiceIdentification/gmd:spatialResolution/gmd:MD_Resolution/gmd:distance/gco:Distance",
            ],
            multiplicity="0..1",
        ),
        GeminiElement(
            name="spatial-resolution-units",
            search_paths=[
                "gmd:identificationInfo/gmd:MD_DataIdentification/gmd:spatialResolution/gmd:MD_Resolution/gmd:distance/gco:Distance/@uom",
                "gmd:identificationInfo/srv:SV_ServiceIdentification/gmd:spatialResolution/gmd:MD_Resolution/gmd:distance/gco:Distance/@uom",
            ],
            multiplicity="0..1",
        ),
        GeminiElement(
            name="equivalent-scale",
            search_paths=[
                "gmd:identificationInfo/gmd:MD_DataIdentification/gmd:spatialResolution/gmd:MD_Resolution/gmd:equivalentScale/gmd:MD_RepresentativeFraction/gmd:denominator/gco:Integer/text()",
                "gmd:identificationInfo/srv:SV_ServiceIdentification/gmd:spatialResolution/gmd:MD_Resolution/gmd:equivalentScale/gmd:MD_RepresentativeFraction/gmd:denominator/gco:Integer/text()",
            ],
            multiplicity="*",
        ),
        GeminiElement(
            name="dataset-language",
            search_paths=[
                "gmd:identificationInfo/gmd:MD_DataIdentification/gmd:language/gmd:LanguageCode/@codeListValue",
                "gmd:identificationInfo/srv:SV_ServiceIdentification/gmd:language/gmd:LanguageCode/@codeListValue",
                "gmd:identificationInfo/gmd:MD_DataIdentification/gmd:language/gmd:LanguageCode/text()",
                "gmd:identificationInfo/srv:SV_ServiceIdentification/gmd:language/gmd:LanguageCode/text()",
            ],
            multiplicity="*",
        ),
        GeminiElement(
            name="topic-category",
            search_paths=[
                "gmd:identificationInfo/gmd:MD_DataIdentification/gmd:topicCategory/gmd:MD_TopicCategoryCode/text()",
                "gmd:identificationInfo/srv:SV_ServiceIdentification/gmd:topicCategory/gmd:MD_TopicCategoryCode/text()",
            ],
            multiplicity="*",
        ),
        GeminiElement(
            name="extent-controlled",
            search_paths=[
            ],
            multiplicity="*",
        ),
        GeminiElement(
            name="extent-free-text",
            search_paths=[
                "gmd:identificationInfo/gmd:MD_DataIdentification/gmd:extent/gmd:EX_Extent/gmd:geographicElement/gmd:EX_GeographicDescription/gmd:geographicIdentifier/gmd:MD_Identifier/gmd:code/gco:CharacterString/text()",
                "gmd:identificationInfo/srv:SV_ServiceIdentification/srv:extent/gmd:EX_Extent/gmd:geographicElement/gmd:EX_GeographicDescription/gmd:geographicIdentifier/gmd:MD_Identifier/gmd:code/gco:CharacterString/text()",
            ],
            multiplicity="*",
        ),
        GeminiElement(
            name="bbox-west-long",
            search_paths=[
                "gmd:identificationInfo/gmd:MD_DataIdentification/gmd:extent/gmd:EX_Extent/gmd:geographicElement/gmd:EX_GeographicBoundingBox/gmd:westBoundLongitude/gco:Decimal/text()",
                "gmd:identificationInfo/srv:SV_ServiceIdentification/srv:extent/gmd:EX_Extent/gmd:geographicElement/gmd:EX_GeographicBoundingBox/gmd:westBoundLongitude/gco:Decimal/text()",
            ],
            multiplicity="1",
        ),
        GeminiElement(
            name="bbox-east-long",
            search_paths=[
                "gmd:identificationInfo/gmd:MD_DataIdentification/gmd:extent/gmd:EX_Extent/gmd:geographicElement/gmd:EX_GeographicBoundingBox/gmd:eastBoundLongitude/gco:Decimal/text()",
                "gmd:identificationInfo/srv:SV_ServiceIdentification/srv:extent/gmd:EX_Extent/gmd:geographicElement/gmd:EX_GeographicBoundingBox/gmd:eastBoundLongitude/gco:Decimal/text()",
            ],
            multiplicity="1",
        ),
        GeminiElement(
            name="bbox-north-lat",
            search_paths=[
                "gmd:identificationInfo/gmd:MD_DataIdentification/gmd:extent/gmd:EX_Extent/gmd:geographicElement/gmd:EX_GeographicBoundingBox/gmd:northBoundLatitude/gco:Decimal/text()",
                "gmd:identificationInfo/srv:SV_ServiceIdentification/srv:extent/gmd:EX_Extent/gmd:geographicElement/gmd:EX_GeographicBoundingBox/gmd:northBoundLatitude/gco:Decimal/text()",
            ],
            multiplicity="1",
        ),
        GeminiElement(
            name="bbox-south-lat",
            search_paths=[
                "gmd:identificationInfo/gmd:MD_DataIdentification/gmd:extent/gmd:EX_Extent/gmd:geographicElement/gmd:EX_GeographicBoundingBox/gmd:southBoundLatitude/gco:Decimal/text()",
                "gmd:identificationInfo/srv:SV_ServiceIdentification/srv:extent/gmd:EX_Extent/gmd:geographicElement/gmd:EX_GeographicBoundingBox/gmd:southBoundLatitude/gco:Decimal/text()",
            ],
            multiplicity="1",
        ),
        GeminiElement(
            name="temporal-extent-begin",
            search_paths=[
                "gmd:identificationInfo/gmd:MD_DataIdentification/gmd:extent/gmd:EX_Extent/gmd:temporalElement/gmd:EX_TemporalExtent/gmd:extent/gml:TimePeriod/gml:beginPosition/text()",
                "gmd:identificationInfo/srv:SV_ServiceIdentification/srv:extent/gmd:EX_Extent/gmd:temporalElement/gmd:EX_TemporalExtent/gmd:extent/gml:TimePeriod/gml:beginPosition/text()",
            ],
            multiplicity="0..1",
        ),
        GeminiElement(
            name="temporal-extent-end",
            search_paths=[
                "gmd:identificationInfo/gmd:MD_DataIdentification/gmd:extent/gmd:EX_Extent/gmd:temporalElement/gmd:EX_TemporalExtent/gmd:extent/gml:TimePeriod/gml:endPosition/text()",
                "gmd:identificationInfo/srv:SV_ServiceIdentification/srv:extent/gmd:EX_Extent/gmd:temporalElement/gmd:EX_TemporalExtent/gmd:extent/gml:TimePeriod/gml:endPosition/text()",
            ],
            multiplicity="0..1",
        ),
        GeminiElement(
            name="vertical-extent",
            search_paths=[
                "gmd:identificationInfo/gmd:MD_DataIdentification/gmd:extent/gmd:EX_Extent/gmd:verticalElement/gmd:EX_VerticalExtent",
                "gmd:identificationInfo/srv:SV_ServiceIdentification/srv:extent/gmd:EX_Extent/gmd:verticalElement/gmd:EX_VerticalExtent",
            ],
            multiplicity="0..1",
        ),
        GeminiElement(
            name="coupled-resource",
            search_paths=[
                "gmd:identificationInfo/srv:SV_ServiceIdentification/srv:operatesOn/@xlink:href",
            ],
            multiplicity="*",
        ),
        GeminiElement(
            name="additional-information-source",
            search_paths=[
                "gmd:identificationInfo/gmd:MD_DataIdentification/gmd:supplementalInformation/gco:CharacterString/text()",
            ],
            multiplicity="0..1",
        ),
        GeminiDataFormat(
            name="data-format",
            search_paths=[
                "gmd:distributionInfo/gmd:MD_Distribution/gmd:distributionFormat/gmd:MD_Format",
            ],
            multiplicity="*",
        ),
        GeminiResourceLocator(
            name="resource-locator",
            search_paths=[
                "gmd:distributionInfo/gmd:MD_Distribution/gmd:transferOptions/gmd:MD_DigitalTransferOptions/gmd:onLine/gmd:CI_OnlineResource",
            ],
            multiplicity="*",
        ),
        GeminiElement(
            name="conformity-specification",
            search_paths=[
                "gmd:dataQualityInfo/gmd:DQ_DataQuality/gmd:report/gmd:DQ_DomainConsistency/gmd:result/gmd:DQ_ConformanceResult/gmd:specification",
            ],
            multiplicity="0..1",
        ),
        GeminiElement(
            name="conformity-pass",
            search_paths=[
                "gmd:dataQualityInfo/gmd:DQ_DataQuality/gmd:report/gmd:DQ_DomainConsistency/gmd:result/gmd:DQ_ConformanceResult/gmd:pass/gco:Boolean/text()",
            ],
            multiplicity="0..1",
        ),
        GeminiElement(
            name="conformity-explanation",
            search_paths=[
                "gmd:dataQualityInfo/gmd:DQ_DataQuality/gmd:report/gmd:DQ_DomainConsistency/gmd:result/gmd:DQ_ConformanceResult/gmd:explanation/gco:CharacterString/text()",
            ],
            multiplicity="0..1",
        ),
        GeminiElement(
            name="lineage",
            search_paths=[
                "gmd:dataQualityInfo/gmd:DQ_DataQuality/gmd:lineage/gmd:LI_Lineage/gmd:statement/gco:CharacterString/text()",
            ],
            multiplicity="0..1",
        )
    ]

    def infer_values(self, values):
        # Todo: Infer name.
        self.infer_date_released(values)
        self.infer_date_updated(values)
        self.infer_url(values)
        # Todo: Infer resources.
        self.infer_tags(values)
        self.infer_publisher(values)
        self.infer_contact(values)
        self.infer_contact_email(values)
        return values

    def infer_date_released(self, values):
        value = ''
        for date in values['dataset-reference-date']:
            if date['type'] == 'publication':
                value = date['value']
                break
        values['date-released'] = value

    def infer_date_updated(self, values):
        value = ''
        # Todo: Use last of several multiple revision dates.
        for date in values['dataset-reference-date']:
            if date['type'] == 'revision':
                value = date['value']
                break
        values['date-updated'] = value

    def infer_url(self, values):
        value = ''
        for locator in values['resource-locator']:
            if locator['function'] == 'information':
                value = locator['url']
                break
        values['url'] = value

    def infer_tags(self, values):
        value = []
        value += values['keyword-inspire-theme']
        value += values['keyword-controlled-other']
        value += values['keyword-free-text']
        value = list(set(value))
        values['tags'] = value

    def infer_publisher(self, values):
        value = ''
        for responsible_party in values['responsible-organisation']:
            if responsible_party['role'] == 'publisher':
                value = responsible_party['organisation-name']
            if value:
                break
        values['publisher'] = value

    def infer_contact(self, values):
        value = ''
        for responsible_party in values['responsible-organisation']:
            value = responsible_party['organisation-name']
            if value:
                break
        values['contact'] = value

    def infer_contact_email(self, values):
        value = ''
        for responsible_party in values['responsible-organisation']:
            if isinstance(responsible_party, dict) and \
               isinstance(responsible_party.get('contact-info'), dict) and \
               responsible_party['contact-info'].has_key('email'):
                value = responsible_party['contact-info']['email']
                if value:
                    break
        values['contact-email'] = value


class HarvestedDocument(HarvestDomainObject):

    def read_values(self):
        if "gmd:MD_Metadata" in self.content:
            gemini_document = GeminiDocument(self.content)
        else:
            raise HarvesterError, "Can't identify type of document content: %s" % self.content
        return gemini_document.read_values()


harvest_source_table = Table('harvest_source', metadata,
        Column('id', types.UnicodeText, primary_key=True, default=make_uuid),
        Column('url', types.UnicodeText, unique=True, nullable=False),
        Column('description', types.UnicodeText, default=u''),
        Column('user_ref', types.UnicodeText, default=u''),
        Column('publisher_ref', types.UnicodeText, default=u''),
        Column('created', DateTime, default=datetime.datetime.utcnow),
)

harvesting_job_table = Table('harvesting_job', metadata,
        Column('id', types.UnicodeText, primary_key=True, default=make_uuid),
        Column('status', types.UnicodeText, default=u'New', nullable=False),
        Column('created', DateTime, default=datetime.datetime.utcnow),
        Column('user_ref', types.UnicodeText, nullable=False),
        Column('report', JsonType),
        Column('errors', types.UnicodeText, default=u''),
        Column('source_id', types.UnicodeText, ForeignKey('harvest_source.id')),
)

harvested_document_table = Table('harvested_document', metadata,
        Column('id', types.UnicodeText, primary_key=True, default=make_uuid),
        Column('guid', types.UnicodeText, default=''),
        Column('created', DateTime, default=datetime.datetime.utcnow),
        Column('content', types.UnicodeText, nullable=False),
        Column('source_id', types.UnicodeText, ForeignKey('harvest_source.id')),
        Column('package_id', types.UnicodeText, ForeignKey('package.id')),
)


mapper(HarvestedDocument, harvested_document_table, properties={
    'package':relation(Package),
})

mapper(HarvestingJob, harvesting_job_table, properties={
    'source':relation(HarvestSource),
})

mapper(HarvestSource, harvest_source_table, properties={ 
    'documents': relation(HarvestedDocument,
        backref='source',
    #    cascade='all, delete, delete-orphan',
    )
})
<|MERGE_RESOLUTION|>--- conflicted
+++ resolved
@@ -30,13 +30,8 @@
     """
     key_attr = 'id'
 
-<<<<<<< HEAD
     @classmethod
-    def get(self, key, default=Exception, attr=None):
-=======
-    @classmethod 
     def get(cls, key, default=Exception, attr=None):
->>>>>>> b2865629
         """Finds a single entity in the register."""
         if attr == None:
             attr = cls.key_attr
@@ -47,162 +42,13 @@
         if default != Exception:
             return default
         else:
-<<<<<<< HEAD
-            raise Exception("%s not found: %s" % (self.__name__, key))
+            raise Exception("%s not found: %s" % (cls.__name__, key))
 
     @classmethod
-    def filter(self, **kwds):
-        query = Session.query(self).autoflush(False)
-        return query.filter_by(**kwds)
-
-=======
-            raise Exception, "%s not found: %s" % (cls.__name__, key)
-
-    @classmethod 
     def filter(cls, **kwds): 
         query = Session.query(cls).autoflush(False)
         return query.filter_by(**kwds)
 
-    @classmethod 
-    def create_save(cls, **kwds):
-        # Create an object instance.
-        object = cls.create(**kwds)
-        # Create a record for the object instance.
-        object.save()
-        # Return the object instance.
-        return object
-
-    @classmethod 
-    def create(cls, **kwds):
-        # Initialise object key attribute.
-        if cls.key_attr not in kwds:
-            kwds[cls.key_attr] = cls.create_key()
-        # Create an object instance.
-        return cls(**kwds)
-
-    @classmethod 
-    def create_key(cls, **kwds):
-        # By default, it's a new UUID.
-        return make_uuid()
-
-
-class HarvestSource(DomainObject):
-
-    def write_package(self, content):
-        from ckan.lib.base import _
-        import ckan.forms
-        import ckan.model as model
-        package = None
-        # Look for document with matching Gemini GUID.
-        gemini_document = GeminiDocument(content)
-        gemini_values = gemini_document.read_values()
-        gemini_guid = gemini_values['guid']
-        harvested_documents = HarvestedDocument.filter(guid=gemini_guid).all()
-        if len(harvested_documents) > 1:
-            # A programming error.
-            raise Exception, "More than one harvested document GUID %s in database." % gemini_guid
-        elif len(harvested_documents) == 1:
-            harvested_document = harvested_documents[0]
-            if harvested_document.source.id != self.id:
-                # A 'user' error.
-                raise HarvesterError, "Another source is using metadata GUID %s." % self.id
-            package = harvested_document.package
-        else:
-            harvested_document = None
-            package = None
-        package_data = {
-            'name': gemini_values['guid'],
-            'title': gemini_values['title'],
-            'extras': gemini_values,
-        }
-        if package == None:
-            # Create package from data.
-            try:
-                user_editable_groups = []
-                fs = ckan.forms.get_standard_fieldset(user_editable_groups=user_editable_groups)
-                try:
-                    fa_dict = ckan.forms.edit_package_dict(ckan.forms.get_package_dict(fs=fs, user_editable_groups=user_editable_groups), package_data)
-                except ckan.forms.PackageDictFormatError, exception:
-                    msg = 'Package format incorrect: %r' % exception
-                    raise Exception, msg
-                else:
-                    fs = fs.bind(model.Package, data=fa_dict, session=model.Session)
-                    # Validate the fieldset.
-                    is_valid = fs.validate()
-                    if is_valid:
-                        # Construct new revision.
-                        rev = model.repo.new_revision()
-                        #rev.author = self.rest_api_user
-                        rev.message = _(u'Harvester: Created package %s') % str(fs.model.id)
-                        # Construct catalogue entity.
-                        fs.sync()
-                        # Construct access control entities.
-                        #if self.rest_api_user:
-                        #    admins = [model.User.by_name(self.rest_api_user.decode('utf8'))]
-                        #else:
-                        #    admins = []
-                        # Todo: Better 'admins' than this?
-                        admins = []
-                        model.setup_default_user_roles(fs.model, admins)
-                        # Commit
-                        model.repo.commit()        
-                        package = fs.model
-                    else:
-                        # Complain about validation errors.
-                        msg = 'Validation error:'
-                        errors = fs.errors.items()
-                        for error in errors:
-                            attr_name = error[0].name
-                            error_msg = error[1][0]
-                            msg += ' %s: %s' % (attr_name.capitalize(), error_msg)
-                        raise HarvesterError, msg
-            except:
-                model.Session.rollback()
-                model.Session.close()
-                raise
-            if harvested_document == None:
-                harvested_document = self.create_document(content=content, guid=gemini_guid, package=package)
-            else:
-                harvested_document.content = content
-                harvested_document.save()
-            return package
-        else:
-            if gemini_values == harvested_document.read_values():
-                return None
-            else:
-                from ckan.forms import GetPackageFieldset
-                fieldset = GetPackageFieldset().fieldset
-                from ckan.forms import GetEditFieldsetPackageData
-                fieldset_data = GetEditFieldsetPackageData(
-                    fieldset=fieldset, package=package, data=package_data).data
-                bound_fieldset = fieldset.bind(package, data=fieldset_data)
-                log_message = u'harvester'
-                author = u''
-                from ckan.lib.package_saver import WritePackageFromBoundFieldset
-                from ckan.lib.package_saver import ValidationException
-                try:
-                    WritePackageFromBoundFieldset(
-                        fieldset=bound_fieldset,
-                        log_message=log_message,
-                        author=author,
-                    )
-                except ValidationException:
-                    msgs = []
-                    for (field, errors) in bound_fieldset.errors.items():
-                        for error in errors:
-                            msg = "%s: %s" % (field.name, error)
-                            msgs.append(msg)
-                    msg = "Fieldset validation errors: %s" % msgs
-                    raise HarvesterError, msg
-                else:
-                    return package
-
-    def create_document(self, content, guid, package):
-        document = HarvestedDocument.create_save(content=content, guid=guid, package=package)
-        self.documents.append(document)
-        self.save()
-        return document
->>>>>>> b2865629
 
 class HarvestSource(HarvestDomainObject):
     """A source is essentially a URL plus some other metadata.  The
