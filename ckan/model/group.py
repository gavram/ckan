--- conflicted
+++ resolved
@@ -1,14 +1,9 @@
 from datetime import datetime
 
-from sqlalchemy.ext.associationproxy import association_proxy
-
 from meta import *
-<<<<<<< HEAD
+from core import *
 from domain_object import DomainObject
-=======
-from core import *
 from package import *
->>>>>>> 8e45af66
 from types import make_uuid
 import vdm.sqlalchemy
 
@@ -42,7 +37,6 @@
         self.purge()
 
     def active_packages(self):
-        from core import Package
         return Session.query(Package).\
                filter_by(state=vdm.sqlalchemy.State.ACTIVE).\
                join('groups').filter_by(id=self.id)
@@ -68,7 +62,6 @@
     def __repr__(self):
         return '<Group %s>' % self.name
 
-    packages = association_proxy('package_assocs', 'package')
 
 mapper(Group, group_table, properties={
     'packages':relation(Package, secondary=package_group_table,
@@ -78,5 +71,5 @@
 )
 
 mapper(PackageGroup, package_group_table,
-       extension=[notifier.PackageRelationNotifierMapperTrigger()],
+#       extension=[notifier.PackageRelationNotifierMapperTrigger()],
 )