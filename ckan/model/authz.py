from meta import *
from core import Package, DomainObject
from group import Group
from types import make_uuid
from user import User

PSEUDO_USER__LOGGED_IN = u'logged_in'
PSEUDO_USER__VISITOR = u'visitor'

class Enum(object):
    @classmethod
    def is_valid(self, val):
        return val in self.get_all()

    @classmethod
    def get_all(self):
        if not hasattr(self, '_all_items'):
            vals = []
            for key, val in self.__dict__.items():
                if not key.startswith('_'):
                    vals.append(val)
            self._all_items = vals
        return self._all_items

class Action(Enum):
    EDIT = u'edit'
    DELETE = u'delete'
    READ = u'read'
    PURGE = u'purge'
    EDIT_PERMISSIONS = u'edit-permissions'
    CREATE = u'create'

class Role(Enum):
    ADMIN = u'admin'
    EDITOR = u'editor'
    READER = u'reader'

role_action_table = Table('role_action', metadata,
           Column('id', UnicodeText, primary_key=True, default=make_uuid),
           Column('role', UnicodeText),
           Column('context', UnicodeText, nullable=False),
           Column('action', UnicodeText),
           )

user_object_role_table = Table('user_object_role', metadata,
           Column('id', UnicodeText, primary_key=True, default=make_uuid),
           Column('user_id', UnicodeText, ForeignKey('user.id')),
           Column('context', UnicodeText, nullable=False),
           Column('role', UnicodeText)
           )

package_role_table = Table('package_role', metadata,
           Column('user_object_role_id', UnicodeText, ForeignKey('user_object_role.id'), primary_key=True),
           Column('package_id', Integer, ForeignKey('package.id')),
           )

group_role_table = Table('group_role', metadata,
           Column('user_object_role_id', UnicodeText, ForeignKey('user_object_role.id'), primary_key=True),
           Column('group_id', UnicodeText, ForeignKey('group.id')),
           )

class RoleAction(DomainObject):
    pass

class UserObjectRole(DomainObject):
    pass

class PackageRole(UserObjectRole):
    pass

class GroupRole(UserObjectRole):
    pass

mapper(RoleAction, role_action_table)
       
mapper(UserObjectRole, user_object_role_table,
    polymorphic_on=user_object_role_table.c.context,
    polymorphic_identity=u'user_object',
    properties={
        'user': orm.relation(User,
            backref=orm.backref('roles',
                cascade='all, delete, delete-orphan'
            )
        )
    },
    order_by=[user_object_role_table.c.id],
)

mapper(PackageRole, package_role_table, inherits=UserObjectRole,
    polymorphic_identity=unicode(Package.__name__),
    properties={
        'package': orm.relation(Package,
             backref=orm.backref('roles',
             cascade='all, delete, delete-orphan'
             )
        ),
    },
    order_by=[package_role_table.c.user_object_role_id],
)

mapper(GroupRole, group_role_table, inherits=UserObjectRole,
       polymorphic_identity=unicode(Group.__name__),
       properties={
            'group': orm.relation(Group,
                 backref=orm.backref('roles',
                 cascade='all, delete, delete-orphan'
                 ),
            )
    },
    order_by=[group_role_table.c.user_object_role_id],
)

class NotRealUserException(Exception):
    pass

default_role_actions = [
    (Role.EDITOR, Action.EDIT),
    (Role.EDITOR, Action.CREATE),
    (Role.EDITOR, Action.READ),        
    (Role.READER, Action.CREATE),
    (Role.READER, Action.READ),
    ]

def setup_default_role_actions():
    visitor = User(name=PSEUDO_USER__VISITOR)
    logged_in = User(name=PSEUDO_USER__LOGGED_IN)
    
    # setup all role-actions (set context to None)
    # Note that Role.ADMIN can already do anything - hardcoded in.
    for role, action in default_role_actions:
        ra = RoleAction(role=role,
                        context='', # Blank until used
                        action=action,
                        )

def user_has_role(user, role, domain_obj):
    assert isinstance(user, User), user
    assert user.id
    assert Role.is_valid(role), role
    assert isinstance(domain_obj, (Package, Group)), domain_obj
    assert domain_obj.id
    
    if isinstance(domain_obj, Package):
        return PackageRole.query.filter_by(role=role,
                                           package=domain_obj,
                                           user=user).count() == 1
    elif isinstance(domain_obj, Grouop):
        return GroupRole.query.filter_by(role=role,
                                           group=domain_obj,
                                           user=user).count() == 1
    else:
        raise NotImplementedError()


def add_user_to_role(user, role, domain_obj):
    assert Role.is_valid(role), role

    if isinstance(domain_obj, Package):
        pr = PackageRole(role=role,
                         package=domain_obj,
                         user=user)
    elif isinstance(domain_obj, Group):
        pr = GroupRole(role=role,
                         group=domain_obj,
                         user=user)
    else:
        raise NotImplementedError()
    Session.commit()
    Session.remove()

def remove_user_from_role(user, role, domain_obj):
    assert Role.is_valid(role), role

    if isinstance(domain_obj, Package):
        pr = PackageRole.query.filter_by(role=role,
                                         package=domain_obj,
                                         user=user).one()
        Session.delete(pr)
    elif isinstance(domain_obj, Group):
        pr = GroupRole.query.filter_by(role=role,
                                         group=domain_obj,
                                         user=user).one()
        Session.delete(pr)
    else:
        raise NotImplementedError()

    Session.commit()
    Session.remove()

def setup_user_roles(domain_object, visitor_roles, logged_in_roles, admins=[]):
    assert type(admins) == type([])
    admin_roles = [Role.ADMIN]
    visitor = User.by_name(PSEUDO_USER__VISITOR)
    for role in visitor_roles:
        add_user_to_role(visitor, role, domain_object)
    logged_in = User.by_name(PSEUDO_USER__LOGGED_IN)
    for role in logged_in_roles:
        add_user_to_role(logged_in, role, domain_object)
    for admin in admins:
        # not sure if admin would reasonably by None
        if admin is not None:
            assert isinstance(admin, User), admin
            if admin.name in (PSEUDO_USER__LOGGED_IN, PSEUDO_USER__VISITOR):
                raise NotRealUserException('Invalid user for domain object admin %r' % admin.name)
            for role in admin_roles:
                add_user_to_role(admin, role, domain_object)

def give_all_packages_default_user_roles():
    # if this command gives an exception, you probably
    # forgot to do 'paster db init'
    pkgs = Package.query.all()

    for pkg in pkgs:
        # work out the authors and make them admins
        admins = []
        revs = pkg.all_revisions
        for rev in revs:
            if rev.revision.author:
                # rev author is not Unicode!!
                user = User.by_name(unicode(rev.revision.author))
                if user:
                    admins.append(user)
        # gives default permissions
        setup_default_user_roles(pkg, admins)

def setup_default_user_roles(domain_object, admins=[]):
    # sets up visitor and logged-in user and admins if provided
<<<<<<< HEAD
    assert isinstance(domain_object, (Package, Group))
    assert type(admins) == type([])
    if type(domain_object) == Package:
        visitor_roles = [Role.EDITOR]
        logged_in_roles = [Role.EDITOR]
    elif type(domain_object) == Group:
        visitor_roles = []
        logged_in_roles = []
=======
    assert isinstance(domain_object, DomainObject)
    assert isinstance(admins, list)
    visitor_roles = [Role.EDITOR]
    logged_in_roles = [Role.EDITOR]
>>>>>>> 254b1276
    setup_user_roles(domain_object, visitor_roles, logged_in_roles, admins)

def clear_user_roles(domain_object):
    assert isinstance(domain_object, DomainObject)
    if isinstance(domain_object, Package):
        q = PackageRole.query.filter_by(package=domain_object)
    elif isinstance(domain_object, Group):
        q = GroupRole.query.filter_by(group=domain_object)
    else:
        raise NotImplementedError()
    user_roles = q.all()
    for user_role in user_roles:
        Session.delete(user_role)<|MERGE_RESOLUTION|>--- conflicted
+++ resolved
@@ -225,21 +225,14 @@
 
 def setup_default_user_roles(domain_object, admins=[]):
     # sets up visitor and logged-in user and admins if provided
-<<<<<<< HEAD
     assert isinstance(domain_object, (Package, Group))
-    assert type(admins) == type([])
+    assert isinstance(admins, list)
     if type(domain_object) == Package:
         visitor_roles = [Role.EDITOR]
         logged_in_roles = [Role.EDITOR]
     elif type(domain_object) == Group:
         visitor_roles = []
         logged_in_roles = []
-=======
-    assert isinstance(domain_object, DomainObject)
-    assert isinstance(admins, list)
-    visitor_roles = [Role.EDITOR]
-    logged_in_roles = [Role.EDITOR]
->>>>>>> 254b1276
     setup_user_roles(domain_object, visitor_roles, logged_in_roles, admins)
 
 def clear_user_roles(domain_object):
