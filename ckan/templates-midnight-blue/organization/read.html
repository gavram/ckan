{% extends "organization/read_base.html" %}

<<<<<<< HEAD
{% block page_primary_action %}
  {% if h.check_access('package_create', {'owner_org': group_dict.id}) %}
    {% snippet 'snippets/add_dataset.html', group=group_dict.id %}
  {% endif %}
{% endblock %}

{% block primary_content_inner %}
    <h1 class="page-heading">
      {{ organization.title or organization.name }}
      {% if organization.state == 'deleted' %}
        [{{ _('Deleted') }}]
      {% endif %}
    </h1>
    {% block groups_search_form %}
      {% set facets = {
        'fields': fields_grouped,
        'search': search_facets,
        'titles': facet_titles,
        'translated_fields': translated_fields,
        'remove_field': remove_field }
      %}
      {% set sorting = [
        (_('Relevance'), 'score desc, metadata_modified desc'),
        (_('Name Ascending'), 'title_string asc'),
        (_('Name Descending'), 'title_string desc'),
        (_('Last Modified'), 'metadata_modified desc')
        ]
      %}
      {% snippet 'snippets/search_form.html', form_id='organization-datasets-search-form', type=dataset_type, query=q, sorting=sorting, sorting_selected=sort_by_selected, count=page.item_count, facets=facets, placeholder=h.humanize_entity_type('package', dataset_type, 'search_placeholder') or _('Search datasets...'), show_empty=request.args, fields=fields %}
=======
{% block primary_content %}
  <article class="module">
    {% block page_header %}
      {{ super() }}
>>>>>>> eb53c340
    {% endblock %}
    {% snippet "package/snippets/search_results.html",
      dataset_type=dataset_type,
      fields_grouped=fields_grouped,
      search_facets=search_facets,
      facet_titles=facet_titles,
      translated_fields=translated_fields,
      remove_field=remove_field,
      q=q,
      sort_by_selected=sort_by_selected,
      page=page,
      query_error=query_error,
      fields=fields
    %}
  </article>
{% endblock %}

{% block organization_facets %}
  {% snippet "package/snippets/search_facets.html",
    facet_titles=facet_titles,
    search_facets=search_facets
  %}
{% endblock %}<|MERGE_RESOLUTION|>--- conflicted
+++ resolved
@@ -1,41 +1,9 @@
 {% extends "organization/read_base.html" %}
 
-<<<<<<< HEAD
-{% block page_primary_action %}
-  {% if h.check_access('package_create', {'owner_org': group_dict.id}) %}
-    {% snippet 'snippets/add_dataset.html', group=group_dict.id %}
-  {% endif %}
-{% endblock %}
-
-{% block primary_content_inner %}
-    <h1 class="page-heading">
-      {{ organization.title or organization.name }}
-      {% if organization.state == 'deleted' %}
-        [{{ _('Deleted') }}]
-      {% endif %}
-    </h1>
-    {% block groups_search_form %}
-      {% set facets = {
-        'fields': fields_grouped,
-        'search': search_facets,
-        'titles': facet_titles,
-        'translated_fields': translated_fields,
-        'remove_field': remove_field }
-      %}
-      {% set sorting = [
-        (_('Relevance'), 'score desc, metadata_modified desc'),
-        (_('Name Ascending'), 'title_string asc'),
-        (_('Name Descending'), 'title_string desc'),
-        (_('Last Modified'), 'metadata_modified desc')
-        ]
-      %}
-      {% snippet 'snippets/search_form.html', form_id='organization-datasets-search-form', type=dataset_type, query=q, sorting=sorting, sorting_selected=sort_by_selected, count=page.item_count, facets=facets, placeholder=h.humanize_entity_type('package', dataset_type, 'search_placeholder') or _('Search datasets...'), show_empty=request.args, fields=fields %}
-=======
 {% block primary_content %}
   <article class="module">
     {% block page_header %}
       {{ super() }}
->>>>>>> eb53c340
     {% endblock %}
     {% snippet "package/snippets/search_results.html",
       dataset_type=dataset_type,
