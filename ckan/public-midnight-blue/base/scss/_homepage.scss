--- conflicted
+++ resolved
@@ -21,12 +21,9 @@
         color: $white;
         font-size: 60px;
         font-weight: $font-weight-bold;
-<<<<<<< HEAD
-=======
     }
     h2 {
         margin-bottom: 1rem;
->>>>>>> 14dc46d7
     }
     .module-search {
         color: $mastheadTextColor;
