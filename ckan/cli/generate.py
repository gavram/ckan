# encoding: utf-8

from __future__ import print_function
import os

import alembic.command
import click
<<<<<<< HEAD
from alembic.config import Config as AlembicConfig

import ckan
from ckan.cli.db import _resolve_alembic_config
import ckan.plugins.toolkit as tk

=======
import uuid
import string
import secrets
from ckan.cli import error_shout
>>>>>>> bc484405

class CKANAlembicConfig(AlembicConfig):
    def get_template_directory(self):
        return os.path.join(os.path.dirname(ckan.__file__),
                            u"../contrib/alembic")


@click.group()
def generate():
    """Scaffolding for regular development tasks.
    """
    pass


@generate.command(name=u'extension', short_help=u"Create empty extension.")
@click.option(u'-o',
              u'--output-dir',
              help=u"Location to put the generated "
              u"template.",
              default=u'.')
def extension(output_dir):
    """Generate empty extension files to expand CKAN.
    """
    try:
        from cookiecutter.main import cookiecutter
    except ImportError:
        tk.error_shout(u"`cookiecutter` library is missing from import path.")
        tk.error_shout(u"Make sure you have dev-dependencies installed:")
        tk.error_shout(u"\tpip install -r dev-requirements.txt")
        raise click.Abort()

    cur_loc = os.path.dirname(os.path.abspath(__file__))
    os.chdir(cur_loc)
    os.chdir(u'../../contrib/cookiecutter/ckan_extension/')
    template_loc = os.getcwd()

    # Prompt user for information
<<<<<<< HEAD
    name = click.prompt(
        u"Extenion's name "
        u"(`ckanext-` prefix added automatically if not provided)")
    if not name.startswith(u"ckanext-"):
        name = u"ckanext-" + name
=======
    click.echo(u"\n")
    while True:
        name = click.prompt(u"Extension's name",
                            default=u"must begin 'ckanext-'")
        if not name.startswith(u"ckanext-"):
            print(u"ERROR: Project name must start with 'ckanext-' > {}\n"
                  .format(name))
        else:
            break
>>>>>>> bc484405

    author = click.prompt(u"Author's name", default=u"")
    email = click.prompt(u"Author's email", default=u"")
    github = click.prompt(u"Your Github user or organization name",
                          default=u"")
    description = click.prompt(u"Brief description of the project",
                               default=u"")
    keywords = click.prompt(u"List of keywords (separated by spaces)",
                            default=u"CKAN")

    # Ensure one instance of 'CKAN' in keywords
    keywords = [u"CKAN"] + [
        k for k in keywords.strip().split() if k.lower() != u"ckan"
    ]
    keywords = u' '.join(keywords)

    # Set short name and plugin class name
    project_short = name[8:].lower().replace(u'-', u'_')
    plugin_class_name = project_short.title().replace(u'_', u'') + u'Plugin'

    context = {
        u"project": name,
        u"description": description,
        u"author": author,
        u"author_email": email,
        u"keywords": keywords,
        u"github_user_name": github,
        u"project_shortname": project_short,
        u"plugin_class_name": plugin_class_name,
        u"_source": u"cli"
    }

    if output_dir == u'.':
        os.chdir(u'../../../..')
        output_dir = os.getcwd()

<<<<<<< HEAD
    cookiecutter(template_loc,
                 no_input=True,
                 extra_context=context,
                 output_dir=output_dir)


@generate.command()
@click.option(u"-p",
              u"--plugin",
              help=(u"Plugin's that requires migration"
                    u"(name, used in `ckan.plugins` config section). "
                    u"If not provided, core CKAN migration created instead."))
@click.option(u"-m",
              u"--message",
              help=u"Message string to use with `revision`.")
def migration(plugin, message):
    """Create new alembic revision for DB migration.
    """
    import ckan.model
    config = CKANAlembicConfig(_resolve_alembic_config(plugin))
    config.set_main_option(u"sqlalchemy.url",
                           str(ckan.model.repo.metadata.bind.url))

    migration_dir = os.path.dirname(config.config_file_name)
    if not os.path.isdir(migration_dir):
        alembic.command.init(config, migration_dir)
    rev = alembic.command.revision(config, message)
    click.secho(
        u"Revision file created. Now, you need to update it: \n\t{}".format(
            rev.path),
        fg=u"green")
=======
    cookiecutter(template_loc, no_input=True, extra_context=context,
                 output_dir=output_dir)

    print(u"\nWritten: {}/{}".format(output_dir, name))


@generate.command(name=u'config',
                  short_help=u'Create a ckan.ini file.')
@click.argument(u'output_path', nargs=1)
def make_config(output_path):
    u"""Generate a new CKAN configuration ini file."""

    # Output to current directory if no path is specified
    if u'/' not in output_path:
        output_path = os.path.join(os.getcwd(), output_path)

    cur_loc = os.path.dirname(os.path.abspath(__file__))
    template_loc = os.path.join(cur_loc, u'..', u'config',
                                u'deployment.ini_tmpl')
    template_variables = {
        u'app_instance_uuid': uuid.uuid4(),
        u'app_instance_secret': secrets.token_urlsafe(20)[:25]
    }

    with open(template_loc, u'r') as file_in:
        template = string.Template(file_in.read())

        try:
            with open(output_path, u'w') as file_out:
                file_out.writelines(template.substitute(template_variables))

        except IOError as e:
            error_shout(e)
            sys.exit(1)
>>>>>>> bc484405
<|MERGE_RESOLUTION|>--- conflicted
+++ resolved
@@ -5,19 +5,16 @@
 
 import alembic.command
 import click
-<<<<<<< HEAD
 from alembic.config import Config as AlembicConfig
 
 import ckan
 from ckan.cli.db import _resolve_alembic_config
 import ckan.plugins.toolkit as tk
 
-=======
 import uuid
 import string
 import secrets
 from ckan.cli import error_shout
->>>>>>> bc484405
 
 class CKANAlembicConfig(AlembicConfig):
     def get_template_directory(self):
@@ -55,13 +52,6 @@
     template_loc = os.getcwd()
 
     # Prompt user for information
-<<<<<<< HEAD
-    name = click.prompt(
-        u"Extenion's name "
-        u"(`ckanext-` prefix added automatically if not provided)")
-    if not name.startswith(u"ckanext-"):
-        name = u"ckanext-" + name
-=======
     click.echo(u"\n")
     while True:
         name = click.prompt(u"Extension's name",
@@ -71,7 +61,6 @@
                   .format(name))
         else:
             break
->>>>>>> bc484405
 
     author = click.prompt(u"Author's name", default=u"")
     email = click.prompt(u"Author's email", default=u"")
@@ -108,39 +97,6 @@
         os.chdir(u'../../../..')
         output_dir = os.getcwd()
 
-<<<<<<< HEAD
-    cookiecutter(template_loc,
-                 no_input=True,
-                 extra_context=context,
-                 output_dir=output_dir)
-
-
-@generate.command()
-@click.option(u"-p",
-              u"--plugin",
-              help=(u"Plugin's that requires migration"
-                    u"(name, used in `ckan.plugins` config section). "
-                    u"If not provided, core CKAN migration created instead."))
-@click.option(u"-m",
-              u"--message",
-              help=u"Message string to use with `revision`.")
-def migration(plugin, message):
-    """Create new alembic revision for DB migration.
-    """
-    import ckan.model
-    config = CKANAlembicConfig(_resolve_alembic_config(plugin))
-    config.set_main_option(u"sqlalchemy.url",
-                           str(ckan.model.repo.metadata.bind.url))
-
-    migration_dir = os.path.dirname(config.config_file_name)
-    if not os.path.isdir(migration_dir):
-        alembic.command.init(config, migration_dir)
-    rev = alembic.command.revision(config, message)
-    click.secho(
-        u"Revision file created. Now, you need to update it: \n\t{}".format(
-            rev.path),
-        fg=u"green")
-=======
     cookiecutter(template_loc, no_input=True, extra_context=context,
                  output_dir=output_dir)
 
@@ -175,4 +131,30 @@
         except IOError as e:
             error_shout(e)
             sys.exit(1)
->>>>>>> bc484405
+
+
+@generate.command()
+@click.option(u"-p",
+              u"--plugin",
+              help=(u"Plugin's that requires migration"
+                    u"(name, used in `ckan.plugins` config section). "
+                    u"If not provided, core CKAN migration created instead."))
+@click.option(u"-m",
+              u"--message",
+              help=u"Message string to use with `revision`.")
+def migration(plugin, message):
+    """Create new alembic revision for DB migration.
+    """
+    import ckan.model
+    config = CKANAlembicConfig(_resolve_alembic_config(plugin))
+    config.set_main_option(u"sqlalchemy.url",
+                           str(ckan.model.repo.metadata.bind.url))
+
+    migration_dir = os.path.dirname(config.config_file_name)
+    if not os.path.isdir(migration_dir):
+        alembic.command.init(config, migration_dir)
+    rev = alembic.command.revision(config, message)
+    click.secho(
+        u"Revision file created. Now, you need to update it: \n\t{}".format(
+            rev.path),
+        fg=u"green")