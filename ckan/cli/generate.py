--- conflicted
+++ resolved
@@ -1,10 +1,6 @@
 # encoding: utf-8
 
-<<<<<<< HEAD
-=======
-from __future__ import print_function
 import contextlib
->>>>>>> 5c386b8c
 import os
 import shutil
 
@@ -110,16 +106,13 @@
     cookiecutter(template_loc, no_input=True, extra_context=context,
                  output_dir=output_dir)
 
-<<<<<<< HEAD
-    click.echo(u"\nWritten: {}/{}".format(output_dir, name))
-=======
     if not include_examples:
         remove_code_examples(
             os.path.join(
                 output_dir, context["project"], "ckanext", project_short))
 
-    print(u"\nWritten: {}/{}".format(output_dir, name))
->>>>>>> 5c386b8c
+    click.echo(u"\nWritten: {}/{}".format(output_dir, name))
+
 
 
 _code_examples = [
