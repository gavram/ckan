--- conflicted
+++ resolved
@@ -9,11 +9,8 @@
 from werkzeug.serving import run_simple
 
 from ckan.common import config
-<<<<<<< HEAD
 from ckan.exceptions import CkanDeprecationWarning
-=======
 from . import error_shout
->>>>>>> 50da8b90
 
 log = logging.getLogger(__name__)
 
