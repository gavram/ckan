import re
import os.path
import csv

import sqlalchemy

import ckan.model as model
from ckan.lib import schema_gov

class Data(object):
    def load_csv_into_db(self, csv_filepath):
        self._basic_setup()
        self._new_file_reset()
        rev = self._new_revision()
        assert os.path.exists(csv_filepath)
        f_obj = open(csv_filepath, "r")
        self._current_filename = os.path.basename(csv_filepath)
        reader = csv.reader(f_obj)
        index = 0
        for row_list in reader:
            if 'UK Public Data Project' in row_list[0]:
                reader.next()
            cospread_dict = self._parse_line(row_list, index)
            if cospread_dict:
                self._load_line_into_db(cospread_dict, index)
            index += 1
            if index % 100 == 0:
                self._commit_and_report(index)
        self._commit_and_report(index, full=True)

    def _new_file_reset(self):
        self._titles_complete = False
        self._title_line_1 = None
        self._title_line_2 = None
        # Some packages with multiple URLs have multiple rows in the spreadsheet.
        # self._resources stores all URLs in this spreadsheet so that if a
        # duplicate package_name is found then previous URLs are added to the
        # record.
        self._resources = {} # name:[url, {'url':, 'description':, 'format':}]
        self._packages_created = []
        self._packages_updated = []
        
    def _commit_and_report(self, index, full=False):
        print 'Loaded %s lines' % index
        if full:
            print 'Packages created (%i): %s' % (len(self._packages_created), ' '.join(self._packages_created))
            print 'Packages updated (%i): %s' % (len(self._packages_updated), ' '.join(self._packages_updated))
        model.repo.commit_and_remove()

    def _parse_line(self, row_values, line_index):

        if not self._titles_complete:
            is_title_row, self._titles_complete = self._parse_row_for_titles(row_values)
            if is_title_row or not self._titles_complete:
                return None
        
        if len(row_values) < 32:
            print 'Error: Line %i has not enough values: %i' % (line_index, len(row_values))
            return None
        cospread_dict = {}
        for i, val in enumerate(row_values):
            cospread_dict[self._titles[i].lower()] = unicode(val.decode('utf8'))
        return cospread_dict

    def _parse_row_for_titles(self, row_values):
        is_title_row = False
        are_titles_complete = False
        if row_values[0] == 'Package name':
            self._title_line_1 = row_values
            is_title_row = True
            are_titles_complete = False
        elif self._title_line_1:
            self._title_line_2 = row_values
            titles = []
            previous_t1 = ''
            for i in range(len(self._title_line_1)):
                t1 = self._title_line_1[i].lower().replace('  ', ' ')
                t2 = self._title_line_2[i].lower()
                if t1 == 'package name':
                    title = 'name'
                elif not t1:
                    title = previous_t1
                else:
                    title = t1
                if title in ('geographical granularity', 'geographic coverage', 'temporal granularity'):
                    title += ' - %s' % t2
                elif title in ('contact', 'maintainer', 'author'):
                    if title == 'contact':
                        title = 'author'
                    if 'e-mail' in t2:
                        title += ' - email'
                    else:
                        title += ' - name'
                titles.append(title)
                if t1:
                    previous_t1 = t1

            self._titles = titles
            is_title_row = True
            are_titles_complete = True
        return (is_title_row, are_titles_complete)

# ['name', 'title', 'co identifier', 'notes', 'date released', 'date updated', 'update frequency', 'geographical granularity - standard', 'geographical granularity - other', 'geographic coverage - england', 'geographic coverage - n. ireland', 'geographic coverage - scotland', 'geographic coverage - wales', 'geographic coverage - overseas', 'geographic coverage - global', 'temporal granularity - standard', 'temporal granularity - other', 'file format', 'categories', 'national statistic', 'precision', 'url', 'download url', 'taxonomy url', 'department', 'agency responsible', 'contact - name', 'contact - email', 'maintainer - name', 'maintainer - email', 'licence', 'tags']

    def _name_munge(self, input_name):
        '''Munges the name field in case it is not to spec.'''
        return self._munge(input_name.replace(' ', '').replace('.', '_').replace('&', 'and'))

    def _parse_tags(self, tags_str):
        tag_list = re.split(',\s?|\s', tags_str)
        return [schema_gov.tag_munge(tag_name) for tag_name in tag_list]

    def _load_line_into_db(self, _dict, line_index):
        # Create package
        rev = self._new_revision()
        name = self._name_munge(_dict['name'])
        title = _dict['title']
        url = _dict['url']
        notes = _dict['notes']

        if self._resources.has_key(name):
            resources = self._resources[name]
            line_is_just_adding_multiple_resources = True
        else:
            resources = []
            line_is_just_adding_multiple_resources = False
        multiple_urls = False
        description = _dict.get('download description', u'').strip()
        format = _dict.get('file format', u'')
        for split_char in '\n, ':
            if split_char in _dict['download url']:
                for url_ in _dict['download url'].split(split_char):
                    if url_.strip():
                        resources.append({'url':url_, 'description':description, 'format':format})
                multiple_urls = True
                break
        if not multiple_urls and _dict['download url']:
            resources.append({'url':_dict['download url'], 'description':description, 'format':format})
        if resources:
            self._resources[name] = resources
            
        author = _dict['author - name']
        author_email = _dict['author - email']
        maintainer = _dict['maintainer - name']
        maintainer_email = _dict['maintainer - email']

        for field in ('geographical granularity', 'temporal granularity'):
            _dict[field] = _dict['%s - other' % field] if \
                           _dict['%s - standard' % field] == 'Other (specify)' else \
                           _dict['%s - standard' % field]
<<<<<<< HEAD
        license_id = license_map.get(_dict['licence'].strip(), '')
        if not license_id:
            print 'Warning: license not recognised: %s. Defaulting to Crown Copyright.' % _dict['licence']
            license_id = u'Non-OKD Compliant::Crown Copyright'
=======
        license_id = license_map.get(_dict['licence'], '')
        if not license_id:
            print 'Warning: license not recognised: %s. Defaulting to UK Crown Copyright.' % _dict['licence']
            license_name = u'ukcrown'
>>>>>>> e9413a47

        # extras
        extras_dict = {}
        geo_cover = []
        geo_coverage_type = schema_gov.GeoCoverageType.get_instance()
        spreadsheet_regions = ('england', 'n. ireland', 'scotland', 'wales', 'overseas', 'global')
        for region in spreadsheet_regions:
            munged_region = region.replace('n. ', 'northern_')
            field = 'geographic coverage - %s' % region
            if _dict[field] == u'Yes':
                geo_cover.append(munged_region)
        extras_dict['geographic_coverage'] = geo_coverage_type.form_to_db(geo_cover)
        
        for column in ['date released', 'date updated']:
            try:
                val = schema_gov.DateType.form_to_db(_dict[column])
            except TypeError, e:
                print "WARNING: Value for column '%s' of '%s' is not understood as a date format." % (column, _dict[column])
                val = _dict[column]
            extras_dict[column.replace(' ', '_')] = val

        given_tags = self._parse_tags(_dict['tags'])
            
        field_map = [
            ['co identifier'],
            ['update frequency'],
            ['temporal granularity', schema_gov.temporal_granularity_options],
            ['geographical granularity', schema_gov.geographic_granularity_options],
            ['categories', schema_gov.category_options],
            ['taxonomy url'],
            ['agency responsible'],
            ['precision'],
            ['department', schema_gov.government_depts],
            ]
        for field_mapping in field_map:
            column = field_mapping[0]
            extras_key = column.replace(' ', '_')
            if column == 'agency responsible':
                extras_key = 'agency'
            elif column in ('co identifier', 'co reference'):
                if _dict.has_key('co reference'):
                    column = 'co reference'
                extras_key = 'external_reference'
            val = _dict[column]
            if len(field_mapping) > 1:
                suggestions = field_mapping[1]
                if val and val not in suggestions:
                    suggestions_lower = [sugg.lower() for sugg in suggestions]
                    if val.lower() in suggestions_lower:
                        val = suggestions[suggestions_lower.index(val.lower())]
                    elif schema_gov.expand_abbreviations(val) in suggestions:
                        val = schema_gov.expand_abbreviations(val)
                    elif val.lower() + 's' in suggestions:
                        val = val.lower() + 's'
                    elif val.replace('&', 'and').strip() in suggestions:
                        val = val.replace('&', 'and').strip()
                if val and val not in suggestions:
                    print "WARNING: Value for column '%s' of '%s' is not in suggestions '%s'" % (column, val, suggestions)
            extras_dict[extras_key] = val
        
        extras_dict['national_statistic'] = u'' # Ignored: _dict['national statistic'].lower()
        extras_dict['import_source'] = 'COSPREAD-%s' % self._current_filename
        for field in ['temporal_coverage_from', 'temporal_coverage_to']:
            extras_dict[field] = u''

        # Create/Update the package object
        existing_pkg = None
        if extras_dict.get('external_reference', None):
            external_ref_query = \
               model.Session.query(model.Package).\
               join('_extras', aliased=True).\
               filter(sqlalchemy.and_(\
                  model.PackageExtra.state==model.State.ACTIVE,\
                  model.PackageExtra.key==unicode('external_reference'))).\
               filter(model.PackageExtra.value == extras_dict['external_reference'])
            if external_ref_query.count() == 1:
                existing_pkg = external_ref_query.one()
            elif external_ref_query.count() > 1:
                print "Warning: More than one package has external reference '%s'." % (extras_dict['external_reference'])
        if not existing_pkg:
            existing_pkg = model.Package.by_name(name)
        if existing_pkg:
            pkg = existing_pkg
            if not line_is_just_adding_multiple_resources:
                self._packages_updated.append(name)
        else:
            pkg = model.Package(name=name)
            self._packages_created.append(name)
        pkg.title = title
        pkg.author = author
        pkg.author_email = author_email
        pkg.maintainer = maintainer
        pkg.maintainer_email = maintainer_email
        pkg.url=url
        pkg.resources = []
        for resource in resources:
            pkg.add_resource(resource['url'], format=resource['format'], description=resource['description'])
        pkg.notes=notes
        pkg.license_id = license_id
        assert pkg.license
        if not existing_pkg:
            user = model.User.by_name(self._username)

            # Setup authz
            model.setup_default_user_roles(pkg, [user]) # does commit & remove
            rev = self._new_revision()

        # Create extras
        pkg.extras = extras_dict

        # Update tags
        pkg_dict = {'name':pkg.name, 'title':pkg.title, 'notes':pkg.notes, 'categories':pkg.extras['categories'],
                    'agency':pkg.extras['agency']}
        tag_set = schema_gov.TagSuggester.suggest_tags(pkg_dict)
        for tag in given_tags:
            tag_set.add(tag)
        current_tags = pkg.tags
        for name in tag_set:
            if name not in current_tags:
                pkg.add_tag_by_name(unicode(name))
        for pkgtag in pkg.package_tags:
            if pkgtag.tag.name not in tag_set:
                pkgtag.delete()

        # Put package in the group
        group = model.Group.by_name(self._groupname)
        if pkg not in group.packages:
            group.packages.append(pkg)
        
        model.Session.commit()

    def _munge(self, name):
        '''Munge a title into a name'''
        # convert spaces to underscores
        name = re.sub(' ', '_', name).lower()        
        # convert symbols to dashes
        name = re.sub('[:]', '_-', name).lower()        
        name = re.sub('[/]', '-', name).lower()        
        # take out not-allowed characters
        name = re.sub('[^a-zA-Z0-9-_]', '', name).lower()
        # remove double underscores
        name = re.sub('__', '_', name).lower()                
        return name[:100]

    def _basic_setup(self):
        # ensure there is a user hmg
        self._username = u'hmg'
        user = model.User.by_name(self._username)
        if not user:
            user = model.User(name=self._username)
            
        # ensure there is a group ukgov
        self._groupname = u'ukgov'
        group = model.Group.by_name(self._groupname)
        if not group:
            group = model.Group(name=self._groupname)
            model.Session.add(group)
            user = model.User.by_name(self._username)
            model.setup_default_user_roles(group, [user])

    def _new_revision(self):
        # Revision info
        rev = model.repo.new_revision()
        rev.author = u'auto-loader'
        rev.log_message = u'Load from cospread database'
        return rev

license_map = {
    u'UK Crown Copyright with data.gov.uk rights':u'ukcrown-withrights',
    u'\xa9 HESA. Not core Crown Copyright.':u'hesa-withrights',
    u'UK Crown Copyright':u'ukcrown',
    u'Crown Copyright':u'ukcrown', }
#agencies_raw = ['Health Protection Agency', 'Office for National Statistics', 'Census', 'Performance Assessment Framework', 'Annual Population Survey', 'Annual Survey of Hours and Earnings', 'Business Registers Unit', 'UK Hydrographic Office', 'Defence Analytical Services and Advice', 'Housing and Communities Agency', 'Tenants Service Authority', 'Higher Education Statistics Agency']
geographic_regions = ['england', 'n. ireland', 'scotland', 'wales', 'overseas', 'global']<|MERGE_RESOLUTION|>--- conflicted
+++ resolved
@@ -148,17 +148,10 @@
             _dict[field] = _dict['%s - other' % field] if \
                            _dict['%s - standard' % field] == 'Other (specify)' else \
                            _dict['%s - standard' % field]
-<<<<<<< HEAD
-        license_id = license_map.get(_dict['licence'].strip(), '')
-        if not license_id:
-            print 'Warning: license not recognised: %s. Defaulting to Crown Copyright.' % _dict['licence']
-            license_id = u'Non-OKD Compliant::Crown Copyright'
-=======
         license_id = license_map.get(_dict['licence'], '')
         if not license_id:
             print 'Warning: license not recognised: %s. Defaulting to UK Crown Copyright.' % _dict['licence']
             license_name = u'ukcrown'
->>>>>>> e9413a47
 
         # extras
         extras_dict = {}
