import re
import os.path
import csv

import sqlalchemy

import ckan.model as model
from ckan.lib import schema_gov
from ckan.lib import field_types

class Data(object):
    def load_csv_into_db(self, csv_filepath):
        self._basic_setup()
        self._new_file_reset()
        rev = self._new_revision()
        assert os.path.exists(csv_filepath)
        f_obj = open(csv_filepath, "r")
        self._current_filename = os.path.basename(csv_filepath)
        reader = csv.reader(f_obj)
        index = 0
        for row_list in reader:
            if 'UK Public Data Project' in row_list[0]:
                reader.next()
            cospread_dict = self._parse_line(row_list, index)
            if cospread_dict:
                self._load_line_into_db(cospread_dict, index)
            index += 1
            if index % 100 == 0:
                self._commit_and_report(index)
        self._commit_and_report(index, full=True)

    def _new_file_reset(self):
        self._titles_complete = False
        self._title_line_1 = None
        self._title_line_2 = None
        # Some packages with multiple URLs have multiple rows in the spreadsheet.
        # self._resources stores all URLs in this spreadsheet so that if a
        # duplicate package_name is found then previous URLs are added to the
        # record.
        self._resources = {} # name:[url, {'url':, 'description':, 'format':}]
        self._packages_created = []
        self._packages_updated = []
        
    def _commit_and_report(self, index, full=False):
        print 'Loaded %s lines' % index
        if full:
            print 'Packages created (%i): %s' % (len(self._packages_created), ' '.join(self._packages_created))
            print 'Packages updated (%i): %s' % (len(self._packages_updated), ' '.join(self._packages_updated))
        model.repo.commit_and_remove()

    def _parse_line(self, row_values, line_index):

        if not self._titles_complete:
            is_title_row, self._titles_complete = self._parse_row_for_titles(row_values)
            if is_title_row or not self._titles_complete:
                return None
        
        if len(row_values) < 32:
            print 'Error: Line %i has not enough values: %i' % (line_index, len(row_values))
            return None
        cospread_dict = {}
        for i, val in enumerate(row_values):
            cospread_dict[self._titles[i].lower()] = unicode(val.decode('utf8'))
        return cospread_dict

    def _parse_row_for_titles(self, row_values):
        is_title_row = False
        are_titles_complete = False
        if row_values[0] == 'Package name':
            self._title_line_1 = row_values
            is_title_row = True
            are_titles_complete = False
        elif self._title_line_1:
            self._title_line_2 = row_values
            titles = []
            previous_t1 = ''
            for i in range(len(self._title_line_1)):
                t1 = self._title_line_1[i].lower().replace('  ', ' ')
                t2 = self._title_line_2[i].lower()
                if t1 == 'package name':
                    title = 'name'
                elif not t1:
                    title = previous_t1
                else:
                    title = t1
                if title in ('geographical granularity', 'geographic coverage', 'temporal granularity'):
                    title += ' - %s' % t2
                elif title in ('contact', 'maintainer', 'author'):
                    if title == 'contact':
                        title = 'author'
                    if 'e-mail' in t2:
                        title += ' - email'
                    else:
                        title += ' - name'
                titles.append(title)
                if t1:
                    previous_t1 = t1

            self._titles = titles
            is_title_row = True
            are_titles_complete = True
        return (is_title_row, are_titles_complete)

# ['name', 'title', 'co identifier', 'notes', 'date released', 'date updated', 'update frequency', 'geographical granularity - standard', 'geographical granularity - other', 'geographic coverage - england', 'geographic coverage - n. ireland', 'geographic coverage - scotland', 'geographic coverage - wales', 'geographic coverage - overseas', 'geographic coverage - global', 'temporal granularity - standard', 'temporal granularity - other', 'file format', 'categories', 'national statistic', 'precision', 'url', 'download url', 'taxonomy url', 'department', 'agency responsible', 'contact - name', 'contact - email', 'maintainer - name', 'maintainer - email', 'licence', 'tags']

    def _name_munge(self, input_name):
        '''Munges the name field in case it is not to spec.'''
        return self._munge(input_name.replace(' ', '').replace('.', '_').replace('&', 'and'))

    def _parse_tags(self, tags_str):
        tag_list = re.split(',\s?|\s', tags_str)
        return [schema_gov.tag_munge(tag_name) for tag_name in tag_list]

    def _load_line_into_db(self, _dict, line_index):
        # Create package
        rev = self._new_revision()
        name = self._name_munge(_dict['name'])
        title = _dict['title']
        url = _dict['url']
        notes = _dict['notes']

        if self._resources.has_key(name):
            resources = self._resources[name]
            line_is_just_adding_multiple_resources = True
        else:
            resources = []
            line_is_just_adding_multiple_resources = False
        multiple_urls = False
        description = _dict.get('download description', u'').strip()
        format = _dict.get('file format', u'')
        for split_char in '\n, ':
            if split_char in _dict['download url']:
                for url_ in _dict['download url'].split(split_char):
                    if url_.strip():
                        resources.append({'url':url_, 'description':description, 'format':format})
                multiple_urls = True
                break
        if not multiple_urls and _dict['download url']:
            resources.append({'url':_dict['download url'], 'description':description, 'format':format})
        if resources:
            self._resources[name] = resources
            
        author = _dict['author - name']
        author_email = _dict['author - email']
        maintainer = _dict['maintainer - name']
        maintainer_email = _dict['maintainer - email']

        for field in ('geographical granularity', 'temporal granularity'):
            _dict[field] = _dict['%s - other' % field] if \
                           _dict['%s - standard' % field] == 'Other (specify)' else \
                           _dict['%s - standard' % field]
<<<<<<< HEAD
        if 'HESA' in _dict['licence']:
            license_str = u'OKD Compliant::Higher Education Statistics Agency Copyright with data.gov.uk rights'
        else:
            license_str = u'OKD Compliant::UK Crown Copyright with data.gov.uk rights'
=======
        license_id = license_map.get(_dict['licence'], '')
        if not license_id:
            print 'Warning: license not recognised: %s. Defaulting to UK Crown Copyright.' % _dict['licence']
            license_name = u'ukcrown'
>>>>>>> a3a5b901

        # extras
        extras_dict = {}
        geo_cover = []
        geo_coverage_type = schema_gov.GeoCoverageType.get_instance()
        spreadsheet_regions = ('england', 'n. ireland', 'scotland', 'wales', 'overseas', 'global')
        for region in spreadsheet_regions:
            munged_region = region.replace('n. ', 'northern_')
            field = 'geographic coverage - %s' % region
            if _dict[field] == u'Yes':
                geo_cover.append(munged_region)
        extras_dict['geographic_coverage'] = geo_coverage_type.form_to_db(geo_cover)
        
        for column in ['date released', 'date updated']:
            try:
                val = field_types.DateType.form_to_db(_dict[column])
            except TypeError, e:
                print "WARNING: Value for column '%s' of '%s' is not understood as a date format." % (column, _dict[column])
                val = _dict[column]
            extras_dict[column.replace(' ', '_')] = val

        given_tags = self._parse_tags(_dict['tags'])
            
        field_map = [
            ['co identifier'],
            ['update frequency'],
            ['temporal granularity', schema_gov.temporal_granularity_options],
            ['geographical granularity', schema_gov.geographic_granularity_options],
            ['categories', schema_gov.category_options],
            ['taxonomy url'],
            ['agency responsible'],
            ['precision'],
            ['department', schema_gov.government_depts],
            ]
        for field_mapping in field_map:
            column = field_mapping[0]
            extras_key = column.replace(' ', '_')
            if column == 'agency responsible':
                extras_key = 'agency'
            elif column in ('co identifier', 'co reference'):
                if _dict.has_key('co reference'):
                    column = 'co reference'
                extras_key = 'external_reference'
            val = _dict[column]
            if len(field_mapping) > 1:
                suggestions = field_mapping[1]
                if val and val not in suggestions:
                    suggestions_lower = [sugg.lower() for sugg in suggestions]
                    if val.lower() in suggestions_lower:
                        val = suggestions[suggestions_lower.index(val.lower())]
                    elif schema_gov.expand_abbreviations(val) in suggestions:
                        val = schema_gov.expand_abbreviations(val)
                    elif val.lower() + 's' in suggestions:
                        val = val.lower() + 's'
                    elif val.replace('&', 'and').strip() in suggestions:
                        val = val.replace('&', 'and').strip()
                if val and val not in suggestions:
                    print "WARNING: Value for column '%s' of '%s' is not in suggestions '%s'" % (column, val, suggestions)
            extras_dict[extras_key] = val
        
        extras_dict['national_statistic'] = u'' # Ignored: _dict['national statistic'].lower()
        extras_dict['import_source'] = 'COSPREAD-%s' % self._current_filename
        for field in ['temporal_coverage_from', 'temporal_coverage_to']:
            extras_dict[field] = u''

        # Create/Update the package object
        existing_pkg = None
        if extras_dict.get('external_reference', None):
            external_ref_query = \
               model.Session.query(model.Package).\
               join('_extras', aliased=True).\
               filter(sqlalchemy.and_(\
                  model.PackageExtra.state==model.State.ACTIVE,\
                  model.PackageExtra.key==unicode('external_reference'))).\
               filter(model.PackageExtra.value == extras_dict['external_reference'])
            if external_ref_query.count() == 1:
                existing_pkg = external_ref_query.one()
            elif external_ref_query.count() > 1:
                print "Warning: More than one package has external reference '%s'." % (extras_dict['external_reference'])
        if not existing_pkg:
            existing_pkg = model.Package.by_name(name)
        if existing_pkg:
            pkg = existing_pkg
            if not line_is_just_adding_multiple_resources:
                self._packages_updated.append(name)
        else:
            pkg = model.Package(name=name)
            self._packages_created.append(name)
        pkg.title = title
        pkg.author = author
        pkg.author_email = author_email
        pkg.maintainer = maintainer
        pkg.maintainer_email = maintainer_email
        pkg.url=url
        pkg.resources = []
        for resource in resources:
            pkg.add_resource(resource['url'], format=resource['format'], description=resource['description'])
        pkg.notes=notes
<<<<<<< HEAD
        pkg.license = model.License.by_name(license_str)
=======
        pkg.license_id = license_id
>>>>>>> a3a5b901
        assert pkg.license
        if not existing_pkg:
            user = model.User.by_name(self._username)

            # Setup authz
            model.setup_default_user_roles(pkg, [user]) # does commit & remove
            rev = self._new_revision()

        # Create extras
        pkg.extras = extras_dict

        # Update tags
        pkg_dict = {'name':pkg.name, 'title':pkg.title, 'notes':pkg.notes, 'categories':pkg.extras['categories'],
                    'agency':pkg.extras['agency']}
        tag_set = schema_gov.TagSuggester.suggest_tags(pkg_dict)
        for tag in given_tags:
            tag_set.add(tag)
        current_tags = pkg.tags
        for name in tag_set:
            if name not in current_tags:
                pkg.add_tag_by_name(unicode(name))
        for pkgtag in pkg.package_tags:
            if pkgtag.tag.name not in tag_set:
                pkgtag.delete()

        # Put package in the group
        group = model.Group.by_name(self._groupname)
        if pkg not in group.packages:
            group.packages.append(pkg)
        
        model.Session.commit()

    def _munge(self, name):
        '''Munge a title into a name'''
        # convert spaces to underscores
        name = re.sub(' ', '_', name).lower()        
        # convert symbols to dashes
        name = re.sub('[:]', '_-', name).lower()        
        name = re.sub('[/]', '-', name).lower()        
        # take out not-allowed characters
        name = re.sub('[^a-zA-Z0-9-_]', '', name).lower()
        # remove double underscores
        name = re.sub('__', '_', name).lower()                
        return name[:100]

    def _basic_setup(self):
        # ensure there is a user hmg
        self._username = u'hmg'
        user = model.User.by_name(self._username)
        if not user:
            user = model.User(name=self._username)
            
        # ensure there is a group ukgov
        self._groupname = u'ukgov'
        group = model.Group.by_name(self._groupname)
        if not group:
            group = model.Group(name=self._groupname)
            model.Session.add(group)
            user = model.User.by_name(self._username)
            model.setup_default_user_roles(group, [user])

    def _new_revision(self):
        # Revision info
        rev = model.repo.new_revision()
        rev.author = u'auto-loader'
        rev.log_message = u'Load from cospread database'
        return rev

license_map = {
    u'UK Crown Copyright with data.gov.uk rights':u'ukcrown-withrights',
    u'\xa9 HESA. Not core Crown Copyright.':u'hesa-withrights',
    u'UK Crown Copyright':u'ukcrown',
    u'Crown Copyright':u'ukcrown', }
#agencies_raw = ['Health Protection Agency', 'Office for National Statistics', 'Census', 'Performance Assessment Framework', 'Annual Population Survey', 'Annual Survey of Hours and Earnings', 'Business Registers Unit', 'UK Hydrographic Office', 'Defence Analytical Services and Advice', 'Housing and Communities Agency', 'Tenants Service Authority', 'Higher Education Statistics Agency']
geographic_regions = ['england', 'n. ireland', 'scotland', 'wales', 'overseas', 'global']<|MERGE_RESOLUTION|>--- conflicted
+++ resolved
@@ -149,17 +149,10 @@
             _dict[field] = _dict['%s - other' % field] if \
                            _dict['%s - standard' % field] == 'Other (specify)' else \
                            _dict['%s - standard' % field]
-<<<<<<< HEAD
-        if 'HESA' in _dict['licence']:
-            license_str = u'OKD Compliant::Higher Education Statistics Agency Copyright with data.gov.uk rights'
-        else:
-            license_str = u'OKD Compliant::UK Crown Copyright with data.gov.uk rights'
-=======
         license_id = license_map.get(_dict['licence'], '')
         if not license_id:
             print 'Warning: license not recognised: %s. Defaulting to UK Crown Copyright.' % _dict['licence']
             license_name = u'ukcrown'
->>>>>>> a3a5b901
 
         # extras
         extras_dict = {}
@@ -258,11 +251,7 @@
         for resource in resources:
             pkg.add_resource(resource['url'], format=resource['format'], description=resource['description'])
         pkg.notes=notes
-<<<<<<< HEAD
-        pkg.license = model.License.by_name(license_str)
-=======
         pkg.license_id = license_id
->>>>>>> a3a5b901
         assert pkg.license
         if not existing_pkg:
             user = model.User.by_name(self._username)
