--- conflicted
+++ resolved
@@ -1,13 +1,8 @@
 # Translations template for ckan.
 # Copyright (C) 2020 ORGANIZATION
 # This file is distributed under the same license as the ckan project.
-<<<<<<< HEAD
-# FIRST AUTHOR <EMAIL@ADDRESS>, 2018.
-#
-=======
 # FIRST AUTHOR <EMAIL@ADDRESS>, 2020.
 # 
->>>>>>> fc1a6656
 # Translators:
 # Adrià Mercader <adria.mercader@okfn.org>, 2018
 #
@@ -23,10 +18,7 @@
 "MIME-Version: 1.0\n"
 "Content-Type: text/plain; charset=UTF-8\n"
 "Content-Transfer-Encoding: 8bit\n"
-<<<<<<< HEAD
-=======
 "Generated-By: Babel 2.3.4\n"
->>>>>>> fc1a6656
 "Language: zh_CN\n"
 "Plural-Forms: nplurals=1; plural=0;\n"
 "Generated-By: Babel 2.5.3\n"
@@ -160,19 +152,10 @@
 msgid "Action name not known: %s"
 msgstr "指令名称未知:%s"
 
-<<<<<<< HEAD
-#: ckanext/datastore/templates/ajax_snippets/api_info.html:24
-msgid ""
-"Further information in the <a "
-"href=\"http://docs.ckan.org/en/latest/maintaining/datastore.html\" "
-"target=\"_blank\">main CKAN Data API and DataStore documentation</a>.</p>"
-msgstr ""
-=======
 #: ckan/controllers/api.py:188 ckan/views/api.py:270
 #, python-format
 msgid "JSON Error: %s"
 msgstr "JSON 错误:%s"
->>>>>>> fc1a6656
 
 #: ckan/controllers/api.py:194 ckan/views/api.py:276
 #, python-format
@@ -316,19 +299,10 @@
 msgid "User %r not authorized to edit %s authorizations"
 msgstr "用户 %r 无权限修改 %s 的授权"
 
-<<<<<<< HEAD
-#: ckanext/datastore/templates-bs2/ajax_snippets/api_info.html:24
-msgid ""
-"Further information in the <a "
-"href=\"http://docs.ckan.org/en/latest/maintaining/datastore.html\" "
-"target=\"_blank\">main CKAN Data API and DataStore documentation</a>.</p>"
-msgstr ""
-=======
 #: ckan/controllers/group.py:615 ckan/controllers/group.py:630
 #, python-format
 msgid "Unauthorized to delete group %s"
 msgstr "没有权限删除群组%s"
->>>>>>> fc1a6656
 
 #: ckan/controllers/group.py:621
 msgid "Organization has been deleted."
@@ -678,15 +652,9 @@
 msgid "Login failed. Bad username or password."
 msgstr "登录失败。用户名或密码错误。"
 
-<<<<<<< HEAD
-#: ckanext/webpageview/theme/templates/webpage_form.html:3
-msgid "eg. http://example.com  (if blank uses resource url)"
-msgstr "例如. http://example.com （如果为空将使用资源路径）"
-=======
 #: ckan/controllers/user.py:460 ckan/views/user.py:503
 msgid "Unauthorized to request reset password."
 msgstr "没有权限申请重置密码"
->>>>>>> fc1a6656
 
 #: ckan/controllers/user.py:489
 #, python-format
@@ -3137,17 +3105,11 @@
 
 #: ckan/templates/organization/member_new.html:88
 msgid ""
-<<<<<<< HEAD
-"<p>As a sysadmin user you have full control over this CKAN instance. Proceed"
-" with care!</p> <p>For guidance on using sysadmin features, see the CKAN  <a"
-" href=\"%(docs_url)s\" target=\"_blank\">sysadmin guide</a></p>"
-=======
 " <p><strong>Admin:</strong> Can add/edit and delete datasets, as well as "
 "manage organization members.</p> <p><strong>Editor:</strong> Can add and "
 "edit datasets, but not manage organization members.</p> "
 "<p><strong>Member:</strong> Can view the organization's private datasets, "
 "but not add new datasets.</p> "
->>>>>>> fc1a6656
 msgstr ""
 "<p><strong>管理者：</strong>可以新增/编辑和删除数据集，以及管理组织成员。< /p> <p><strong>编辑：</strong>"
 " 可以新增和编辑资料集，但无法管理组织成员。</p> <p><strong>一般成员：</strong> "
@@ -3465,15 +3427,8 @@
 #: ckan/templates/package/snippets/resources_list.html:26
 #, python-format
 msgid ""
-<<<<<<< HEAD
-"You can use CKAN Groups to create and manage collections of datasets. This "
-"could be to catalogue datasets for a particular project or team, or on a "
-"particular theme, or as a very simple way to help people find and search "
-"your own published datasets."
-=======
 " <p class=\"empty\">This dataset has no data, <a href=\"%(url)s\">why not "
 "add some?</a></p> "
->>>>>>> fc1a6656
 msgstr ""
 " <p class=\"empty\">This dataset has no data, <a href=\"%(url)s\">why not "
 "add some?</a></p> "
@@ -3516,71 +3471,21 @@
 msgid "View preview"
 msgstr "视图预览"
 
-<<<<<<< HEAD
-#: ckan/templates/home/snippets/about_text.html:1
-msgid ""
-"<p>CKAN is the world’s leading open-source data portal platform.</p> <p>CKAN"
-" is a complete out-of-the-box software solution that makes data accessible "
-"and usable – by providing tools to streamline publishing, sharing, finding "
-"and using data (including storage of data and provision of robust data "
-"APIs). CKAN is aimed at data publishers (national and regional governments, "
-"companies and organizations) wanting to make their data open and "
-"available.</p> <p>CKAN is used by governments and user groups worldwide and "
-"powers a variety of official and community data portals including portals "
-"for local, national and international government, such as the UK’s <a "
-"href=\"http://data.gov.uk\">data.gov.uk</a> and the European Union’s <a "
-"href=\"http://publicdata.eu/\">publicdata.eu</a>, the Brazilian <a "
-"href=\"http://dados.gov.br/\">dados.gov.br</a>, Dutch and Netherland "
-"government portals, as well as city and municipal sites in the US, UK, "
-"Argentina, Finland and elsewhere.</p> <p>CKAN: <a "
-"href=\"http://ckan.org/\">http://ckan.org/</a><br /> CKAN Tour: <a "
-"href=\"http://ckan.org/tour/\">http://ckan.org/tour/</a><br /> Features "
-"overview: <a "
-"href=\"http://ckan.org/features/\">http://ckan.org/features/</a></p>"
-msgstr ""
-" <p>CKAN is the world’s leading open-source data portal platform.</p> "
-"<p>CKAN is a complete out-of-the-box software solution that makes data "
-"accessible and usable – by providing tools to streamline publishing, "
-"sharing, finding and using data (including storage of data and provision of "
-"robust data APIs). CKAN is aimed at data publishers (national and regional "
-"governments, companies and organizations) wanting to make their data open "
-"and available.</p> <p>CKAN is used by governments and user groups worldwide "
-"and powers a variety of official and community data portals including "
-"portals for local, national and international government, such as the UK’s "
-"<a href=\"http://data.gov.uk\">data.gov.uk</a> and the European Union’s <a "
-"href=\"http://publicdata.eu/\">publicdata.eu</a>, the Brazilian <a "
-"href=\"http://dados.gov.br/\">dados.gov.br</a>, Dutch and Netherland "
-"government portals, as well as city and municipal sites in the US, UK, "
-"Argentina, Finland and elsewhere.</p> <p>CKAN: <a "
-"href=\"http://ckan.org/\">http://ckan.org/</a><br /> CKAN Tour: <a "
-"href=\"http://ckan.org/tour/\">http://ckan.org/tour/</a><br /> Features "
-"overview: <a "
-"href=\"http://ckan.org/features/\">http://ckan.org/features/</a></p> "
-=======
 #: ckan/templates/package/snippets/additional_info.html:2
 #: ckan/templates/snippets/additional_info.html:7
 msgid "Additional Info"
 msgstr "其他信息"
->>>>>>> fc1a6656
 
 #: ckan/templates/package/snippets/additional_info.html:14
 #: ckan/templates/package/snippets/package_metadata_fields.html:6
 msgid "Source"
 msgstr "源"
 
-<<<<<<< HEAD
-#: ckan/templates/home/snippets/promoted.html:10
-msgid ""
-"This is a nice introductory paragraph about CKAN or the site in general. We "
-"don't have any copy to go here yet but soon we will"
-msgstr "这是一个关于CKAN或网站的简单介绍资讯。目前沒有文案，但很快就会有"
-=======
 #: ckan/templates/package/snippets/additional_info.html:37
 #: ckan/templates/package/snippets/additional_info.html:42
 #: ckan/templates/package/snippets/package_metadata_fields.html:20
 msgid "Maintainer"
 msgstr "维护者"
->>>>>>> fc1a6656
 
 #: ckan/templates/package/snippets/additional_info.html:49
 #: ckan/templates/package/snippets/package_metadata_fields.html:10
@@ -3788,24 +3693,6 @@
 msgid "Explore"
 msgstr "浏览"
 
-<<<<<<< HEAD
-#: ckan/templates/organization/snippets/help.html:7
-msgid ""
-"<p>Organizations act like publishing departments for datasets (for example, "
-"the Department of Health). This means that datasets can be published by and "
-"belong to a department instead of an individual user.</p> <p>Within "
-"organizations, admins can assign roles and authorise its members, giving "
-"individual users the right to publish datasets from that particular "
-"organisation (e.g. Office of National Statistics).</p>"
-msgstr ""
-
-#: ckan/templates/organization/snippets/helper.html:8
-msgid ""
-"CKAN Organizations are used to create, manage and publish collections of "
-"datasets. Users can have different roles within an Organization, depending "
-"on their level of authorisation to create, edit and publish."
-msgstr "CKAN 组织使用来创建，管理，发布数据集集合的。用户可以在组织中扮演不同的角色，并被赋予不同级别的权限来创建，编辑和发布数据。"
-=======
 #: ckan/templates/package/snippets/resource_item.html:35
 msgid "More information"
 msgstr "更多信息"
@@ -3813,7 +3700,6 @@
 #: ckan/templates/package/snippets/resource_view.html:10
 msgid "Fullscreen"
 msgstr ""
->>>>>>> fc1a6656
 
 #: ckan/templates/package/snippets/resource_view.html:18
 msgid "Embed"
@@ -3921,20 +3807,9 @@
 msgid "Revision History"
 msgstr "版本历史"
 
-<<<<<<< HEAD
-#: ckan/templates/package/new_view.html:19
-msgid ""
-"Data Explorer views may be slow and unreliable unless the DataStore "
-"extension is enabled. For more information, please see the <a "
-"href='http://docs.ckan.org/en/latest/maintaining/data-viewer.html#viewing-"
-"structured-data-the-data-explorer' target='_blank'>Data Explorer "
-"documentation</a>."
-msgstr ""
-=======
 #: ckan/templates/revision/list.html:6 ckan/templates/revision/read.html:8
 msgid "Revisions"
 msgstr "版本"
->>>>>>> fc1a6656
 
 #: ckan/templates/revision/read.html:30
 msgid "Undelete"
@@ -4176,19 +4051,9 @@
 msgid "Change details"
 msgstr "变更详情"
 
-<<<<<<< HEAD
-#: ckan/templates/package/snippets/package_basic_fields.html:41
-msgid ""
-"License definitions and additional information can be found at <a "
-"href=\"http://opendefinition.org/licenses/\">opendefinition.org</a>"
-msgstr ""
-"授权协议的定义和其他信息可以参见 <a "
-"href=\"http://opendefinition.org/licenses/\">opendefinition.org</a>"
-=======
 #: ckan/templates/user/edit_user_form.html:10
 msgid "Full name"
 msgstr "全名"
->>>>>>> fc1a6656
 
 #: ckan/templates/user/edit_user_form.html:10
 msgid "eg. Joe Bloggs"
@@ -4727,16 +4592,9 @@
 msgid "Custom Text"
 msgstr "自定义文字"
 
-<<<<<<< HEAD
-#: ckan/templates/user/edit.html:19
-msgid ""
-"Your profile lets other CKAN users know about who you are and what you do."
-msgstr "你的个人档案可以让其他 CKAN 用户了解你是谁以及你是做什么的。"
-=======
 #: ckanext/example_idatasetform/templates/package/snippets/package_basic_fields.html:4
 msgid "custom text"
 msgstr "自定义文字"
->>>>>>> fc1a6656
 
 #: ckanext/example_idatasetform/templates/package/snippets/package_metadata_fields.html:11
 msgid "Country Code"
