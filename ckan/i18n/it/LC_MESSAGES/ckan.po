# Italian translations for ckan.
# Copyright (C) 2011 ORGANIZATION
# This file is distributed under the same license as the ckan project.
#
# Translators:
# <internet@davidread.org>, 2011.
# Maurizio Napolitano <maurizio.napolitano@okfn.org>, 2011.
# Stefano Costa <steko@iosa.it>, 2011.
msgid ""
msgstr ""
"Project-Id-Version: CKAN (Comprehensive Knowledge Archive Network)\n"
"Report-Msgid-Bugs-To: http://www.ckan.org/\n"
"POT-Creation-Date: 2011-11-16 18:02+0000\n"
<<<<<<< HEAD
"PO-Revision-Date: 2011-11-29 11:29+0100\n"
"Last-Translator: dread <internet@davidread.org>\n"
"Language-Team: Italian "
"(http://www.transifex.net/projects/p/ckan/team/it/)\n"
"Plural-Forms: nplurals=2; plural=(n != 1)\n"
=======
"PO-Revision-Date: 2011-12-16 18:46+0000\n"
"Last-Translator: Stefano Costa <steko@iosa.it>\n"
"Language-Team: Italian (http://www.transifex.net/projects/p/ckan/team/it/)\n"
>>>>>>> ed68f363
"MIME-Version: 1.0\n"
"Content-Type: text/plain; charset=utf-8\n"
"Content-Transfer-Encoding: 8bit\n"
"Generated-By: Babel 0.9.4\n"

#: ckan/new_authz.py:18
#, python-format
msgid "Authorization function not found: %s"
msgstr "Funzione di autorizzazione non trovata: %s"

#: ckan/controllers/admin.py:19
msgid "Need to be system administrator to administer"
msgstr ""

#: ckan/controllers/admin.py:105 ckan/lib/base.py:403
#, fuzzy
#| msgid "Changes"
msgid "Changes Saved"
msgstr "Modifiche"

#: ckan/controllers/admin.py:142 ckan/lib/base.py:431
#, fuzzy, python-format
#| msgid "Unknown register: %s"
msgid "unknown user:"
msgstr "Registro sconosciuto: %s"

#: ckan/controllers/admin.py:152 ckan/lib/base.py:443
msgid "User Added"
msgstr ""

#: ckan/controllers/admin.py:159 ckan/lib/base.py:450
#, fuzzy
#| msgid "New Authorization Group"
msgid "unknown authorization group:"
msgstr "Nuovo gruppo di utenti"

#: ckan/controllers/admin.py:169 ckan/lib/base.py:462
#, fuzzy
#| msgid "Authorization Groups"
msgid "Authorization Group Added"
msgstr "Gruppi di utenti"

#: ckan/controllers/admin.py:268
#, python-format
msgid ""
"Cannot purge package %s as associated revision %s includes non-deleted "
"packages %s"
msgstr ""
"Impossibile effettuare il purge del pacchetto %s perché la "
"revisioneassociata %s contiene i pacchetti non ancora cancellati %s"

#: ckan/controllers/admin.py:287
#, python-format
msgid "Problem purging revision %s: %s"
msgstr ""

#: ckan/controllers/admin.py:289
msgid "Purge complete"
msgstr "Operazione di purge completata"

#: ckan/controllers/admin.py:291
msgid "Action not implemented."
msgstr ""

#: ckan/controllers/api.py:38 ckan/controllers/authorization_group.py:22
#: ckan/controllers/group.py:58 ckan/controllers/home.py:27
#: ckan/controllers/package.py:110 ckan/controllers/revision.py:29
#: ckan/controllers/tag.py:22 ckan/controllers/user.py:31
#: ckan/controllers/user.py:72 ckan/controllers/user.py:95
#: ckan/logic/auth/get.py:17
msgid "Not authorized to see this page"
msgstr "Non sei autorizzato a vedere questa pagina"

#: ckan/controllers/api.py:97 ckan/controllers/api.py:161
msgid "Access denied"
msgstr "Accesso negato"

#: ckan/controllers/api.py:103 ckan/controllers/api.py:166
msgid "Not found"
msgstr "Non trovato"

#: ckan/controllers/api.py:111
msgid "Bad request"
msgstr "Richiesta non valida"

#: ckan/controllers/api.py:139
#, python-format
msgid "Action name not known: %s"
msgstr "Nome di azione non nota: %s"

#: ckan/controllers/api.py:149 ckan/controllers/api.py:271
#: ckan/controllers/api.py:330
#, python-format
msgid "JSON Error: %s"
msgstr "Errore JSON: %s"

#: ckan/controllers/api.py:157 ckan/controllers/api.py:299
#: ckan/controllers/api.py:352 ckan/controllers/group.py:182
#: ckan/controllers/group.py:201 ckan/controllers/package.py:454
#: ckan/controllers/package.py:483 ckan/controllers/user.py:155
#: ckan/controllers/user.py:232 ckan/controllers/user.py:346
msgid "Integrity Error"
msgstr "Errore di integrità"

#: ckan/controllers/api.py:200
#, python-format
msgid "Cannot list entity of this type: %s"
msgstr "Impossibile aggiornare un'entità di questo tipo: %s"

#: ckan/controllers/api.py:234
#, python-format
msgid "Cannot read entity of this type: %s"
msgstr "Impossibile leggere un'entità di questo tipo: %s"

#: ckan/controllers/api.py:278
#, python-format
msgid "Cannot create new entity of this type: %s %s"
msgstr "Impossibile creare una nuova entità di questo tipo: %s %s"

#: ckan/controllers/api.py:303
msgid "Unable to add package to search index"
msgstr "Impossibile aggiungere il pacchetto all'indice di ricerca"

#: ckan/controllers/api.py:336
#, python-format
msgid "Cannot update entity of this type: %s"
msgstr "Impossibile aggiornare un'entità di questo tipo: %s"

#: ckan/controllers/api.py:356
msgid "Unable to update search index"
msgstr "Impossibile aggiornare l'indice di ricerca"

#: ckan/controllers/api.py:382
#, python-format
msgid "Cannot delete entity of this type: %s %s"
msgstr "Impossibile eliminare un'entità di questo tipo: %s %s"

#: ckan/controllers/api.py:406
msgid "No revision specified"
msgstr "Nessuna revisione specificata"

#: ckan/controllers/api.py:410
#, python-format
msgid "There is no revision with id: %s"
msgstr "Non esiste una modifica con id: %s"

#: ckan/controllers/api.py:420
msgid "Missing search term ('since_id=UUID' or 'since_time=TIMESTAMP')"
msgstr "Chiave di ricerca mancante ('since_id=UUID' oppure 'since_time=TIMESTAMP')"

#: ckan/controllers/api.py:428
#, python-format
msgid "Could not read parameters: %r"
msgstr "Impossibile leggere i parametri: %r"

#: ckan/controllers/api.py:475
#, python-format
msgid "Bad search option: %s"
msgstr "Opzione di ricerca errata: %s"

#: ckan/controllers/api.py:478
#, python-format
msgid "Unknown register: %s"
msgstr "Registro sconosciuto: %s"

#: ckan/controllers/api.py:486
msgid "Malformed qjson value"
msgstr "Valore qjson non valido"

#: ckan/controllers/api.py:495
msgid "Request params must be in form of a json encoded dictionary."
msgstr "I parametri della richiesta devono essere un dizionario codificato in JSON"

#: ckan/controllers/api.py:582
#, python-format
msgid "Bad slug type: %s"
msgstr "Tipo di slug errato: %s"

#: ckan/controllers/authorization_group.py:44
#, python-format
msgid "Not authorized to read %s"
msgstr "Non sei autorizzato a leggere %s"

#: ckan/controllers/authorization_group.py:62 ckan/controllers/group.py:115
#: ckan/controllers/group_formalchemy.py:36
msgid "Unauthorized to create a group"
msgstr "Non sei autorizzato a creare un gruppo"

#: ckan/controllers/authorization_group.py:107 ckan/controllers/group.py:267
#, python-format
msgid "User %r not authorized to edit %r"
msgstr "L'utente %r non è autorizzato a modificare %r"

#: ckan/controllers/authorization_group.py:153 ckan/controllers/group.py:79
#: ckan/controllers/group.py:150 ckan/controllers/group.py:210
#: ckan/controllers/group.py:265
msgid "Group not found"
msgstr "Gruppo non trovato"

#: ckan/controllers/authorization_group.py:160 ckan/controllers/group.py:222
#: ckan/controllers/package.py:538
#, python-format
msgid "User %r not authorized to edit %s authorizations"
msgstr "L'utente %r non è autorizzato a modificare le autorizzazioni di %s"

#: ckan/controllers/group.py:81 ckan/controllers/group.py:152
#: ckan/controllers/group.py:178 ckan/controllers/group.py:197
#, python-format
msgid "Unauthorized to read group %s"
msgstr "Non sei autorizzato a leggere il gruppo %s"

#: ckan/controllers/group.py:86
msgid "Cannot render description"
msgstr "Impossibile formattare la descrizione"

#: ckan/controllers/group.py:161 ckan/controllers/group_formalchemy.py:93
#: ckan/controllers/package.py:374 ckan/controllers/package_formalchemy.py:93
#, python-format
msgid "User %r not authorized to edit %s"
msgstr "L'utente %r non è autorizzato a modificare %s"

#: ckan/controllers/group.py:180 ckan/controllers/group.py:199
#: ckan/controllers/package.py:208 ckan/controllers/package.py:240
#: ckan/controllers/package.py:281 ckan/controllers/package.py:366
#: ckan/controllers/package.py:399 ckan/controllers/package.py:419
#: ckan/controllers/package.py:452 ckan/controllers/package.py:481
#: ckan/controllers/package.py:527 ckan/controllers/package.py:641
msgid "Package not found"
msgstr "Pacchetto non trovato"

#: ckan/controllers/group.py:249 ckan/controllers/package.py:262
msgid "Select two revisions before doing the comparison."
msgstr "Selezionare due revisioni prima di effettuare il confronto"

#: ckan/controllers/group.py:274
msgid "CKAN Group Revision History"
msgstr "Cronologia delle modifiche nel gruppo"

#: ckan/controllers/group.py:276
msgid "Recent changes to CKAN Group: "
msgstr "Modifiche recenti al gruppo CKAN:"

#: ckan/controllers/group.py:294 ckan/controllers/package.py:307
msgid "Log message: "
msgstr "Messaggio di log:"

#: ckan/controllers/home.py:35
msgid "This site is currently off-line. Database is not initialised."
msgstr "Questo sito al momento è offline. Il database non è inizializzato"

#: ckan/controllers/home.py:77
msgid "Invalid language specified"
msgstr "Linguaggio non valido"

#: ckan/controllers/home.py:85 ckan/controllers/home.py:87
msgid "Language has been set to: English"
msgstr "La lingua è stata impostata a: italiano"

#: ckan/controllers/home.py:89
msgid "No language given!"
msgstr "Nessuna lingua indicata!"

#: ckan/controllers/package.py:196 ckan/controllers/package.py:198
#: ckan/controllers/package.py:200
#, python-format
msgid "Invalid revision format: %r"
msgstr "Formato di revisione non valido: %r"

#: ckan/controllers/package.py:210 ckan/controllers/package.py:242
#: ckan/controllers/package.py:279 ckan/controllers/package.py:364
#: ckan/controllers/package.py:397 ckan/controllers/package.py:417
#: ckan/controllers/package.py:450 ckan/controllers/package.py:479
#: ckan/controllers/package.py:643
#, python-format
msgid "Unauthorized to read package %s"
msgstr "Non autorizzato a leggere il pacchetto %s"

#: ckan/controllers/package.py:288
msgid "CKAN Package Revision History"
msgstr "Cronologia delle modifiche ai pacchetti"

#: ckan/controllers/package.py:290
msgid "Recent changes to CKAN Package: "
msgstr "Modifiche recenti al pacchetto"

#: ckan/controllers/package.py:331 ckan/controllers/package_formalchemy.py:29
msgid "Unauthorized to create a package"
msgstr "Non sei autorizzato a creare un pacchetto"

#: ckan/controllers/package.py:456
msgid "Unable to add package to search index."
msgstr "Impossibile aggiungere il pacchetto all'indice di ricerca"

#: ckan/controllers/package.py:485
msgid "Unable to update search index."
msgstr "Impossibile aggiornare l'indice di ricerca"

#: ckan/controllers/package.py:500
#, python-format
msgid ""
"<span class=\"new-dataset\">Congratulations, your dataset has been "
"created. <a href=\"%s\">Upload or link some data now &raquo;</a></span>"
msgstr ""
"<span class=\"new-dataset\">Congratulazioni, il tuo dataset è stato "
"creato.<a href=\"%s\">Ora carica i dati o inserisci un link "
"&raquo;</a></span>"

#: ckan/controllers/package.py:634
#, fuzzy
#| msgid "Group not found"
msgid "Resource not found"
msgstr "Gruppo non trovato"

#: ckan/controllers/package.py:636
#, fuzzy, python-format
#| msgid "Unauthorized to read package %s"
msgid "Unauthorized to read resource %s"
msgstr "Non autorizzato a leggere il pacchetto %s"

#: ckan/controllers/revision.py:40
msgid "CKAN Repository Revision History"
msgstr "Cronologia del catalogo CKAN"

#: ckan/controllers/revision.py:42
msgid "Recent changes to the CKAN repository."
msgstr "Modifiche recenti al catalogo CKAN"

#: ckan/controllers/revision.py:101
#, python-format
msgid "Packages affected: %s.\n"
msgstr "Pacchetti coinvolti: %s.\n"

#: ckan/controllers/revision.py:176
msgid "Revision updated"
msgstr "Revisione aggiornata"

#: ckan/controllers/tag.py:54 ckan/forms/common.py:941
msgid "Other"
msgstr "Altro"

#: ckan/controllers/tag.py:67
msgid "Tag not found"
msgstr "Tag non trovato"

#: ckan/controllers/user.py:129
msgid "Unauthorized to create a user"
msgstr "Non sei autorizzato a creare un utente"

#: ckan/controllers/user.py:151
#, python-format
msgid "Unauthorized to create user %s"
msgstr "Non sei autorizzato a creare l'utente %s"

#: ckan/controllers/user.py:153 ckan/controllers/user.py:201
#: ckan/controllers/user.py:230 ckan/controllers/user.py:324
#: ckan/controllers/user.py:344
msgid "User not found"
msgstr "Utente non trovato"

#: ckan/controllers/user.py:157
msgid "Bad Captcha. Please try again."
msgstr "Captcha errato. Prova di nuovo per favore."

#: ckan/controllers/user.py:180
msgid "No user specified"
msgstr "Nessun utente specificato"

#: ckan/controllers/user.py:199 ckan/controllers/user.py:228
#: ckan/controllers/user.py:342
#, python-format
msgid "Unauthorized to edit user %s"
msgstr "Non sei autorizzato a modificare l'utente %s"

#: ckan/controllers/user.py:206
#, python-format
msgid "User %s not authorized to edit %s"
msgstr "L'utente %s non è autorizzato a modificare %s"

#: ckan/controllers/user.py:225
msgid "Profile updated"
msgstr "Profilo aggiornato"

#: ckan/controllers/user.py:259
#, python-format
msgid "%s is now logged in"
msgstr "%s ha effettuato l'accesso"

#: ckan/controllers/user.py:262
msgid "Login failed. Bad username or password."
msgstr ""

#: ckan/controllers/user.py:299
#, python-format
msgid "\"%s\" matched several users"
msgstr "\"%s\" corrisponde a diversi utenti"

#: ckan/controllers/user.py:301 ckan/controllers/user.py:303
#, python-format
msgid "No such user: %s"
msgstr "Nessun utente corrispondente a: %s"

#: ckan/controllers/user.py:308
msgid "Please check your inbox for a reset code."
msgstr "Controlla la tua casella di posta per un codice di reset."

#: ckan/controllers/user.py:311
#, python-format
msgid "Could not send reset link: %s"
msgstr "Impossibile inviare il codice di reset: %s"

#: ckan/controllers/user.py:328
msgid "Invalid reset key. Please try again."
msgstr "Chiave di reset non valida. Prova di nuovo per favore."

#: ckan/controllers/user.py:339
msgid "Your password has been reset."
msgstr "La tua password è stata azzerata."

#: ckan/controllers/user.py:359
msgid "Error: Could not parse About text"
msgstr ""

#: ckan/controllers/user.py:367
msgid "Your password must be 4 characters or longer."
msgstr "La tua password deve essere lunga almeno 4 caratteri."

#: ckan/controllers/user.py:369
msgid "The passwords you entered do not match."
msgstr "Le due password che hai inserito non corrispondono."

#: ckan/forms/common.py:25 ckan/logic/validators.py:96
#, python-format
msgid "Name must be at least %s characters long"
msgstr "Il nome deve essere lungo almeno %s caratteri"

#: ckan/forms/common.py:27
msgid ""
"Name must be purely lowercase alphanumeric (ascii) characters and these "
"symbols: -_"
msgstr ""
"Il nome deve essere composto da caratteri alfanumerici minuscoli e dai "
"simboli -_"

#: ckan/forms/common.py:40
msgid "Dataset name already exists in database"
msgstr "Questo nome di dataset esiste già in catalogo"

#: ckan/forms/common.py:53 ckan/logic/validators.py:166
msgid "Group name already exists in database"
msgstr "Un gruppo con questo nome esiste già nel database"

#: ckan/forms/common.py:142
#, python-format
msgid "Value does not match required format: %s"
msgstr "Il valore non corrisponde al formato richiesto: %s"

#: ckan/forms/common.py:159 ckan/forms/common.py:789
#: ckan/templates/admin/trash.html:29
#: ckan/templates/package/new_package_form.html:127
msgid "(None)"
msgstr "(Nessuno)"

#: ckan/forms/common.py:350
msgid "Dataset resource(s) incomplete."
msgstr "Risorsa/e del dataset incomplete."

#: ckan/forms/common.py:527 ckan/logic/validators.py:172
#, python-format
msgid "Tag \"%s\" length is less than minimum %s"
msgstr "La lunghezza del tag \"%s\" è inferiore alla lunghezza minima %s"

#: ckan/forms/common.py:529
#, python-format
msgid "Tag \"%s\" must not contain any quotation marks: \""
msgstr ""

#: ckan/forms/common.py:546 ckan/logic/validators.py:150
#, python-format
msgid "Duplicate key \"%s\""
msgstr "Chiave duplicata \"%s\""

#: ckan/forms/common.py:549
#, python-format
msgid "Extra key-value pair: key is not set for value \"%s\"."
msgstr ""
"Coppia extra di chiave-valore: la chiave non è impostata per il valore "
"\"%s\"."

#: ckan/forms/common.py:799 ckan/templates/package/new_package_form.html:133
msgid "Cannot add any groups."
msgstr "Impossibile aggiungere gruppi."

#: ckan/forms/common.py:814 ckan/templates/package/new_package_form.html:124
msgid "Group"
msgstr "Gruppo"

#: ckan/forms/common.py:844
#, python-format
msgid ""
"Can't derived new group selection from serialized value structured like "
"this: %s"
msgstr ""
"Impossibile derivare la selezione del nuovo gruppo da un valore "
"serializzato con questa struttura: %s"

#: ckan/forms/common.py:924
msgid "other - please specify"
msgstr "altro - specificare"

#: ckan/forms/group.py:52 ckan/forms/package.py:38 ckan/forms/package.py:110
#: ckan/templates/js_strings.html:38
msgid "Name"
msgstr "Nome"

#: ckan/forms/group.py:63
msgid "Details"
msgstr "Dettagli"

#: ckan/forms/group.py:64 ckan/forms/package.py:102 ckan/forms/package.py:112
#: ckan/logic/action/update.py:46 ckan/logic/action/update.py:48
#: ckan/logic/action/update.py:58 ckan/logic/action/update.py:60
#: ckan/logic/action/update.py:70 ckan/logic/action/update.py:72
#: ckan/templates/group/new_group_form.html:52
#: ckan/templates/package/edit.html:25
msgid "Extras"
msgstr "Extra"

#: ckan/forms/group.py:87
msgid "Package"
msgstr "Pacchetto"

#: ckan/forms/group.py:88
msgid "Add packages"
msgstr "Aggiungi pacchetti"

#: ckan/forms/package.py:34
msgid "A short descriptive title for the data set."
msgstr "Un breve titolo descrittivo per i dati"

#: ckan/forms/package.py:35
msgid ""
"It should not be a description though - save that for the Notes field. Do"
" not give a trailing full stop."
msgstr ""
"Non deve essere una descrizione - per quella ci sono le Note sotto. Non "
"mettere il punto alla fine."

#: ckan/forms/package.py:39
msgid "A unique identifier for the package."
msgstr "Un identificativo univoco per il pacchetto."

#: ckan/forms/package.py:40
msgid ""
"It should be broadly humanly readable, in the spirit of Semantic Web "
"URIs. Only use an acronym if it is widely recognised. Renaming is "
"possible but discouraged."
msgstr ""
"Deve essere comprensibile per gli umani, nello spirito degli URI del "
"Semantic Web. Usa un acronimo solo se è ampiamente conosciuto. Cambiare "
"questo campo è possibile ma è da evitare."

#: ckan/forms/package.py:41 ckan/templates/package/new_package_form.html:48
msgid "2+ characters, lowercase, using only 'a-z0-9' and '-_'"
msgstr "2+ caratteri, minuscoli, solo 'a-z0-9' e '-_'"

#: ckan/forms/package.py:45 ckan/templates/package/new_package_form.html:165
msgid "A number representing the version (if applicable)"
msgstr "Un numero di versione (se disponibile, altrimenti lascialo vuoto)"

#: ckan/forms/package.py:50 ckan/templates/package/new_package_form.html:53
msgid "The URL for the web page describing the data (not the data itself)."
msgstr "L'URL della pagina web che descrive questi dati (non la URL dei dati)"

#: ckan/forms/package.py:51 ckan/templates/package/new_package_form.html:54
msgid "e.g. http://www.example.com/growth-figures.html"
msgstr "es. http://www.example.com/growth-figures.html"

#: ckan/forms/package.py:55 ckan/templates/package/new_package_form.html:151
msgid ""
"The name of the main contact, for enquiries about this particular "
"dataset, using the e-mail address in the following field."
msgstr ""
"Il nome dell'autore principale (persona o organizzazione), per richieste "
"specifiche su questi dati utilizzando l'e-mail fornita nel campo "
"successivo."

#: ckan/forms/package.py:59 ckan/templates/package/new_package_form.html:158
msgid ""
"If there is another important contact person (in addition to the person "
"in the Author field) then provide details here."
msgstr ""
"Se c'è un'altra persona o organizzazione oltre all'autore principale che "
"si occupa della manutenzione di questi dati, puoi inserire il nome qui."

#: ckan/forms/package.py:63
msgid "Licence"
msgstr "Licenza"

#: ckan/forms/package.py:64 ckan/templates/package/new_package_form.html:65
msgid "The licence under which the dataset is released."
msgstr "La licenza con cui sono rilasciati questi dati."

#: ckan/forms/package.py:68 ckan/forms/package.py:112
#: ckan/templates/layout_base.html:155
#: ckan/templates/package/new_package_form.html:135
#: ckan/templates/package/new_package_form.html:137
#: ckan/templates/package/read.html:43 ckan/templates/tag/index.html:6
#: ckan/templates/tag/index.html:9
msgid "Tags"
msgstr "Tag"

#: ckan/forms/package.py:69
#, fuzzy, python-format
#| msgid "" "Terms that may link this dataset to similar ones. For more
#| information on" " conventions, see <a href=\"%s\">this wiki page</a>."
msgid ""
"Comma-separated terms that may link this dataset to similar ones. For "
"more information on conventions, see <a href=\"%s\">this wiki page</a>."
msgstr ""
"Parole chiave che possono essere utili per collegare questi dati con "
"altri dati simili. Per le convenzioni usate, vedi <a href=\"%s\">questa "
"pagina wiki</a>."

#: ckan/forms/package.py:70 ckan/templates/package/new_package_form.html:143
<<<<<<< HEAD
#, fuzzy
#| msgid "e.g. pollution rivers water-quality"
msgid "e.g. pollution, rivers, water quality"
msgstr "es. inquinamento fiumi acqua"
=======
msgid "e.g. pollution rivers water-quality"
msgstr "es. inquinamento fiumi qualita-acqua"
>>>>>>> ed68f363

#: ckan/forms/package.py:74
msgid "The files containing the data or address of the APIs for accessing it."
msgstr "I file contenenti i dati o le API per accedervi."

#: ckan/forms/package.py:75
msgid ""
"<br />These can be repeated as required. For example if the data is being"
" supplied in multiple formats, or split into different areas or time "
"periods, each file is a different 'resource' which should be described "
"differently. They will all appear on the dataset page on CKAN "
"together.<br /><br /> <b>URL:</b> This is the Internet link directly to "
"the data - by selecting this link in a web browser, the user will "
"immediately download the full data set. Note that datasets are not hosted"
" on this site, but by the publisher of the data. Alternatively the URL "
"can point to an API server such as a SPARQL endpoint or JSON-P "
"service.<br /> <b>Format:</b> This should give the file format in which "
"the data is supplied. <br /><b>Description</b> Any information you want "
"to add to describe the resource.<br />"
msgstr ""
"<br/>Questi valori possono essere ripetuti secondo la necessità. Ad "
"esempio se i dati sono forniti in diversi formati, o divisi in diverse "
"aree o periodi cronologici, ogni file è una diversa ‘risorsa’ che deve "
"avere una sua descrizione. Tutti appariranno insieme sulla pagina CKAN di"
" questi dati.<br/><br/><strong>URL:</strong> indica un link diretto ai "
"dati ‒ selezionando questo link in un browser deve essere possibile "
"scaricare direttamente l'archivio contenente i dati. I dati non sono "
"ospitati su CKAN ma sul server originale dove sono stati pubblicati. In "
"alternativa l'URL può essere quello di un server API come un servizio "
"SPARQL o JSON-P.<br/><strong>Formato:</strong> indica il formato in cui "
"sono forniti i dati.<br/><strong>Descrizione:</strong> altre informazioni"
" utili sulla risorsa."

#: ckan/forms/package.py:76
msgid ""
"Format choices: CSV | RDF | XML | XBRL | SDMX | HTML+RDFa | Other as "
"appropriate"
msgstr "Formati: CSV | RDF | XML | XBRL | SDMX | HTML+RDFa | Altri (indicare)"

#: ckan/forms/package.py:80 ckan/forms/package.py:111
msgid "Notes"
msgstr "Note"

#: ckan/forms/package.py:81
msgid "The main description of the dataset"
msgstr "La descrizione principale dei dati"

#: ckan/forms/package.py:82
msgid ""
"It is often displayed with the package title. In particular, it should "
"start with a short sentence that describes the data set succinctly, "
"because the first few words alone may be used in some views of the data "
"sets."
msgstr ""
"Spesso è mostrata insieme al nome del pacchetto dati. Per questo, "
"dovrebbe iniziare con una frase sintetica che descriva compiutamente i "
"dati, in modo da permettere visualizzazioni riassuntive di molti "
"pacchetti."

#: ckan/forms/package.py:83
#, python-format
msgid "You can use %sMarkdown formatting%s here."
msgstr "Puoi usare la %sformattazione Markdown%s qui."

#: ckan/forms/package.py:94
msgid "Basic information"
msgstr "Informazioni di base"

#: ckan/forms/package.py:96 ckan/forms/package.py:111
#: ckan/logic/action/update.py:44 ckan/templates/package/edit.html:23
#: ckan/templates/package/read_core.html:15
msgid "Resources"
msgstr "Risorse"

#: ckan/forms/package.py:97 ckan/templates/layout_base.html:82
#: ckan/templates/package/new_package_form.html:109
#: ckan/templates/package/read.html:47 ckan/templates/revision/read.html:64
msgid "Groups"
msgstr "Gruppi"

#: ckan/forms/package.py:98 ckan/forms/package.py:105
msgid "Detail"
msgstr "Dettaglio"

#: ckan/forms/package.py:110 ckan/templates/_util.html:147
#: ckan/templates/_util.html:160 ckan/templates/_util.html:173
#: ckan/templates/group/new_group_form.html:17
#: ckan/templates/package/new_package_form.html:31
msgid "Title"
msgstr "Titolo"

#: ckan/forms/package.py:110 ckan/templates/package/new_package_form.html:163
#: ckan/templates/package/read.html:36
msgid "Version"
msgstr "Versione"

#: ckan/forms/package.py:110
msgid "URL"
msgstr "URL"

#: ckan/forms/package.py:111 ckan/templates/_util.html:345
#: ckan/templates/_util.html:401 ckan/templates/group/history.html:32
#: ckan/templates/package/history.html:38
#: ckan/templates/package/new_package_form.html:149
#: ckan/templates/package/read.html:28
msgid "Author"
msgstr "Autore"

#: ckan/forms/package.py:111 ckan/templates/package/new_package_form.html:153
msgid "Author email"
msgstr "E-mail dell'autore"

#: ckan/forms/package.py:111 ckan/templates/package/new_package_form.html:156
#: ckan/templates/package/read.html:32
msgid "Maintainer"
msgstr "Manutentore"

#: ckan/forms/package.py:112 ckan/templates/package/new_package_form.html:160
msgid "Maintainer email"
msgstr "E-mail del manutentore"

#: ckan/forms/package.py:112 ckan/templates/package/new_package_form.html:57
msgid "License"
msgstr "Licenza"

#: ckan/forms/package.py:112 ckan/templates/group/new_group_form.html:41
#: ckan/templates/package/new_package_form.html:168
#: ckan/templates/package/read.html:62
msgid "State"
msgstr "Stato"

#: ckan/forms/package_dict.py:95
#, python-format
msgid "Resource should be a dictionary: %r"
msgstr "La risorsa dovrebbe essere un dizionario: %r"

#: ckan/forms/package_dict.py:112
#, python-format
msgid "Key unknown: %s"
msgstr "Chiave sconosciuta: %s"

#: ckan/forms/package_dict.py:114
msgid "Key blank"
msgstr "Chiave vuota"

#: ckan/lib/i18n.py:193
#, python-format
msgid "Could not change language to %r: %s"
msgstr ""

#: ckan/lib/mailer.py:21
#, python-format
msgid "Dear %s,"
msgstr "Gentile %s"

#: ckan/lib/mailer.py:34
#, python-format
msgid "%s <%s>"
msgstr "%s <%s)"

#: ckan/lib/mailer.py:58
msgid "No recipient email address available!"
msgstr "L'indirizzo e-mail del destinatario non è disponibile!"

#: ckan/lib/mailer.py:63
#, python-format
msgid ""
"You have requested your password on %(site_title)s to be reset.\n"
"\n"
"Please click the following link to confirm this request:\n"
"\n"
"   %(reset_link)s\n"
msgstr ""
"Hai chiesto che la tua password su %(site_title)s sia azzerata.\n"
"\n"
"Per favore segui questo link per confermare la richiesta:\n"
"\n"
"   %(reset_link)s\n"

#: ckan/lib/mailer.py:95 ckan/templates/user/perform_reset.html:6
#: ckan/templates/user/perform_reset.html:14
msgid "Reset your password"
msgstr "Azzera la tua password"

#: ckan/lib/package_saver.py:29
msgid "Cannot render package description"
msgstr "Impossibile effettuare il render della descrizione"

#: ckan/lib/package_saver.py:34
msgid "No web page given"
msgstr "Nessuna pagina web indicata"

#: ckan/lib/package_saver.py:95 ckan/logic/validators.py:47
msgid "No links are allowed in the log_message."
msgstr "I link non sono permessi nel log_message."

#: ckan/logic/__init__.py:134
msgid "No valid API key provided."
msgstr "Non è stata fornita una chiave API valida."

#: ckan/logic/validators.py:16
#, python-format
msgid "Cannot change value of key from %s to %s. This key is read-only"
msgstr ""
"Impossibile cambiare il valore da %s a %s. Questo valore è di sola lettura"

#: ckan/logic/validators.py:28
msgid "Invalid integer"
msgstr "Numero intero non valido"

#: ckan/logic/validators.py:38
msgid "Date format incorrect"
msgstr "Formato della data non corretto"

#: ckan/logic/validators.py:57 ckan/logic/validators.py:83
msgid "Dataset was not found."
msgstr "Dataset non trovato"

#: ckan/logic/validators.py:68
#, python-format
msgid "Dataset with name %r does not exist."
msgstr "Non esiste un dataset di nome %r."

#: ckan/logic/validators.py:98
#, fuzzy, python-format
#| msgid "Name must be at least %s characters long"
msgid "Name must be a maximum of %i characters long"
msgstr "Il nome deve essere lungo almeno %s caratteri"

#: ckan/logic/validators.py:101
msgid ""
"Url must be purely lowercase alphanumeric (ascii) characters and these "
"symbols: -_"
msgstr ""
"La URL deve essere composta solo di caratteri minuscoli alfanumerici(ASCII) "
"e dai simboli -_"

#: ckan/logic/validators.py:119
msgid "That URL is already in use."
msgstr "Questa URL è già stata usata."

#: ckan/logic/validators.py:124
#, fuzzy, python-format
#| msgid "Tag \"%s\" length is less than minimum %s"
msgid "Name \"%s\" length is less than minimum %s"
msgstr "La lunghezza del tag \"%s\" è inferiore alla lunghezza minima %s"

#: ckan/logic/validators.py:128
#, fuzzy, python-format
#| msgid "Tag \"%s\" length is less than minimum %s"
msgid "Name \"%s\" length is more than maximum %s"
msgstr "La lunghezza del tag \"%s\" è inferiore alla lunghezza minima %s"

#: ckan/logic/validators.py:134
#, fuzzy, python-format
#| msgid "Name must be at least %s characters long"
msgid "Version must be a maximum of %i characters long"
msgstr "Il nome deve essere lungo almeno %s caratteri"

#: ckan/logic/validators.py:176
#, python-format
msgid "Tag \"%s\" length is more than maximum %i"
msgstr "Il tag \"%s\" è più lungo del massimo di %i caratteri"

#: ckan/logic/validators.py:184
#, python-format
msgid "Tag \"%s\" must be alphanumeric characters or symbols: -_."
msgstr "Il tag \"%s\" deve contenere solo caratteri alfanumerici o i simboli: -_."

#: ckan/logic/validators.py:192
#, python-format
msgid "Tag \"%s\" must not be uppercase"
msgstr "Il tag \"%s\" non deve contenere caratteri maiuscoli"

#: ckan/logic/validators.py:251
msgid "That login name is not available."
msgstr "Questo nome utente non è disponibile."

#: ckan/logic/validators.py:260
msgid "Please enter both passwords"
msgstr "Per favore inserisci entrambe le password"

#: ckan/logic/validators.py:266
msgid "Your password must be 4 characters or longer"
msgstr "La password deve essere lunga almeno 4 caratteri"

#: ckan/logic/validators.py:274
msgid "The passwords you entered do not match"
msgstr "Le due password che hai inserito non corrispondono"

#: ckan/logic/validators.py:286
msgid "Missing value"
msgstr "Valore mancante"

#: ckan/logic/validators.py:290
msgid ""
"Edit not allowed as it looks like spam. Please avoid links in your "
"description."
msgstr ""
"Questa modifica è stata bloccata perché sembra spam. Per favore noninserire "
"link nella tua descrizione."

#: ckan/logic/action/create.py:56 ckan/logic/action/create.py:161
#, python-format
msgid "REST API: Create object %s"
msgstr "REST API: Creare l'oggetto %s"

#: ckan/logic/action/create.py:135
#, python-format
msgid "REST API: Create package relationship: %s %s %s"
msgstr "REST API: Creare una relazione per il pacchetto: %s %s %s"

#: ckan/logic/action/create.py:190
msgid "You must supply a package id or name (parameter \"package\")."
msgstr "È necessario indicare il nome di un pacchetto (parametro \"package\")"

#: ckan/logic/action/create.py:192
msgid "You must supply a rating (parameter \"rating\")."
msgstr "È necessario indicare un voto (parametro \"rating\")."

#: ckan/logic/action/create.py:197
msgid "Rating must be an integer value."
msgstr "Il voto deve essere un numero intero."

#: ckan/logic/action/create.py:201
#, python-format
msgid "Rating must be between %i and %i."
msgstr "Il voto deve essere compreso tra %i e %i."

#: ckan/logic/action/create.py:203
#, python-format
msgid "Package with name %r does not exist."
msgstr "Non esiste un pacchetto di nome %r"

#: ckan/logic/action/delete.py:23
#, python-format
msgid "REST API: Delete Package: %s"
msgstr "REST API: Eliminare il pacchetto: %s"

#: ckan/logic/action/delete.py:60 ckan/logic/action/delete.py:82
#, python-format
msgid "REST API: Delete %s"
msgstr "REST API: Eliminare %s"

#: ckan/logic/action/update.py:44
msgid "Package resource(s) incomplete"
msgstr "Risorsa/e del pacchetto incomplete"

#: ckan/logic/action/update.py:46 ckan/logic/action/update.py:58
#: ckan/logic/action/update.py:70
msgid "Missing Value"
msgstr "Valore mancante"

#: ckan/logic/action/update.py:169
msgid "Resource was not found."
msgstr "Risorsa non trovata."

#: ckan/logic/action/update.py:184 ckan/logic/action/update.py:222
#: ckan/logic/action/update.py:327
#, python-format
msgid "REST API: Update object %s"
msgstr "REST API: Aggiorna l'oggetto %s"

#: ckan/logic/action/update.py:205 ckan/logic/action/update.py:245
msgid "Package was not found."
msgstr "Pacchetto non trovato."

#: ckan/logic/action/update.py:267
#, python-format
msgid "REST API: Update package relationship: %s %s %s"
msgstr "REST API: Aggiornare la relazione del pacchetto: %s %s %s"

#: ckan/logic/action/update.py:378
msgid "TaskStatus was not found."
msgstr "TaskStatus non trovato."

#: ckan/logic/auth/create.py:13
#, python-format
msgid "User %s not authorized to create packages"
msgstr "L'utente %s non è autorizzato a creare pacchetti"

#: ckan/logic/auth/create.py:18 ckan/logic/auth/update.py:22
#, python-format
msgid "User %s not authorized to edit these groups"
msgstr "L'utente %s non è autorizzato a modificare questi gruppi"

#: ckan/logic/auth/create.py:39
#, python-format
msgid "User %s not authorized to edit these packages"
msgstr "L'utente %s non è autorizzato a modificare questi pacchetti"

#: ckan/logic/auth/create.py:49
#, python-format
msgid "User %s not authorized to create groups"
msgstr "L'utente %s non è autorizzato a creare gruppi"

#: ckan/logic/auth/create.py:59
#, python-format
msgid "User %s not authorized to create authorization groups"
msgstr "L'utente %s non è autorizzato a creare ruoli"

#: ckan/logic/auth/create.py:73
#, python-format
msgid "User %s not authorized to create users"
msgstr "L'utente %s non è autorizzato a creare utenti"

#: ckan/logic/auth/create.py:101
msgid "Group was not found."
msgstr "Gruppo non trovato."

#: ckan/logic/auth/create.py:119
msgid "Valid API key needed to create a package"
msgstr "È necessaria una chiave API valida per creare un pacchetto"

#: ckan/logic/auth/create.py:127
msgid "Valid API key needed to create a group"
msgstr "È necessaria una chiave API valida per creare un pacchetto"

#: ckan/logic/auth/delete.py:14
#, python-format
msgid "User %s not authorized to delete package %s"
msgstr "L'utente %s non è autorizzato a eliminare il pacchetto %s"

#: ckan/logic/auth/delete.py:28
#, python-format
msgid "User %s not authorized to delete relationship %s"
msgstr "L'utente %s non è autorizzato a eliminare la relazione %s"

#: ckan/logic/auth/delete.py:39
#, python-format
msgid "User %s not authorized to delete group %s"
msgstr "L'utente %s non è autorizzato a eliminare il gruppo %s"

#: ckan/logic/auth/delete.py:55
#, python-format
msgid "User %s not authorized to delete task_status"
msgstr "L'utente %s non è autorizzato a eliminare il task status"

#: ckan/logic/auth/get.py:78
#, python-format
msgid "User %s not authorized to read these packages"
msgstr "L'utente %s non è autorizzato a leggere questi pacchetti"

#: ckan/logic/auth/get.py:89
#, python-format
msgid "User %s not authorized to read package %s"
msgstr "L'utente %s non è autorizzato a leggere il pacchetto %s"

#: ckan/logic/auth/get.py:105 ckan/logic/auth/update.py:38
msgid "No package found for this resource, cannot check auth."
msgstr ""
"Nessun pacchetto trovato per questa risorsa, impossibile controllare "
"l'autorizzazione."

#: ckan/logic/auth/get.py:111
#, python-format
msgid "User %s not authorized to read resource %s"
msgstr "L'utente %s non è autorizzato a leggere la risorsa %s"

#: ckan/logic/auth/get.py:126
#, python-format
msgid "User %s not authorized to read group %s"
msgstr "L'utente %s non è autorizzato a leggere il gruppo %s"

#: ckan/logic/auth/update.py:18
#, python-format
msgid "User %s not authorized to edit package %s"
msgstr "L'utente %s non è autorizzato a modificare il pacchetto %s"

#: ckan/logic/auth/update.py:44
#, python-format
msgid "User %s not authorized to read edit %s"
msgstr "L'utente %s non è autorizzato a leggere la modifica %s"

#: ckan/logic/auth/update.py:58
#, python-format
msgid "User %s not authorized to change state of package %s"
msgstr "L'utente %s non è autorizzato a modificare lo stato del pacchetto %s"

#: ckan/logic/auth/update.py:69
#, python-format
msgid "User %s not authorized to edit permissions of package %s"
msgstr ""
"L'utente %s non è autorizzato a modificare i permessi del pacchetto %s"

#: ckan/logic/auth/update.py:80
#, python-format
msgid "User %s not authorized to edit group %s"
msgstr "L'utente %s non è autorizzato a modificare il gruppo %s"

#: ckan/logic/auth/update.py:91
#, python-format
msgid "User %s not authorized to change state of group %s"
msgstr "L'utente %s non è autorizzato a cambiare lo stato del gruppo %s"

#: ckan/logic/auth/update.py:102
#, python-format
msgid "User %s not authorized to edit permissions of group %s"
msgstr "L'utente %s non è autorizzato a modificare i permessi del gruppo %s"

#: ckan/logic/auth/update.py:113 ckan/logic/auth/update.py:124
#, python-format
msgid "User %s not authorized to edit permissions of authorization group %s"
msgstr "L'utente %s non è autorizzato a modificare i permessi del ruolo %s"

#: ckan/logic/auth/update.py:135
#, python-format
msgid "User %s not authorized to edit user %s"
msgstr "L'utente %s non è autorizzato a modificare l'utente %s"

#: ckan/logic/auth/update.py:145
#, python-format
msgid "User %s not authorized to change state of revision"
msgstr "L'utente %s non è autorizzato a cambiare lo stato della revisione"

#: ckan/logic/auth/update.py:155
#, python-format
msgid "User %s not authorized to update task_status table"
msgstr "L'utente %s non è autorizzato ad aggiornare la tabella task_status"

#: ckan/logic/auth/update.py:165
msgid "Valid API key needed to edit a package"
msgstr "È necessaria una chiave API valida per modificare il pacchetto"

#: ckan/logic/auth/update.py:173
msgid "Valid API key needed to edit a group"
msgstr "È necessaria una chiave API valida per modificare il gruppo"

#: ckan/model/package_relationship.py:48
#, python-format
msgid "depends on %s"
msgstr "dipende da %s"

#: ckan/model/package_relationship.py:48
#, python-format
msgid "is a dependency of %s"
msgstr "è una dipendenza di %s"

#: ckan/model/package_relationship.py:49
#, python-format
msgid "derives from %s"
msgstr "deriva da %s"

#: ckan/model/package_relationship.py:49
#, python-format
msgid "has derivation %s"
msgstr "ha una derivazione %s"

#: ckan/model/package_relationship.py:50
#, python-format
msgid "links to %s"
msgstr "collegamenti a %s"

#: ckan/model/package_relationship.py:50
#, python-format
msgid "is linked from %s"
msgstr "è collegato da %s"

#: ckan/model/package_relationship.py:51
#, python-format
msgid "is a child of %s"
msgstr "è discendente di %s"

#: ckan/model/package_relationship.py:51
#, python-format
msgid "is a parent of %s"
msgstr "è antenato di %s"

#: ckan/model/package_relationship.py:55
#, python-format
msgid "has sibling %s"
msgstr "è parente di %s"

#: ckan/templates/_util.html:74 ckan/templates/_util.html:120
#: ckan/templates/package/resource_read.html:40
msgid "This dataset satisfies the Open Definition."
msgstr "Questo dataset è conforme alla Open Definition."

#: ckan/templates/_util.html:75 ckan/templates/_util.html:121
#: ckan/templates/package/read.html:104
#: ckan/templates/package/resource_read.html:41
msgid "[Open Data]"
msgstr "[Open Data]"

#: ckan/templates/_util.html:82 ckan/templates/_util.html:128
msgid "Not Openly Licensed"
msgstr "Licenza non libera"

#: ckan/templates/_util.html:147 ckan/templates/_util.html:160
msgid "Number of datasets"
msgstr "Numero di dataset"

#: ckan/templates/_util.html:147 ckan/templates/_util.html:160
#: ckan/templates/js_strings.html:39
#: ckan/templates/group/new_group_form.html:29
#: ckan/templates/package/new_package_form.html:67
msgid "Description"
msgstr "Descrizione"

#: ckan/templates/_util.html:173
msgid "Number of members"
msgstr "Numero di membri"

#: ckan/templates/_util.html:193
msgid "View dataset resources"
msgstr "Visualizza le risorse del dataset"

#: ckan/templates/_util.html:193
msgid "DOWNLOAD"
msgstr "SCARICA"

#: ckan/templates/_util.html:196
msgid "No downloadable resources."
msgstr "Nessuna risorsa scaricabile"

#: ckan/templates/_util.html:214
msgid "no ratings yet"
msgstr "ancora nessun voto"

#: ckan/templates/_util.html:215
msgid ""
"–\n"
"    rate it now"
msgstr ""
"–\n"
"vota ora"

#: ckan/templates/_util.html:233 ckan/templates/_util.html:303
msgid "User"
msgstr "Utenten"

#: ckan/templates/_util.html:268 ckan/templates/_util.html:324
msgid "User Group"
msgstr "Gruppo di utenti"

#: ckan/templates/_util.html:345 ckan/templates/_util.html:401
#: ckan/templates/group/history.html:32 ckan/templates/package/history.html:38
#: ckan/templates/revision/read.html:5
msgid "Revision"
msgstr "Revisione"

#: ckan/templates/_util.html:345 ckan/templates/_util.html:401
#: ckan/templates/group/history.html:32 ckan/templates/package/history.html:38
msgid "Timestamp"
msgstr "Timestamp"

#: ckan/templates/_util.html:345 ckan/templates/_util.html:401
msgid "Entity"
msgstr "Entità"

#: ckan/templates/_util.html:345 ckan/templates/_util.html:401
#: ckan/templates/group/history.html:32 ckan/templates/package/history.html:38
msgid "Log Message"
msgstr "Messaggio di log"

#: ckan/templates/_util.html:394 ckan/templates/js_strings.html:21
#: ckan/templates/package/read_core.html:38
#: ckan/templates/package/read_core.html:70
msgid "(none)"
msgstr "(nessuno)"

#: ckan/templates/_util.html:425 ckan/templates/group/new_group_form.html:60
#: ckan/templates/package/form_extra_fields.html:22
#: ckan/templates/package/new_package_form.html:187
#: ckan/templates/revision/read.html:20
msgid "Delete"
msgstr "Elimina"

#: ckan/templates/_util.html:428 ckan/templates/revision/read.html:23
msgid "Undelete"
msgstr "Ripristina"

#: ckan/templates/error_document_template.html:5
msgid "Error"
msgstr "Errore"

#: ckan/templates/js_strings.html:17
msgid "Hello there, world!"
msgstr "Ciao, mondo!"

#: ckan/templates/js_strings.html:18
msgid "Checking..."
msgstr "Controllo..."

#: ckan/templates/js_strings.html:19
msgid "This URL is available!"
msgstr "Questa URL è disponibile"

#: ckan/templates/js_strings.html:20
msgid "This URL is already used, please use a different one."
msgstr "Questa URL è già stata usata, per favore usane un'altra."

#: ckan/templates/js_strings.html:22
msgid "Failed to save, possibly due to invalid data "
msgstr "Errore nel salvare, forse perché i dati non sono validi "

#: ckan/templates/js_strings.html:23
msgid "Add Dataset"
msgstr "Aggiungi un dataset"

#: ckan/templates/js_strings.html:24
msgid "Add Group"
msgstr "Aggiungi un gruppo"

#: ckan/templates/js_strings.html:25
msgid ""
"You have unsaved changes. Hit Save Changes at the bottom of the page to "
"submit them."
msgstr ""
"Ci sono delle modifiche non salvata. Scegli Salva Modifiche in fondo "
"allapagina per inviarle."

#: ckan/templates/js_strings.html:26
msgid "Loading..."
msgstr "Caricando..."

#: ckan/templates/js_strings.html:27 ckan/templates/package/read_core.html:25
msgid "(no name)"
msgstr "(senza nome)"

#: ckan/templates/js_strings.html:28
msgid "Delete the resource '%name%'?"
msgstr "Vuoi eliminare la risorsa '%name%'?"

#: ckan/templates/js_strings.html:33
msgid "File URL"
msgstr "URL del file"

#: ckan/templates/js_strings.html:34
msgid "Api URL"
msgstr "URL della API"

#: ckan/templates/js_strings.html:35
#: ckan/templates/authorization_group/authz.html:22
#: ckan/templates/authorization_group/authz.html:40
msgid "Add"
msgstr "Aggiungi"

#: ckan/templates/js_strings.html:36
#: ckan/templates/group/new_group_form.html:98
#: ckan/templates/package/new_package_form.html:220
#: ckan/templates/user/edit_user_form.html:57
msgid "Cancel"
msgstr "Annulla"

#: ckan/templates/js_strings.html:37
msgid "File"
msgstr "File"

#: ckan/templates/js_strings.html:40
#: ckan/templates/group/new_group_form.html:20
#: ckan/templates/package/new_package_form.html:42
#: ckan/templates/package/resource_read.html:91
msgid "Url"
msgstr "URL"

#: ckan/templates/js_strings.html:41
#: ckan/templates/package/resource_read.html:96
msgid "Format"
msgstr "Formato"

#: ckan/templates/js_strings.html:42
#: ckan/templates/package/resource_read.html:99
msgid "Resource Type"
msgstr "Tipo di risorsa"

#: ckan/templates/js_strings.html:43
#: ckan/templates/package/resource_read.html:104
msgid "Size (Bytes)"
msgstr "Dimensione (bytes)"

#: ckan/templates/js_strings.html:44
#: ckan/templates/package/resource_read.html:107
msgid "Mimetype"
msgstr "Tipo MIME"

#: ckan/templates/js_strings.html:45
msgid "Last Modified"
msgstr "Ultima modifica"

#: ckan/templates/js_strings.html:46
#: ckan/templates/package/resource_read.html:110
msgid "Mimetype (Inner)"
msgstr "Tipo MIME del contenuto"

#: ckan/templates/js_strings.html:47
#: ckan/templates/package/resource_read.html:113
msgid "Hash"
msgstr "Hash"

#: ckan/templates/js_strings.html:48
#: ckan/templates/package/resource_read.html:116
msgid "ID"
msgstr "ID"

#: ckan/templates/js_strings.html:49
msgid "Done"
msgstr "Fatto"

#: ckan/templates/js_strings.html:50
msgid "This resource has unsaved changes."
msgstr "Questa risorsa ha delle modifiche non salvate."

#: ckan/templates/layout_base.html:51
msgid "First time at"
msgstr "È la tua prima volta su"

#: ckan/templates/layout_base.html:51
msgid "? Visit our"
msgstr "? Visita la pagina di"

#: ckan/templates/layout_base.html:51
msgid "About page"
msgstr "informazioni"

#: ckan/templates/layout_base.html:51
msgid "to find out more."
msgstr "per saperne di più."

#: ckan/templates/layout_base.html:52
msgid "x"
msgstr "x"

#: ckan/templates/layout_base.html:59
msgid "My account"
msgstr "Il mio account"

#: ckan/templates/layout_base.html:60 ckan/templates/user/logout.html:7
msgid "Logout"
msgstr "Esci"

#: ckan/templates/layout_base.html:63 ckan/templates/user/layout.html:24
msgid "Login"
msgstr "Accedi"

#: ckan/templates/layout_base.html:64
msgid "Register"
msgstr "Iscriviti"

#: ckan/templates/layout_base.html:76 ckan/templates/home/index.html:18
msgid "Find datasets"
msgstr "Cerca dataset"

#: ckan/templates/layout_base.html:80 ckan/templates/package/search.html:15
msgid "Add a dataset"
msgstr "Aggiungi un dataset"

#: ckan/templates/layout_base.html:81
#: ckan/templates/package/search_form.html:15
msgid "Search"
msgstr "Cerca"

#: ckan/templates/layout_base.html:83 ckan/templates/layout_base.html:127
#: ckan/templates/layout_base.html:130 ckan/templates/home/about.html:6
msgid "About"
msgstr "Informazioni"

#: ckan/templates/layout_base.html:107
msgid "Master content template placeholder … please replace me."
msgstr "Segnaposto del template principale ... sostituire."

#: ckan/templates/layout_base.html:132
msgid "Twitter @ckanproject"
msgstr "Twitter @ckanproject"

#: ckan/templates/layout_base.html:134 ckan/templates/package/search.html:37
msgid "API"
msgstr "API"

#: ckan/templates/layout_base.html:135 ckan/templates/package/search.html:38
msgid "API Docs"
msgstr "Documentazione API"

#: ckan/templates/layout_base.html:137
msgid "Contact Us"
msgstr "Contatti"

#: ckan/templates/layout_base.html:140
msgid "Privacy Policy"
msgstr "Privacy"

#: ckan/templates/layout_base.html:146
msgid "Sections"
msgstr "Sezioni"

#: ckan/templates/layout_base.html:150
#: ckan/templates/authorization_group/edit_form.html:10
#: ckan/templates/user/list.html:6 ckan/templates/user/list.html:7
msgid "Users"
msgstr "Utenti"

#: ckan/templates/layout_base.html:160 ckan/templates/group/history.html:9
#: ckan/templates/package/history.html:24
msgid "Revisions"
msgstr "Revisioni"

#: ckan/templates/layout_base.html:165
#: ckan/templates/authorization_group/index.html:6
#: ckan/templates/authorization_group/index.html:7
#: ckan/templates/authorization_group/layout.html:23
msgid "Authorization Groups"
msgstr "Ruoli"

#: ckan/templates/layout_base.html:170
msgid "Site Admin"
msgstr "Interfaccia di amministrazione"

#: ckan/templates/layout_base.html:178
msgid "Languages"
msgstr "Lingue"

#: ckan/templates/layout_base.html:198
msgid "Meta"
msgstr "Meta"

#: ckan/templates/layout_base.html:202
msgid "Open Knowledge Foundation"
msgstr "Open Knowledge Foundation"

#: ckan/templates/layout_base.html:202
msgid "Licensed under the"
msgstr "Disponibile nei termini della"

#: ckan/templates/layout_base.html:203
msgid "Open Database License"
msgstr "Open Database License"

#: ckan/templates/layout_base.html:204
msgid "This Content and Data is Open"
msgstr "Questi contenuti e dati sono Aperti"

#: ckan/templates/layout_base.html:206
msgid "Powered by"
msgstr "Powered by"

#: ckan/templates/layout_base.html:207
msgid "CKAN"
msgstr "CKAN"

#: ckan/templates/layout_base.html:207
msgid "v"
msgstr "v"

#: ckan/templates/admin/authz.html:6 ckan/templates/admin/authz.html:7
msgid "Administration - Authorization"
msgstr "Amministrazione - Ruoli"

#: ckan/templates/admin/authz.html:10
#: ckan/templates/authorization_group/authz.html:9
#: ckan/templates/group/authz.html:9 ckan/templates/package/authz.html:9
msgid "Update Existing Roles"
msgstr "Aggiorna i ruoli esistenti"

#: ckan/templates/admin/authz.html:14 ckan/templates/admin/authz.html:33
#: ckan/templates/group/authz.html:13 ckan/templates/group/authz.html:32
#: ckan/templates/group/new_group_form.html:96
#: ckan/templates/package/authz.html:13 ckan/templates/package/authz.html:32
#: ckan/templates/package/new_package_form.html:218
#: ckan/templates/user/edit_user_form.html:56
msgid "Save Changes"
msgstr "Salva le modifiche"

#: ckan/templates/admin/authz.html:20
#: ckan/templates/authorization_group/authz.html:18
#: ckan/templates/group/authz.html:19 ckan/templates/package/authz.html:19
msgid "Add Roles for Any User"
msgstr "Aggiungi un ruolo per tutti gli utenti"

#: ckan/templates/admin/authz.html:23 ckan/templates/admin/authz.html:41
#: ckan/templates/group/authz.html:22 ckan/templates/group/authz.html:40
#: ckan/templates/package/authz.html:22 ckan/templates/package/authz.html:40
msgid "Add Role"
msgstr "Aggiungi un ruolo"

#: ckan/templates/admin/authz.html:29
#: ckan/templates/authorization_group/authz.html:27
msgid "Existing Roles for Authorization Groups"
msgstr "Ruoli disponibili per gruppi specifici di utenti"

#: ckan/templates/admin/authz.html:37
#: ckan/templates/authorization_group/authz.html:36
#: ckan/templates/group/authz.html:36 ckan/templates/package/authz.html:36
msgid "Add Roles for Any Authorization Group"
msgstr "Aggiungi un ruolo per gruppi specifici di utenti"

#: ckan/templates/admin/index.html:6 ckan/templates/admin/index.html:7
msgid "Administration Dashboard"
msgstr "Pannello di amministrazione"

#: ckan/templates/admin/index.html:10
msgid "Current Sysadmins"
msgstr "Amministratori di sistema"

#: ckan/templates/admin/index.html:11
msgid "You can change sysadmins on the"
msgstr "Puoi cambiare gli amministratori di sistema nella pagina dei"

#: ckan/templates/admin/index.html:13
msgid "authorization page"
msgstr "ruoli"

#: ckan/templates/admin/layout.html:10 ckan/templates/revision/list.html:11
msgid "Home"
msgstr "Home"

#: ckan/templates/admin/layout.html:15
#: ckan/templates/authorization_group/layout.html:16
#: ckan/templates/group/layout.html:17 ckan/templates/package/layout.html:17
msgid "Authorization"
msgstr "Autorizzazione"

#: ckan/templates/admin/layout.html:20
msgid "Trash"
msgstr "Cestino"

#: ckan/templates/admin/trash.html:6 ckan/templates/admin/trash.html:7
msgid "Administration - Trash"
msgstr "Amministrazione - Cestino"

#: ckan/templates/admin/trash.html:10
msgid "Deleted Revisions"
msgstr "Revisioni eliminate"

#: ckan/templates/admin/trash.html:21 ckan/templates/admin/trash.html:39
msgid "Purge them all (forever and irreversibly)"
msgstr "Eliminale completamente (per sempre e senza ripristino)"

#: ckan/templates/admin/trash.html:27
msgid "Deleted Datasets"
msgstr "Dataset eliminati"

#: ckan/templates/authorization_group/authz.html:5
msgid "- Authorization - AuthorizationGroups"
msgstr "- Autorizzazioni - Gruppi di utenti"

#: ckan/templates/authorization_group/authz.html:6
#: ckan/templates/group/authz.html:5 ckan/templates/group/authz.html:6
#: ckan/templates/package/authz.html:5 ckan/templates/package/authz.html:6
msgid "Authorization:"
msgstr "Autorizzazione:"

#: ckan/templates/authorization_group/authz.html:13
#: ckan/templates/authorization_group/authz.html:31
#: ckan/templates/authorization_group/edit_form.html:25
#: ckan/templates/group/edit_form.html:23
#: ckan/templates/package/edit_form.html:28
msgid "Save"
msgstr "Salva"

#: ckan/templates/authorization_group/edit.html:5
msgid "- Edit - Authorization Groups"
msgstr "- Modifica - Gruppi di utenti"

#: ckan/templates/authorization_group/edit.html:6
#: ckan/templates/group/edit.html:5 ckan/templates/group/edit.html:6
#: ckan/templates/package/edit.html:7
msgid "Edit:"
msgstr "Modifica:"

#: ckan/templates/authorization_group/edit_form.html:18
msgid "There are no users currently in this group."
msgstr "Non ci sono utenti in questo gruppo per il momento."

#: ckan/templates/authorization_group/index.html:10
#, python-format
msgid "There are [1:%(item_count)s] authorization groups."
msgstr "Ci sono [1:%(item_count)s] gruppi di utenti."

#: ckan/templates/authorization_group/layout.html:11
#: ckan/templates/group/layout.html:11 ckan/templates/package/layout.html:11
#: ckan/templates/package/resource_read.html:59
#: ckan/templates/package/resource_read.html:60
msgid "View"
msgstr "Visualizza"

#: ckan/templates/authorization_group/layout.html:13
#: ckan/templates/group/layout.html:13
#: ckan/templates/group/new_group_form.html:32
#: ckan/templates/package/layout.html:13
#: ckan/templates/package/new_package_form.html:70
#: ckan/templates/user/edit_user_form.html:29
msgid "Edit"
msgstr "Modifica"

#: ckan/templates/authorization_group/layout.html:24
msgid ""
"Instead of specifying the privileges of specific users on a dataset or "
"group,\n"
"          you can also specify a set of users that will share the same "
"rights. To do that, an    \n"
"          [1:authorization group] can be set-up and users can be added to"
" it."
msgstr ""
"Invece di specificare i privilegi di un singolo utente su un dataset o un gruppo,\n"
"          puoi indicare un insieme di utenti che condivideranno gli stessi diritti. Per fare questo,\n"
"          devi creare un [1:gruppo di utenti] e poi aggiungervi gli utenti."

#: ckan/templates/authorization_group/layout.html:28
msgid "To create a new authorization group, please first [1:login]."
msgstr "Per creare un gruppo di utenti, per favore [1:effettua l'accesso]."

#: ckan/templates/authorization_group/layout.html:32
msgid "Create a new authorization group"
msgstr "Crea un nuovo gruppo di utenti"

#: ckan/templates/authorization_group/new.html:5
msgid "New - Authorization Groups"
msgstr "Nuovo - Gruppo di utenti"

#: ckan/templates/authorization_group/new.html:6
msgid "New Authorization Group"
msgstr "Nuovo gruppo di utenti"

#: ckan/templates/authorization_group/read.html:6
msgid "- Authorization Groups"
msgstr "- Gruppi di utenti"

#: ckan/templates/authorization_group/read.html:10
msgid "Members"
msgstr "Membri"

#: ckan/templates/authorization_group/read.html:11
#, python-format
msgid "There are %(item_count)s users in this authorization group."
msgstr "Ci sono %(item_count)s utenti in questo gruppo."

#: ckan/templates/group/authz.html:28 ckan/templates/package/authz.html:28
msgid "Update Existing Roles for Authorization Groups"
msgstr "Aggiorna i ruoli disponibili per i gruppi di utenti"

#: ckan/templates/group/edit_form.html:10
#: ckan/templates/group/new_group_form.html:77
#: ckan/templates/revision/read.html:45
msgid "Datasets"
msgstr "Dataset"

#: ckan/templates/group/edit_form.html:17
#: ckan/templates/group/new_group_form.html:86
msgid "There are no datasets currently in this group."
msgstr "Non ci sono dataset in questo gruppo, per ora."

#: ckan/templates/group/history.html:5 ckan/templates/group/history.html:6
#: ckan/templates/package/history.html:7
msgid "History:"
msgstr "Cronologia:"

#: ckan/templates/group/history.html:24 ckan/templates/package/history.html:30
#: ckan/templates/package/new.html:12
msgid "Error:"
msgstr "Errore:"

#: ckan/templates/group/history.html:49 ckan/templates/package/history.html:56
msgid "Compare »"
msgstr "Confronta »"

#: ckan/templates/group/history.html:54
msgid "Group History"
msgstr "Cronologia del gruppo di utenti"

#: ckan/templates/group/index.html:6 ckan/templates/group/index.html:7
msgid "Groups of Datasets"
msgstr "Gruppi di dataset"

#: ckan/templates/group/index.html:11
msgid "What Are Groups?"
msgstr "Cosa sono i gruppi?"

#: ckan/templates/group/index.html:12
msgid ""
"Whilst tags are great at collecting datasets together, there are "
"occasions when you want to restrict users from editing a collection. A "
"[1:group] can be set-up to specify which users have permission to add or "
"remove datasets from it."
msgstr ""
"Nonostante i tag siano ottimi per raggruppare i dataset, in certi casi "
"sivuole creare una raccolta di dataset che solo certi utenti possono "
"modificare.Per indicare quali utenti sono autorizzati ad aggiunere i "
"modificare i dataset,è sufficiente creare un [1:gruppo]."

#: ckan/templates/group/layout.html:15 ckan/templates/package/layout.html:15
msgid "History"
msgstr "Cronologia"

#: ckan/templates/group/layout.html:26
msgid "List Groups"
msgstr "Elenca i gruppi"

#: ckan/templates/group/layout.html:29
msgid "Add a Group"
msgstr "Aggiungi un gruppo"

#: ckan/templates/group/new.html:5 ckan/templates/group/new.html:6
msgid "Add A Group"
msgstr "Aggiungi un gruppo"

#: ckan/templates/group/new_group_form.html:8
#: ckan/templates/package/form.html:7
#: ckan/templates/package/new_package_form.html:9
#: ckan/templates/user/edit_user_form.html:8
#: ckan/templates/user/new_user_form.html:8
msgid "Errors in form"
msgstr "Errori nel form"

#: ckan/templates/group/new_group_form.html:9
#: ckan/templates/package/form.html:8
#: ckan/templates/package/new_package_form.html:10
#: ckan/templates/user/edit_user_form.html:9
#: ckan/templates/user/new_user_form.html:9
msgid "The form contains invalid entries:"
msgstr "Il form contiene dati non validi"

#: ckan/templates/group/new_group_form.html:22
#: ckan/templates/package/new_package_form.html:44
msgid "(edit)"
msgstr "(modifica)"

#: ckan/templates/group/new_group_form.html:26
msgid "2+ chars, lowercase, using only 'a-z0-9' and '-_'"
msgstr "Almeno 2 caratteri, minuscolo, usa solo 'a-z0-9' e '-_'"

#: ckan/templates/group/new_group_form.html:33
#: ckan/templates/package/new_package_form.html:71
#: ckan/templates/user/edit_user_form.html:30
msgid "Preview"
msgstr "Anteprima"

#: ckan/templates/group/new_group_form.html:35
#: ckan/templates/package/new_package_form.html:73
msgid "Start with a summary sentence ..."
msgstr "Inizia con un breve riassunto ..."

#: ckan/templates/group/new_group_form.html:37
#: ckan/templates/package/new_package_form.html:75
#: ckan/templates/user/edit_user_form.html:34
msgid "You can use"
msgstr "Puoi usare la"

#: ckan/templates/group/new_group_form.html:37
#: ckan/templates/package/new_package_form.html:75
#: ckan/templates/user/edit_user_form.html:34
msgid "Markdown formatting"
msgstr "formattazione Markdown"

#: ckan/templates/group/new_group_form.html:37
#: ckan/templates/package/new_package_form.html:75
#: ckan/templates/user/edit_user_form.html:34
msgid "here."
msgstr "qui."

#: ckan/templates/group/new_group_form.html:44
#: ckan/templates/package/new_package_form.html:171
msgid "active"
msgstr "attivo"

#: ckan/templates/group/new_group_form.html:45
#: ckan/templates/package/new_package_form.html:172
msgid "deleted"
msgstr "eliminato"

#: ckan/templates/group/new_group_form.html:65
#: ckan/templates/package/form_extra_fields.html:12
#: ckan/templates/package/new_package_form.html:192
msgid "New key"
msgstr "Nuova chiave"

#: ckan/templates/group/new_group_form.html:67
#: ckan/templates/package/form_extra_fields.html:26
#: ckan/templates/package/new_package_form.html:194
msgid "with value"
msgstr "con valore"

#: ckan/templates/group/new_group_form.html:88
msgid "Add datasets"
msgstr "Aggiungi dataset"

#: ckan/templates/group/new_group_form.html:90
#: ckan/templates/package/resource_read.html:74
msgid "Dataset"
msgstr "Dataset"

#: ckan/templates/group/read.html:15
msgid "Administrators"
msgstr "Amministratori"

#: ckan/templates/group/read.html:29
msgid "Datasets:"
msgstr "Dataset:"

#: ckan/templates/group/read.html:30
#, python-format
msgid "There are %(item_count)s datasets in this group."
msgstr "Ci sono %(item_count)s dataset in questo gruppo."

#: ckan/templates/home/about.html:9
msgid "About CKAN"
msgstr "Informazioni su CKAN"

#: ckan/templates/home/about.html:11
msgid ""
"CKAN is the Comprehensive Knowledge Archive Network, a [1:registry] of "
"[2:open knowledge] datasets and projects\n"
"    (and a few closed ones)."
msgstr ""
"CKAN è il Comprehensive Knowledge Archive Network, un [1:catalogo] di dataset e progetti [2:liberi]\n"
"    (e qualcuno non libero)."

#: ckan/templates/home/about.html:15
msgid ""
"CKAN makes it easy to [1:find, share and reuse open\n"
"      content and data], especially in ways that are machine\n"
"      automatable."
msgstr ""
"CKAN rende più facile [1:trovare, condividere e riutilizzare dati\n"
" e contenuti liberi], specialmente in modalità\n"
" automatizzata."

#: ckan/templates/home/about.html:20
msgid "As a system CKAN functions as a synthesis of several different services:"
msgstr "Il sistema di CKAN è una sintesi di vari servizi:"

#: ckan/templates/home/about.html:22
msgid "CKAN Features Overview"
msgstr "Panoramica delle funzionalità di CKAN"

#: ckan/templates/home/about.html:24
msgid ""
"As the diagram shows, CKAN combines the features of a listing/registry,\n"
"\t\ta dataset index and a wiki. As a registry it acts like [1:freshmeat] "
"but for open data and\n"
"\t\tcontent resources. However it adds to a simple registry in key ways."
msgstr ""
"Come mostrato nel diagramma, CKAN combina le funzionalità di un catalogo,\n"
"\t\tun motore di ricerca e un wiki. Il catalogo è simile a [1:freshmeat] ma\n"
"\t\tper gli open data. Ma c'è di più."

#: ckan/templates/home/about.html:29
msgid ""
"First, thanks to its underlying [1:versioned domain model] CKAN has a\n"
"\t\twiki-like interface that lets anyone add and material held in it. "
"Second,\n"
"\t\tand unlike a wiki, CKAN can store 'structured' information, which "
"allows it\n"
"\t\tto provide 'index'-like features such as automated registration, "
"discovery\n"
"\t\tand installation of material. In this respect it behaves like "
"[2:CPAN] or [3:PyPI] in the software world -- though\n"
"\t\tagain for [4:open data and content]\n"
"\t\tnot code."
msgstr ""
"Anzitutto, grazie al [1:versioned domain model] che è alla base del suo "
"funzionamento, CKAN ha una\n"
"\t\tinterfaccia wiki che permette a chiunque di aggiungere materiali. In "
"secondo luogo\n"
"\t\tdiversamente da un wiki, CKAN memorizza informazioni 'strutturate', "
"che gli permettono\n"
"\t\tdi funzionare come un 'indice' con registrazione automatica, ricerca "
"e installazione\n"
"\t\tdi materiale. In questo senso funziona come [2:CPAN] oppure [3:PyPI] "
"nel mondo del software -- ma per i [4:dati e contenuti aperti]."

#: ckan/templates/home/about.html:40
msgid ""
"More about CKAN, and the background to its creation can\n"
"    be found in [1:these\n"
"      slides]."
msgstr ""
"Maggiori informazioni su CKAN e sulla sua creazione si\n"
"trovano in [1:questa\n"
" presentazione]."

#: ckan/templates/home/index.html:6
msgid "Welcome"
msgstr "Benvenuti"

#: ckan/templates/home/index.html:7 ckan/templates/package/edit.html:9
#: ckan/templates/package/new.html:9
msgid "hide-sidebar"
msgstr "hide-sidebar"

#: ckan/templates/home/index.html:11
msgid "Welcome to"
msgstr "Benvenuti su "

#: ckan/templates/home/index.html:15
msgid "Find data"
msgstr "Cerca dati"

#: ckan/templates/home/index.html:20
msgid "contains"
msgstr "contiene"

#: ckan/templates/home/index.html:20
msgid "datasets"
msgstr "dataset"

#: ckan/templates/home/index.html:20
msgid ""
"that you can \n"
"          browse, learn about and download."
msgstr "che puoi esplorare, conoscere e scaricare."

#: ckan/templates/home/index.html:26
msgid "Share data"
msgstr "Condividi dati"

#: ckan/templates/home/index.html:26
msgid ""
"Add your own datasets to share them with others and\n"
"        to find other people interested in your data."
msgstr ""
"Aggiungi i tuoi dataset, condividili con gli altri e\n"
"        trova altre persone interessate ai tuoi dati."

#: ckan/templates/home/index.html:32
msgid "Create a dataset »"
msgstr "Crea un dataset »"

#: ckan/templates/home/index.html:34
msgid "Sign up »"
msgstr "Registrati »"

#: ckan/templates/home/index.html:41
msgid "Collaborate"
msgstr "Collabora"

#: ckan/templates/home/index.html:41
msgid ""
"Find out more about working with open data by exploring \n"
"        these resources:"
msgstr ""
"Scopri di più su come lavorare con gli open data con\n"
"        queste risorse:"

#: ckan/templates/home/index.html:46
msgid "GetTheData.org"
msgstr "GetTheData.org"

#: ckan/templates/home/index.html:47
msgid "DataPatterns.org"
msgstr "DataPatterns.org"

#: ckan/templates/home/index.html:48
msgid "Open Data Manual"
msgstr "Open Data Manual"

#: ckan/templates/home/index.html:53
msgid "Who else is here?"
msgstr "Chi altro c'è qui?"

#: ckan/templates/home/index.html:61
msgid "has"
msgstr "ha"

#: ckan/templates/home/index.html:61
msgid "datasets."
msgstr "dataset"

#: ckan/templates/package/comments.html:5 ckan/templates/package/history.html:6
msgid "- Datasets - History"
msgstr "- Dataset - Cronologia"

#: ckan/templates/package/edit.html:6
msgid "- Edit - Datasets"
msgstr "- Modifica - Dataset"

#: ckan/templates/package/edit.html:21
msgid "Basic Information"
msgstr "Informazioni di base"

#: ckan/templates/package/edit.html:22
msgid "Futher Information"
msgstr "Maggiori informazioni"

#: ckan/templates/package/edit.html:24
msgid "Groups & Tags"
msgstr "Gruppi & tag"

#: ckan/templates/package/edit_form.html:13
#: ckan/templates/package/new_package_form.html:203
msgid "Edit summary (briefly describe the changes you have made)"
msgstr "Riassunto delle modifiche (descrivi in breve le modifiche apportate)"

#: ckan/templates/package/edit_form.html:17
#: ckan/templates/package/edit_form.html:20
#: ckan/templates/package/new_package_form.html:207
#: ckan/templates/package/new_package_form.html:210
#: ckan/templates/revision/read.html:36
msgid "Author:"
msgstr "Autore:"

#: ckan/templates/package/edit_form.html:21
msgid "Since you have not signed in this will just be your IP address."
msgstr "Poiché non è stato effettuato l'accesso verrà indicato l'indirizzo IP."

#: ckan/templates/package/edit_form.html:23
msgid "Click here to sign in"
msgstr "Cliccare qui per accedere"

#: ckan/templates/package/edit_form.html:23
msgid "before saving (opens in new window)."
msgstr "prima di salvare (si apre in una nuova finestra)"

#: ckan/templates/package/edit_form.html:31
#: ckan/templates/package/new_package_form.html:222
msgid ""
"[1:Important:] By submitting content, you agree to release your "
"contributions under the [2:Open Database License]. Please [3:refrain] "
"from editing this page if you are [4:not] happy to do this."
msgstr ""
"[1:Importante:] Se invii questi contenuti, accetti di rilasciare il tuo "
"contributo nei termini della [2:Open Database License]. Se [4:non] "
"seid'accordo, per favore [3:non inviare] i tuoi contributi."

#: ckan/templates/package/history.html:61 ckan/templates/package/read.html:167
msgid "Dataset History"
msgstr "Cronologia del dataset"

#: ckan/templates/package/new.html:6
msgid "Add - Datasets"
msgstr "Aggiungi - Dataset"

#: ckan/templates/package/new.html:7
msgid "Add a Dataset"
msgstr "Aggiungi un dataset"

#: ckan/templates/package/new_package_form.html:16
#: ckan/templates/package/new_package_form.html:89
msgid "Resource"
msgstr "Risorsa"

#: ckan/templates/package/new_package_form.html:33
msgid "A short descriptive title for the dataset"
msgstr "Un breve titolo descrittivo per questo dataset"

#: ckan/templates/package/new_package_form.html:51
msgid "Home Page"
msgstr "Home page"

#: ckan/templates/package/new_package_form.html:85
msgid "Resources: the files and APIs associated with this dataset"
msgstr "Risorse: i file e le API associate a questo dataset"

#: ckan/templates/package/new_package_form.html:100
msgid "Add a resource:"
msgstr "Aggiungi una risorsa"

#: ckan/templates/package/new_package_form.html:101
msgid "Link to a file"
msgstr "Link a un file"

#: ckan/templates/package/new_package_form.html:102
msgid "Link to an API"
msgstr "Link a una API"

#: ckan/templates/package/new_package_form.html:103
msgid "Upload a file"
msgstr "Carica un file"

#: ckan/templates/package/new_package_form.html:142
#, fuzzy, python-format
#| msgid "" "Terms that may link this dataset to similar ones. For more
#| information on" " conventions, see <a href=\"%s\">this wiki page</a>."
msgid ""
"Comma-separated terms that may link this dataset to similar ones. For "
"more information on conventions, see [1:this wiki page]."
msgstr ""
<<<<<<< HEAD
"Parole chiave che possono essere utili per collegare questi dati con "
"altri dati simili. Per le convenzioni usate, vedi <a href=\"%s\">questa "
"pagina wiki</a>."
=======
"Parole che possono collegare questo dataset ad altri simili. Per maggiori "
"dettagli sulle convenzioni usate, vedi [1:questa pagina wiki]."
>>>>>>> ed68f363

#: ckan/templates/package/new_package_form.html:166
msgid "e.g. 1.2.0"
msgstr "es. 1.2.0"

#: ckan/templates/package/new_package_form.html:211
msgid ""
"Since you have not signed in this will just be your IP address.\n"
"    [1:Click here to sign in] before saving (opens in new window)."
msgstr ""
"Poiché non hai effettuato l'accesso verrà registrato il tuo indirizzo IP.\n"
"    [1:Clicca qui per accedere] prima di salvare (apre una nuova finestra)."

#: ckan/templates/package/read.html:14
#: ckan/templates/package/resource_read.html:24
msgid "- Datasets"
msgstr "- Dataset"

#: ckan/templates/package/read.html:24 ckan/templates/package/read.html:65
msgid "Source"
msgstr "Origine"

#: ckan/templates/package/read.html:40
msgid "Country"
msgstr "Nazionalità"

#: ckan/templates/package/read.html:56
msgid "Groups are collections of dataset maintained by users of"
msgstr "I gruppi sono raccolte di dataset curati dagli utenti di"

#: ckan/templates/package/read.html:57
msgid ". This dataset has not been added to any groups yet."
msgstr ". Questo dataset non fa ancora parte di nessun gruppo."

#: ckan/templates/package/read.html:65
msgid ""
"Source\n"
"          page"
msgstr ""
"Pagina\n"
"          sorgente"

#: ckan/templates/package/read.html:66
msgid "on"
msgstr "il"

#: ckan/templates/package/read.html:70
msgid "Related dataset"
msgstr "Dataset correlato"

#: ckan/templates/package/read.html:88
msgid "This Dataset is Open"
msgstr "Questo dataset è Open"

#: ckan/templates/package/read.html:91
msgid "License:"
msgstr "Licenza"

#: ckan/templates/package/read.html:101
msgid "This dataset satisfies the Open Knowledge Definition."
msgstr "Questo dataset è conforme alla Open Knowledge Definition."

#: ckan/templates/package/read.html:109
msgid "This dataset is Not Open"
msgstr "Questo dataset non è Open"

#: ckan/templates/package/read.html:111
msgid ""
"Either because it is not openly licensed or is missing\n"
"      downloadable resources."
msgstr ""
"Perché non sono pubblicati con una licenza libera oppure mancano risorse "
"scaricabili."

#: ckan/templates/package/read.html:114
msgid "Start an enquiry on IsItOpenData »"
msgstr "Manda una richiesta con IsItOpenData »"

#: ckan/templates/package/read.html:123
msgid "This is an old revision of this dataset, as edited"
msgstr "Questa è una vecchia versione del dataset, come modificata"

#: ckan/templates/package/read.html:123 ckan/templates/package/read.html:124
msgid "at"
msgstr "il"

#: ckan/templates/package/read.html:123
msgid ". It may differ significantly from the"
msgstr ". Potrebbe essere anche molto diversa dalla"

#: ckan/templates/package/read.html:123
msgid "current revision"
msgstr "versione attuale"

#: ckan/templates/package/read.html:124
msgid "This is the current revision of this dataset, as edited"
msgstr "Questa è la versione attuale del dataset, come modificata"

#: ckan/templates/package/read.html:135
msgid "RDF/XML"
msgstr "RDF/XML"

#: ckan/templates/package/read.html:136
msgid "RDF/Turtle"
msgstr "RDF/Turtle"

<<<<<<< HEAD
#: ckan/templates/package/read_core.html:32
#: ckan/templates/package/resource_read.html:51
msgid "Last updated:"
msgstr ""
=======
#: ckan/templates/package/read_core.html:20
msgid "Actions"
msgstr "Azioni"
>>>>>>> ed68f363

#: ckan/templates/package/read_core.html:33
msgid "ago"
msgstr ""

#: ckan/templates/package/read_core.html:55
msgid "Additional Information"
msgstr "Informazioni supplementari"

#: ckan/templates/package/read_core.html:59
#: ckan/templates/revision/diff.html:31
msgid "Field"
msgstr "Campo"

#: ckan/templates/package/read_core.html:60
msgid "Value"
msgstr "Valore"

#: ckan/templates/package/resource_read.html:31
msgid "Dataset:"
msgstr ""

#: ckan/templates/package/resource_read.html:61
msgid "API Endpoint"
msgstr ""

#: ckan/templates/package/resource_read.html:62
msgid "Download"
msgstr ""

#: ckan/templates/package/resource_read.html:73
msgid "From the"
msgstr ""

#: ckan/templates/package/resource_read.html:89
#, fuzzy
#| msgid "Basic information"
msgid "Resource Information"
msgstr "Informazioni di base"

#: ckan/templates/package/resources.html:2
msgid "Someresources"
msgstr "Someresources"

#: ckan/templates/package/search.html:9 ckan/templates/package/search.html:10
msgid "Search -"
msgstr "Cerca -"

#: ckan/templates/package/search.html:16
msgid "Do you know of a dataset that should be added to"
msgstr "Conosci dei dati che dovrebbero essere aggiunti a "

#: ckan/templates/package/search.html:20
msgid "Register it now"
msgstr "Aggiungili subito"

#: ckan/templates/package/search.html:29
msgid "Other access"
msgstr "Altro accesso"

#: ckan/templates/package/search.html:35
msgid "You can also access this registry using the"
msgstr "Puoi accedere al catalogo anche usando la"

#: ckan/templates/package/search.html:37
msgid "(see"
msgstr "(vedi"

#: ckan/templates/package/search.html:38
msgid "or download a"
msgstr "oppure scarica un"

#: ckan/templates/package/search.html:39
msgid "full"
msgstr "completo"

#: ckan/templates/package/search.html:39
msgid "dump"
msgstr "dump"

#: ckan/templates/package/search.html:51
msgid ""
"[1:There was an error while searching.] \n"
"            Please try again."
msgstr ""
"[1:Errore nella ricerca.] \n"
"            Per favore riprova."

#: ckan/templates/package/search.html:55
#, python-format
msgid "[1:%(item_count)s] datasets found"
msgstr "Trovati [1:%(item_count)s] dataset"

#: ckan/templates/package/search.html:58
msgid "Would you like to [1:create a new dataset?]"
msgstr "Vuoi [1:creare un nuovo dataset?]"

#: ckan/templates/package/search_form.html:9
msgid "Search..."
msgstr "Cerca..."

#: ckan/templates/revision/diff.html:5
msgid "Differences - Revisions"
msgstr "DIfferenze - Versioni"

#: ckan/templates/revision/diff.html:8
msgid "Revision Differences -"
msgstr "Differenze tra le versioni"

#: ckan/templates/revision/diff.html:20
msgid "From:"
msgstr "Da:"

#: ckan/templates/revision/diff.html:24
msgid "To:"
msgstr "A:"

#: ckan/templates/revision/diff.html:31
msgid "Difference"
msgstr "Differenza"

#: ckan/templates/revision/diff.html:39
msgid "No differences"
msgstr "Nessuna differenza"

#: ckan/templates/revision/list.html:5 ckan/templates/revision/list.html:6
msgid "Revision History"
msgstr "Cronologia delle modifiche"

#: ckan/templates/revision/list.html:20
msgid ""
"Track the most recent changes to the system, with most recent\n"
"    changes first."
msgstr ""
"Segui le ultime modifiche al sistema, con le modifiche più recenti\n"
"    per prime."

#: ckan/templates/revision/read.html:6
msgid "Revision:"
msgstr "Versione:"

#: ckan/templates/revision/read.html:10
msgid "Revision Actions"
msgstr "Azioni di versione"

#: ckan/templates/revision/read.html:39
msgid "Timestamp:"
msgstr "Timestamp:"

#: ckan/templates/revision/read.html:41
msgid "Log Message:"
msgstr "Messaggio di log:"

#: ckan/templates/revision/read.html:44
msgid "Changes"
msgstr "Modifiche"

#: ckan/templates/revision/read.html:54
msgid "Datasets' Tags"
msgstr "Tag del dataset"

#: ckan/templates/revision/read.html:57
msgid "Dataset -"
msgstr "Dataset -"

#: ckan/templates/revision/read.html:58
msgid ""
",\n"
"      Tag -"
msgstr ""
",\n"
" Tag -"

#: ckan/templates/tag/index.html:20 ckan/templates/tag/index.html:23
msgid "There are"
msgstr "Ci sono"

#: ckan/templates/tag/index.html:21
msgid "results for ‘"
msgstr "risultati per '"

#: ckan/templates/tag/index.html:24
msgid "results for tags."
msgstr "risultati per i tag."

#: ckan/templates/tag/index.html:34
msgid "Clear search"
msgstr "Cancella la chiave di ricerca"

#: ckan/templates/tag/index.html:34
msgid "and see all tags."
msgstr "e vedi tutti i tag."

#: ckan/templates/tag/read.html:6
msgid "- Tags"
msgstr "- Tag"

#: ckan/templates/tag/read.html:7
msgid "Tag:"
msgstr "Tag:"

#: ckan/templates/tag/read.html:10
#, python-format
msgid "There are %(count)s datasets tagged with [1:%(tagname)s]:"
msgstr "Ci sono %(count)s dataset taggati con [1:%(tagname)s]:"

#: ckan/templates/user/edit.html:6
msgid "- Edit - User"
msgstr "- Modifica - Utente"

#: ckan/templates/user/edit.html:7
msgid "Edit User:"
msgstr "Modifica Utente:"

#: ckan/templates/user/edit_user_form.html:16
msgid "Full name:"
msgstr "Nome completo:"

#: ckan/templates/user/edit_user_form.html:19
msgid "E-Mail:"
msgstr "E-Mail:"

#: ckan/templates/user/edit_user_form.html:22
msgid "OpenID:"
msgstr "OpenID"

#: ckan/templates/user/edit_user_form.html:25
msgid "About:"
msgstr "About:"

#: ckan/templates/user/edit_user_form.html:32
msgid "A little about you..."
msgstr "Dicci qualcosa di te..."

#: ckan/templates/user/edit_user_form.html:40
msgid "Change your password"
msgstr "Cambia la tua password"

#: ckan/templates/user/edit_user_form.html:42 ckan/templates/user/login.html:31
#: ckan/templates/user/new_user_form.html:28
#: ckan/templates/user/perform_reset.html:15
msgid "Password:"
msgstr "Password:"

#: ckan/templates/user/edit_user_form.html:44
#: ckan/templates/user/new_user_form.html:32
#: ckan/templates/user/perform_reset.html:18
msgid "Password (repeat):"
msgstr "Password (ripeti):"

#: ckan/templates/user/edit_user_form.html:49
msgid "Change your username"
msgstr "Cambia il tuo username"

#: ckan/templates/user/edit_user_form.html:51
msgid "Username:"
msgstr "Username:"

#: ckan/templates/user/layout.html:11
msgid "My Profile"
msgstr "Il mio profilo"

#: ckan/templates/user/layout.html:12
msgid "Edit Profile"
msgstr "Modifica profilo"

#: ckan/templates/user/layout.html:13
msgid "Log out"
msgstr "Esci"

#: ckan/templates/user/layout.html:19
msgid "View Profile"
msgstr "Vedi profilo"

#: ckan/templates/user/layout.html:25
msgid "Register Account"
msgstr "Registra un nuovo account"

#: ckan/templates/user/list.html:8
msgid "user-list"
msgstr "user-list"

#: ckan/templates/user/list.html:16
#, python-format
msgid "[1:%(item_count)s] users found."
msgstr "Trovati [1:%(item_count)s] utenti."

#: ckan/templates/user/list.html:25
msgid "Sort by name"
msgstr "Ordina per nome"

#: ckan/templates/user/list.html:28
msgid "Sort by edits"
msgstr "Ordina per numero di modifiche"

#: ckan/templates/user/list.html:41
msgid "Member for"
msgstr "Membro da"

#: ckan/templates/user/login.html:19
msgid "Login - User"
msgstr "Accedi - Utente"

#: ckan/templates/user/login.html:20
msgid "Login to"
msgstr "Accedi a "

#: ckan/templates/user/login.html:28 ckan/templates/user/new_user_form.html:16
msgid "Login:"
msgstr "Accedi:"

#: ckan/templates/user/login.html:39
msgid "Forgot your password?"
msgstr "Hai dimenticato la password?"

#: ckan/templates/user/login.html:47
msgid "Login using Open ID"
msgstr "Accedi usando OpenID"

#: ckan/templates/user/login.html:49
msgid "Please click your account provider:"
msgstr "Seleziona il tuo provider"

#: ckan/templates/user/login.html:53
msgid "OpenID Identifier:"
msgstr "Identità OpenID"

#: ckan/templates/user/login.html:57
msgid "Don't have an OpenID?"
msgstr "Non hai un account OpenID ?"

#: ckan/templates/user/login.html:58
msgid ""
"OpenID is service that allows you to log-on to many different websites\n"
"          using a single identity. Find out [1:more\n"
"          about OpenID] and [2:how to get an\n"
"          OpenID enabled account]. Probably the simplest way is sign up "
"with a\n"
"          free OpenID provider such as [3:https://www.myopenid.com/]."
msgstr ""
"OpenID è un servizio che ti permette di accedere a molti siti web usando\n"
"          una singola identità. Trova [1:maggiori informazioni su OpenID]\n"
"          e su [2:come ottenere un account OpenID]. Probabilmente il modo più\n"
"          semplice è registrarsi su un fornitore gratuito di servizi OpenID come\n"
"          ad esempio [3:https://www.myopenid.com/]."

#: ckan/templates/user/logout.html:5
msgid "Logout - User"
msgstr "Esci - Utente"

#: ckan/templates/user/logout.html:8
msgid "Logout from"
msgstr "Esci da"

#: ckan/templates/user/logout.html:11
msgid "You have logged out successfully."
msgstr "Disconnessione effettuata correttamente"

#: ckan/templates/user/new.html:5
msgid "Register - User"
msgstr "Registra - Utente"

#: ckan/templates/user/new.html:6
msgid "Register for a new Account"
msgstr "Registra un nuovo account"

#: ckan/templates/user/new_user_form.html:18
msgid "3+ chars, using only 'a-z0-9' and '-_'"
msgstr "Almeno 3 caratteri, minuscoli, usa solo alfanumerici 'a-z0-9' e '-_'"

#: ckan/templates/user/new_user_form.html:21
msgid "Full name (optional):"
msgstr "Nome completo (opzionale):"

#: ckan/templates/user/new_user_form.html:25
msgid "E-Mail"
msgstr "E-Mail"

#: ckan/templates/user/read.html:5
msgid "- User"
msgstr "- Utente"

#: ckan/templates/user/read.html:7
msgid "user-view"
msgstr "user-view"

#: ckan/templates/user/read.html:14
msgid "Activity"
msgstr "Attività"

#: ckan/templates/user/read.html:16
msgid "Number of edits:"
msgstr "Numero di modifiche"

#: ckan/templates/user/read.html:17
msgid "Number of datasets administered:"
msgstr "Numero di dataset gestiti:"

#: ckan/templates/user/read.html:24
msgid "My Account"
msgstr "Il mio account"

#: ckan/templates/user/read.html:26
msgid "You are logged in."
msgstr "Accesso effettuato."

#: ckan/templates/user/read.html:28
msgid "Your API key is:"
msgstr "La tua chiave API è:"

#: ckan/templates/user/read.html:37
msgid "Recent changes"
msgstr "Modifiche recenti"

#: ckan/templates/user/request_reset.html:6
msgid "Reset password"
msgstr "Azzera la password"

#: ckan/templates/user/request_reset.html:7
msgid "Request a password reset"
msgstr "Richiedi l'azzeramento della password"

#: ckan/templates/user/request_reset.html:13
msgid "User name:"
msgstr "Nome utente:"

#~ msgid ""
#~ "Terms that may link this dataset "
#~ "to similar ones. For more information"
#~ " on conventions, see [1:this wiki "
#~ "page]."
#~ msgstr ""

#~ msgid "Actions"
#~ msgstr ""
<|MERGE_RESOLUTION|>--- conflicted
+++ resolved
@@ -1,7 +1,7 @@
-# Italian translations for ckan.
+# Translations template for ckan.
 # Copyright (C) 2011 ORGANIZATION
 # This file is distributed under the same license as the ckan project.
-#
+# 
 # Translators:
 # <internet@davidread.org>, 2011.
 # Maurizio Napolitano <maurizio.napolitano@okfn.org>, 2011.
@@ -11,59 +11,21 @@
 "Project-Id-Version: CKAN (Comprehensive Knowledge Archive Network)\n"
 "Report-Msgid-Bugs-To: http://www.ckan.org/\n"
 "POT-Creation-Date: 2011-11-16 18:02+0000\n"
-<<<<<<< HEAD
-"PO-Revision-Date: 2011-11-29 11:29+0100\n"
-"Last-Translator: dread <internet@davidread.org>\n"
-"Language-Team: Italian "
-"(http://www.transifex.net/projects/p/ckan/team/it/)\n"
-"Plural-Forms: nplurals=2; plural=(n != 1)\n"
-=======
 "PO-Revision-Date: 2011-12-16 18:46+0000\n"
 "Last-Translator: Stefano Costa <steko@iosa.it>\n"
 "Language-Team: Italian (http://www.transifex.net/projects/p/ckan/team/it/)\n"
->>>>>>> ed68f363
 "MIME-Version: 1.0\n"
-"Content-Type: text/plain; charset=utf-8\n"
+"Content-Type: text/plain; charset=UTF-8\n"
 "Content-Transfer-Encoding: 8bit\n"
 "Generated-By: Babel 0.9.4\n"
+"Language: it\n"
+"Plural-Forms: nplurals=2; plural=(n != 1)\n"
 
 #: ckan/new_authz.py:18
 #, python-format
 msgid "Authorization function not found: %s"
 msgstr "Funzione di autorizzazione non trovata: %s"
 
-#: ckan/controllers/admin.py:19
-msgid "Need to be system administrator to administer"
-msgstr ""
-
-#: ckan/controllers/admin.py:105 ckan/lib/base.py:403
-#, fuzzy
-#| msgid "Changes"
-msgid "Changes Saved"
-msgstr "Modifiche"
-
-#: ckan/controllers/admin.py:142 ckan/lib/base.py:431
-#, fuzzy, python-format
-#| msgid "Unknown register: %s"
-msgid "unknown user:"
-msgstr "Registro sconosciuto: %s"
-
-#: ckan/controllers/admin.py:152 ckan/lib/base.py:443
-msgid "User Added"
-msgstr ""
-
-#: ckan/controllers/admin.py:159 ckan/lib/base.py:450
-#, fuzzy
-#| msgid "New Authorization Group"
-msgid "unknown authorization group:"
-msgstr "Nuovo gruppo di utenti"
-
-#: ckan/controllers/admin.py:169 ckan/lib/base.py:462
-#, fuzzy
-#| msgid "Authorization Groups"
-msgid "Authorization Group Added"
-msgstr "Gruppi di utenti"
-
 #: ckan/controllers/admin.py:268
 #, python-format
 msgid ""
@@ -73,20 +35,11 @@
 "Impossibile effettuare il purge del pacchetto %s perché la "
 "revisioneassociata %s contiene i pacchetti non ancora cancellati %s"
 
-#: ckan/controllers/admin.py:287
-#, python-format
-msgid "Problem purging revision %s: %s"
-msgstr ""
-
-#: ckan/controllers/admin.py:289
+#: ckan/controllers/admin.py:290
 msgid "Purge complete"
 msgstr "Operazione di purge completata"
 
-#: ckan/controllers/admin.py:291
-msgid "Action not implemented."
-msgstr ""
-
-#: ckan/controllers/api.py:38 ckan/controllers/authorization_group.py:22
+#: ckan/controllers/api.py:37 ckan/controllers/authorization_group.py:22
 #: ckan/controllers/group.py:58 ckan/controllers/home.py:27
 #: ckan/controllers/package.py:110 ckan/controllers/revision.py:29
 #: ckan/controllers/tag.py:22 ckan/controllers/user.py:31
@@ -95,107 +48,109 @@
 msgid "Not authorized to see this page"
 msgstr "Non sei autorizzato a vedere questa pagina"
 
-#: ckan/controllers/api.py:97 ckan/controllers/api.py:161
+#: ckan/controllers/api.py:96 ckan/controllers/api.py:159
 msgid "Access denied"
 msgstr "Accesso negato"
 
-#: ckan/controllers/api.py:103 ckan/controllers/api.py:166
+#: ckan/controllers/api.py:102 ckan/controllers/api.py:164
 msgid "Not found"
 msgstr "Non trovato"
 
-#: ckan/controllers/api.py:111
+#: ckan/controllers/api.py:110
 msgid "Bad request"
 msgstr "Richiesta non valida"
 
-#: ckan/controllers/api.py:139
+#: ckan/controllers/api.py:138
 #, python-format
 msgid "Action name not known: %s"
 msgstr "Nome di azione non nota: %s"
 
-#: ckan/controllers/api.py:149 ckan/controllers/api.py:271
-#: ckan/controllers/api.py:330
+#: ckan/controllers/api.py:148 ckan/controllers/api.py:269
+#: ckan/controllers/api.py:327
 #, python-format
 msgid "JSON Error: %s"
 msgstr "Errore JSON: %s"
 
-#: ckan/controllers/api.py:157 ckan/controllers/api.py:299
-#: ckan/controllers/api.py:352 ckan/controllers/group.py:182
+#: ckan/controllers/api.py:156 ckan/controllers/api.py:297
+#: ckan/controllers/api.py:349 ckan/controllers/group.py:182
 #: ckan/controllers/group.py:201 ckan/controllers/package.py:454
 #: ckan/controllers/package.py:483 ckan/controllers/user.py:155
 #: ckan/controllers/user.py:232 ckan/controllers/user.py:346
 msgid "Integrity Error"
 msgstr "Errore di integrità"
 
-#: ckan/controllers/api.py:200
+#: ckan/controllers/api.py:198
 #, python-format
 msgid "Cannot list entity of this type: %s"
 msgstr "Impossibile aggiornare un'entità di questo tipo: %s"
 
-#: ckan/controllers/api.py:234
+#: ckan/controllers/api.py:232
 #, python-format
 msgid "Cannot read entity of this type: %s"
 msgstr "Impossibile leggere un'entità di questo tipo: %s"
 
-#: ckan/controllers/api.py:278
+#: ckan/controllers/api.py:276
 #, python-format
 msgid "Cannot create new entity of this type: %s %s"
 msgstr "Impossibile creare una nuova entità di questo tipo: %s %s"
 
-#: ckan/controllers/api.py:303
+#: ckan/controllers/api.py:300
 msgid "Unable to add package to search index"
 msgstr "Impossibile aggiungere il pacchetto all'indice di ricerca"
 
-#: ckan/controllers/api.py:336
+#: ckan/controllers/api.py:333
 #, python-format
 msgid "Cannot update entity of this type: %s"
 msgstr "Impossibile aggiornare un'entità di questo tipo: %s"
 
-#: ckan/controllers/api.py:356
+#: ckan/controllers/api.py:352
 msgid "Unable to update search index"
 msgstr "Impossibile aggiornare l'indice di ricerca"
 
-#: ckan/controllers/api.py:382
+#: ckan/controllers/api.py:378
 #, python-format
 msgid "Cannot delete entity of this type: %s %s"
 msgstr "Impossibile eliminare un'entità di questo tipo: %s %s"
 
-#: ckan/controllers/api.py:406
+#: ckan/controllers/api.py:402
 msgid "No revision specified"
 msgstr "Nessuna revisione specificata"
 
-#: ckan/controllers/api.py:410
+#: ckan/controllers/api.py:406
 #, python-format
 msgid "There is no revision with id: %s"
 msgstr "Non esiste una modifica con id: %s"
 
-#: ckan/controllers/api.py:420
+#: ckan/controllers/api.py:416
 msgid "Missing search term ('since_id=UUID' or 'since_time=TIMESTAMP')"
-msgstr "Chiave di ricerca mancante ('since_id=UUID' oppure 'since_time=TIMESTAMP')"
-
-#: ckan/controllers/api.py:428
+msgstr ""
+"Chiave di ricerca mancante ('since_id=UUID' oppure 'since_time=TIMESTAMP')"
+
+#: ckan/controllers/api.py:424
 #, python-format
 msgid "Could not read parameters: %r"
 msgstr "Impossibile leggere i parametri: %r"
 
-#: ckan/controllers/api.py:475
+#: ckan/controllers/api.py:471
 #, python-format
 msgid "Bad search option: %s"
 msgstr "Opzione di ricerca errata: %s"
 
-#: ckan/controllers/api.py:478
+#: ckan/controllers/api.py:474
 #, python-format
 msgid "Unknown register: %s"
 msgstr "Registro sconosciuto: %s"
 
-#: ckan/controllers/api.py:486
+#: ckan/controllers/api.py:482
 msgid "Malformed qjson value"
 msgstr "Valore qjson non valido"
 
-#: ckan/controllers/api.py:495
+#: ckan/controllers/api.py:491
 msgid "Request params must be in form of a json encoded dictionary."
-msgstr "I parametri della richiesta devono essere un dizionario codificato in JSON"
-
-#: ckan/controllers/api.py:582
+msgstr ""
+"I parametri della richiesta devono essere un dizionario codificato in JSON"
+
+#: ckan/controllers/api.py:578
 #, python-format
 msgid "Bad slug type: %s"
 msgstr "Tipo di slug errato: %s"
@@ -248,7 +203,7 @@
 #: ckan/controllers/package.py:281 ckan/controllers/package.py:366
 #: ckan/controllers/package.py:399 ckan/controllers/package.py:419
 #: ckan/controllers/package.py:452 ckan/controllers/package.py:481
-#: ckan/controllers/package.py:527 ckan/controllers/package.py:641
+#: ckan/controllers/package.py:527
 msgid "Package not found"
 msgstr "Pacchetto non trovato"
 
@@ -276,7 +231,7 @@
 msgid "Invalid language specified"
 msgstr "Linguaggio non valido"
 
-#: ckan/controllers/home.py:85 ckan/controllers/home.py:87
+#: ckan/controllers/home.py:85
 msgid "Language has been set to: English"
 msgstr "La lingua è stata impostata a: italiano"
 
@@ -294,7 +249,6 @@
 #: ckan/controllers/package.py:279 ckan/controllers/package.py:364
 #: ckan/controllers/package.py:397 ckan/controllers/package.py:417
 #: ckan/controllers/package.py:450 ckan/controllers/package.py:479
-#: ckan/controllers/package.py:643
 #, python-format
 msgid "Unauthorized to read package %s"
 msgstr "Non autorizzato a leggere il pacchetto %s"
@@ -322,25 +276,13 @@
 #: ckan/controllers/package.py:500
 #, python-format
 msgid ""
-"<span class=\"new-dataset\">Congratulations, your dataset has been "
-"created. <a href=\"%s\">Upload or link some data now &raquo;</a></span>"
+"<span class=\"new-dataset\">Congratulations, your dataset has been created. "
+"<a href=\"%s\">Upload or link some data now &raquo;</a></span>"
 msgstr ""
 "<span class=\"new-dataset\">Congratulazioni, il tuo dataset è stato "
 "creato.<a href=\"%s\">Ora carica i dati o inserisci un link "
 "&raquo;</a></span>"
 
-#: ckan/controllers/package.py:634
-#, fuzzy
-#| msgid "Group not found"
-msgid "Resource not found"
-msgstr "Gruppo non trovato"
-
-#: ckan/controllers/package.py:636
-#, fuzzy, python-format
-#| msgid "Unauthorized to read package %s"
-msgid "Unauthorized to read resource %s"
-msgstr "Non autorizzato a leggere il pacchetto %s"
-
 #: ckan/controllers/revision.py:40
 msgid "CKAN Repository Revision History"
 msgstr "Cronologia del catalogo CKAN"
@@ -358,7 +300,7 @@
 msgid "Revision updated"
 msgstr "Revisione aggiornata"
 
-#: ckan/controllers/tag.py:54 ckan/forms/common.py:941
+#: ckan/controllers/tag.py:54 ckan/forms/common.py:933
 msgid "Other"
 msgstr "Altro"
 
@@ -409,10 +351,6 @@
 msgid "%s is now logged in"
 msgstr "%s ha effettuato l'accesso"
 
-#: ckan/controllers/user.py:262
-msgid "Login failed. Bad username or password."
-msgstr ""
-
 #: ckan/controllers/user.py:299
 #, python-format
 msgid "\"%s\" matched several users"
@@ -440,10 +378,6 @@
 msgid "Your password has been reset."
 msgstr "La tua password è stata azzerata."
 
-#: ckan/controllers/user.py:359
-msgid "Error: Could not parse About text"
-msgstr ""
-
 #: ckan/controllers/user.py:367
 msgid "Your password must be 4 characters or longer."
 msgstr "La tua password deve essere lunga almeno 4 caratteri."
@@ -452,7 +386,7 @@
 msgid "The passwords you entered do not match."
 msgstr "Le due password che hai inserito non corrispondono."
 
-#: ckan/forms/common.py:25 ckan/logic/validators.py:96
+#: ckan/forms/common.py:25 ckan/logic/validators.py:94
 #, python-format
 msgid "Name must be at least %s characters long"
 msgstr "Il nome deve essere lungo almeno %s caratteri"
@@ -469,7 +403,7 @@
 msgid "Dataset name already exists in database"
 msgstr "Questo nome di dataset esiste già in catalogo"
 
-#: ckan/forms/common.py:53 ckan/logic/validators.py:166
+#: ckan/forms/common.py:53 ckan/logic/validators.py:144
 msgid "Group name already exists in database"
 msgstr "Un gruppo con questo nome esiste già nel database"
 
@@ -478,7 +412,7 @@
 msgid "Value does not match required format: %s"
 msgstr "Il valore non corrisponde al formato richiesto: %s"
 
-#: ckan/forms/common.py:159 ckan/forms/common.py:789
+#: ckan/forms/common.py:159 ckan/forms/common.py:781
 #: ckan/templates/admin/trash.html:29
 #: ckan/templates/package/new_package_form.html:127
 msgid "(None)"
@@ -488,46 +422,51 @@
 msgid "Dataset resource(s) incomplete."
 msgstr "Risorsa/e del dataset incomplete."
 
-#: ckan/forms/common.py:527 ckan/logic/validators.py:172
+#: ckan/forms/common.py:517 ckan/logic/validators.py:150
 #, python-format
 msgid "Tag \"%s\" length is less than minimum %s"
 msgstr "La lunghezza del tag \"%s\" è inferiore alla lunghezza minima %s"
 
-#: ckan/forms/common.py:529
-#, python-format
-msgid "Tag \"%s\" must not contain any quotation marks: \""
-msgstr ""
-
-#: ckan/forms/common.py:546 ckan/logic/validators.py:150
+#: ckan/forms/common.py:519 ckan/logic/validators.py:162
+#, python-format
+msgid "Tag \"%s\" must be alphanumeric characters or symbols: -_."
+msgstr "Il tag \"%s\" deve contenere solo caratteri alfanumerici o i simboli: -_."
+
+#: ckan/forms/common.py:521 ckan/logic/validators.py:170
+#, python-format
+msgid "Tag \"%s\" must not be uppercase"
+msgstr "Il tag \"%s\" non deve contenere caratteri maiuscoli"
+
+#: ckan/forms/common.py:538 ckan/logic/validators.py:128
 #, python-format
 msgid "Duplicate key \"%s\""
 msgstr "Chiave duplicata \"%s\""
 
-#: ckan/forms/common.py:549
+#: ckan/forms/common.py:541
 #, python-format
 msgid "Extra key-value pair: key is not set for value \"%s\"."
 msgstr ""
 "Coppia extra di chiave-valore: la chiave non è impostata per il valore "
 "\"%s\"."
 
-#: ckan/forms/common.py:799 ckan/templates/package/new_package_form.html:133
+#: ckan/forms/common.py:791 ckan/templates/package/new_package_form.html:133
 msgid "Cannot add any groups."
 msgstr "Impossibile aggiungere gruppi."
 
-#: ckan/forms/common.py:814 ckan/templates/package/new_package_form.html:124
+#: ckan/forms/common.py:806 ckan/templates/package/new_package_form.html:124
 msgid "Group"
 msgstr "Gruppo"
 
-#: ckan/forms/common.py:844
+#: ckan/forms/common.py:836
 #, python-format
 msgid ""
 "Can't derived new group selection from serialized value structured like "
 "this: %s"
 msgstr ""
-"Impossibile derivare la selezione del nuovo gruppo da un valore "
-"serializzato con questa struttura: %s"
-
-#: ckan/forms/common.py:924
+"Impossibile derivare la selezione del nuovo gruppo da un valore serializzato"
+" con questa struttura: %s"
+
+#: ckan/forms/common.py:916
 msgid "other - please specify"
 msgstr "altro - specificare"
 
@@ -563,8 +502,8 @@
 
 #: ckan/forms/package.py:35
 msgid ""
-"It should not be a description though - save that for the Notes field. Do"
-" not give a trailing full stop."
+"It should not be a description though - save that for the Notes field. Do "
+"not give a trailing full stop."
 msgstr ""
 "Non deve essere una descrizione - per quella ci sono le Note sotto. Non "
 "mettere il punto alla fine."
@@ -575,9 +514,9 @@
 
 #: ckan/forms/package.py:40
 msgid ""
-"It should be broadly humanly readable, in the spirit of Semantic Web "
-"URIs. Only use an acronym if it is widely recognised. Renaming is "
-"possible but discouraged."
+"It should be broadly humanly readable, in the spirit of Semantic Web URIs. "
+"Only use an acronym if it is widely recognised. Renaming is possible but "
+"discouraged."
 msgstr ""
 "Deve essere comprensibile per gli umani, nello spirito degli URI del "
 "Semantic Web. Usa un acronimo solo se è ampiamente conosciuto. Cambiare "
@@ -601,20 +540,19 @@
 
 #: ckan/forms/package.py:55 ckan/templates/package/new_package_form.html:151
 msgid ""
-"The name of the main contact, for enquiries about this particular "
-"dataset, using the e-mail address in the following field."
+"The name of the main contact, for enquiries about this particular dataset, "
+"using the e-mail address in the following field."
 msgstr ""
 "Il nome dell'autore principale (persona o organizzazione), per richieste "
-"specifiche su questi dati utilizzando l'e-mail fornita nel campo "
-"successivo."
+"specifiche su questi dati utilizzando l'e-mail fornita nel campo successivo."
 
 #: ckan/forms/package.py:59 ckan/templates/package/new_package_form.html:158
 msgid ""
-"If there is another important contact person (in addition to the person "
-"in the Author field) then provide details here."
-msgstr ""
-"Se c'è un'altra persona o organizzazione oltre all'autore principale che "
-"si occupa della manutenzione di questi dati, puoi inserire il nome qui."
+"If there is another important contact person (in addition to the person in "
+"the Author field) then provide details here."
+msgstr ""
+"Se c'è un'altra persona o organizzazione oltre all'autore principale che si "
+"occupa della manutenzione di questi dati, puoi inserire il nome qui."
 
 #: ckan/forms/package.py:63
 msgid "Licence"
@@ -634,27 +572,18 @@
 msgstr "Tag"
 
 #: ckan/forms/package.py:69
-#, fuzzy, python-format
-#| msgid "" "Terms that may link this dataset to similar ones. For more
-#| information on" " conventions, see <a href=\"%s\">this wiki page</a>."
-msgid ""
-"Comma-separated terms that may link this dataset to similar ones. For "
-"more information on conventions, see <a href=\"%s\">this wiki page</a>."
-msgstr ""
-"Parole chiave che possono essere utili per collegare questi dati con "
-"altri dati simili. Per le convenzioni usate, vedi <a href=\"%s\">questa "
-"pagina wiki</a>."
+#, python-format
+msgid ""
+"Terms that may link this dataset to similar ones. For more information on "
+"conventions, see <a href=\"%s\">this wiki page</a>."
+msgstr ""
+"Parole chiave che possono essere utili per collegare questi dati con altri "
+"dati simili. Per le convenzioni usate, vedi <a href=\"%s\">questa pagina "
+"wiki</a>."
 
 #: ckan/forms/package.py:70 ckan/templates/package/new_package_form.html:143
-<<<<<<< HEAD
-#, fuzzy
-#| msgid "e.g. pollution rivers water-quality"
-msgid "e.g. pollution, rivers, water quality"
-msgstr "es. inquinamento fiumi acqua"
-=======
 msgid "e.g. pollution rivers water-quality"
 msgstr "es. inquinamento fiumi qualita-acqua"
->>>>>>> ed68f363
 
 #: ckan/forms/package.py:74
 msgid "The files containing the data or address of the APIs for accessing it."
@@ -662,31 +591,30 @@
 
 #: ckan/forms/package.py:75
 msgid ""
-"<br />These can be repeated as required. For example if the data is being"
-" supplied in multiple formats, or split into different areas or time "
-"periods, each file is a different 'resource' which should be described "
-"differently. They will all appear on the dataset page on CKAN "
-"together.<br /><br /> <b>URL:</b> This is the Internet link directly to "
-"the data - by selecting this link in a web browser, the user will "
-"immediately download the full data set. Note that datasets are not hosted"
-" on this site, but by the publisher of the data. Alternatively the URL "
-"can point to an API server such as a SPARQL endpoint or JSON-P "
-"service.<br /> <b>Format:</b> This should give the file format in which "
-"the data is supplied. <br /><b>Description</b> Any information you want "
-"to add to describe the resource.<br />"
-msgstr ""
-"<br/>Questi valori possono essere ripetuti secondo la necessità. Ad "
-"esempio se i dati sono forniti in diversi formati, o divisi in diverse "
-"aree o periodi cronologici, ogni file è una diversa ‘risorsa’ che deve "
-"avere una sua descrizione. Tutti appariranno insieme sulla pagina CKAN di"
-" questi dati.<br/><br/><strong>URL:</strong> indica un link diretto ai "
-"dati ‒ selezionando questo link in un browser deve essere possibile "
-"scaricare direttamente l'archivio contenente i dati. I dati non sono "
-"ospitati su CKAN ma sul server originale dove sono stati pubblicati. In "
-"alternativa l'URL può essere quello di un server API come un servizio "
-"SPARQL o JSON-P.<br/><strong>Formato:</strong> indica il formato in cui "
-"sono forniti i dati.<br/><strong>Descrizione:</strong> altre informazioni"
-" utili sulla risorsa."
+"<br />These can be repeated as required. For example if the data is being "
+"supplied in multiple formats, or split into different areas or time periods,"
+" each file is a different 'resource' which should be described differently. "
+"They will all appear on the dataset page on CKAN together.<br /><br /> "
+"<b>URL:</b> This is the Internet link directly to the data - by selecting "
+"this link in a web browser, the user will immediately download the full data"
+" set. Note that datasets are not hosted on this site, but by the publisher "
+"of the data. Alternatively the URL can point to an API server such as a "
+"SPARQL endpoint or JSON-P service.<br /> <b>Format:</b> This should give the"
+" file format in which the data is supplied. <br /><b>Description</b> Any "
+"information you want to add to describe the resource.<br />"
+msgstr ""
+"<br/>Questi valori possono essere ripetuti secondo la necessità. Ad esempio "
+"se i dati sono forniti in diversi formati, o divisi in diverse aree o "
+"periodi cronologici, ogni file è una diversa ‘risorsa’ che deve avere una "
+"sua descrizione. Tutti appariranno insieme sulla pagina CKAN di questi "
+"dati.<br/><br/><strong>URL:</strong> indica un link diretto ai dati ‒ "
+"selezionando questo link in un browser deve essere possibile scaricare "
+"direttamente l'archivio contenente i dati. I dati non sono ospitati su CKAN "
+"ma sul server originale dove sono stati pubblicati. In alternativa l'URL può"
+" essere quello di un server API come un servizio SPARQL o "
+"JSON-P.<br/><strong>Formato:</strong> indica il formato in cui sono forniti "
+"i dati.<br/><strong>Descrizione:</strong> altre informazioni utili sulla "
+"risorsa."
 
 #: ckan/forms/package.py:76
 msgid ""
@@ -704,15 +632,13 @@
 
 #: ckan/forms/package.py:82
 msgid ""
-"It is often displayed with the package title. In particular, it should "
-"start with a short sentence that describes the data set succinctly, "
-"because the first few words alone may be used in some views of the data "
-"sets."
-msgstr ""
-"Spesso è mostrata insieme al nome del pacchetto dati. Per questo, "
-"dovrebbe iniziare con una frase sintetica che descriva compiutamente i "
-"dati, in modo da permettere visualizzazioni riassuntive di molti "
-"pacchetti."
+"It is often displayed with the package title. In particular, it should start"
+" with a short sentence that describes the data set succinctly, because the "
+"first few words alone may be used in some views of the data sets."
+msgstr ""
+"Spesso è mostrata insieme al nome del pacchetto dati. Per questo, dovrebbe "
+"iniziare con una frase sintetica che descriva compiutamente i dati, in modo "
+"da permettere visualizzazioni riassuntive di molti pacchetti."
 
 #: ckan/forms/package.py:83
 #, python-format
@@ -800,11 +726,6 @@
 msgid "Key blank"
 msgstr "Chiave vuota"
 
-#: ckan/lib/i18n.py:193
-#, python-format
-msgid "Could not change language to %r: %s"
-msgstr ""
-
 #: ckan/lib/mailer.py:21
 #, python-format
 msgid "Dear %s,"
@@ -847,7 +768,7 @@
 msgid "No web page given"
 msgstr "Nessuna pagina web indicata"
 
-#: ckan/lib/package_saver.py:95 ckan/logic/validators.py:47
+#: ckan/lib/package_saver.py:107 ckan/logic/validators.py:45
 msgid "No links are allowed in the log_message."
 msgstr "I link non sono permessi nel log_message."
 
@@ -855,36 +776,30 @@
 msgid "No valid API key provided."
 msgstr "Non è stata fornita una chiave API valida."
 
-#: ckan/logic/validators.py:16
+#: ckan/logic/validators.py:14
 #, python-format
 msgid "Cannot change value of key from %s to %s. This key is read-only"
 msgstr ""
 "Impossibile cambiare il valore da %s a %s. Questo valore è di sola lettura"
 
-#: ckan/logic/validators.py:28
+#: ckan/logic/validators.py:26
 msgid "Invalid integer"
 msgstr "Numero intero non valido"
 
-#: ckan/logic/validators.py:38
+#: ckan/logic/validators.py:36
 msgid "Date format incorrect"
 msgstr "Formato della data non corretto"
 
-#: ckan/logic/validators.py:57 ckan/logic/validators.py:83
+#: ckan/logic/validators.py:55 ckan/logic/validators.py:81
 msgid "Dataset was not found."
 msgstr "Dataset non trovato"
 
-#: ckan/logic/validators.py:68
+#: ckan/logic/validators.py:66
 #, python-format
 msgid "Dataset with name %r does not exist."
 msgstr "Non esiste un dataset di nome %r."
 
-#: ckan/logic/validators.py:98
-#, fuzzy, python-format
-#| msgid "Name must be at least %s characters long"
-msgid "Name must be a maximum of %i characters long"
-msgstr "Il nome deve essere lungo almeno %s caratteri"
-
-#: ckan/logic/validators.py:101
+#: ckan/logic/validators.py:96
 msgid ""
 "Url must be purely lowercase alphanumeric (ascii) characters and these "
 "symbols: -_"
@@ -892,64 +807,36 @@
 "La URL deve essere composta solo di caratteri minuscoli alfanumerici(ASCII) "
 "e dai simboli -_"
 
-#: ckan/logic/validators.py:119
+#: ckan/logic/validators.py:114
 msgid "That URL is already in use."
 msgstr "Questa URL è già stata usata."
 
-#: ckan/logic/validators.py:124
-#, fuzzy, python-format
-#| msgid "Tag \"%s\" length is less than minimum %s"
-msgid "Name \"%s\" length is less than minimum %s"
-msgstr "La lunghezza del tag \"%s\" è inferiore alla lunghezza minima %s"
-
-#: ckan/logic/validators.py:128
-#, fuzzy, python-format
-#| msgid "Tag \"%s\" length is less than minimum %s"
-msgid "Name \"%s\" length is more than maximum %s"
-msgstr "La lunghezza del tag \"%s\" è inferiore alla lunghezza minima %s"
-
-#: ckan/logic/validators.py:134
-#, fuzzy, python-format
-#| msgid "Name must be at least %s characters long"
-msgid "Version must be a maximum of %i characters long"
-msgstr "Il nome deve essere lungo almeno %s caratteri"
-
-#: ckan/logic/validators.py:176
+#: ckan/logic/validators.py:154
 #, python-format
 msgid "Tag \"%s\" length is more than maximum %i"
 msgstr "Il tag \"%s\" è più lungo del massimo di %i caratteri"
 
-#: ckan/logic/validators.py:184
-#, python-format
-msgid "Tag \"%s\" must be alphanumeric characters or symbols: -_."
-msgstr "Il tag \"%s\" deve contenere solo caratteri alfanumerici o i simboli: -_."
-
-#: ckan/logic/validators.py:192
-#, python-format
-msgid "Tag \"%s\" must not be uppercase"
-msgstr "Il tag \"%s\" non deve contenere caratteri maiuscoli"
-
-#: ckan/logic/validators.py:251
+#: ckan/logic/validators.py:221
 msgid "That login name is not available."
 msgstr "Questo nome utente non è disponibile."
 
-#: ckan/logic/validators.py:260
+#: ckan/logic/validators.py:230
 msgid "Please enter both passwords"
 msgstr "Per favore inserisci entrambe le password"
 
-#: ckan/logic/validators.py:266
+#: ckan/logic/validators.py:236
 msgid "Your password must be 4 characters or longer"
 msgstr "La password deve essere lunga almeno 4 caratteri"
 
-#: ckan/logic/validators.py:274
+#: ckan/logic/validators.py:244
 msgid "The passwords you entered do not match"
 msgstr "Le due password che hai inserito non corrispondono"
 
-#: ckan/logic/validators.py:286
+#: ckan/logic/validators.py:256
 msgid "Missing value"
 msgstr "Valore mancante"
 
-#: ckan/logic/validators.py:290
+#: ckan/logic/validators.py:260
 msgid ""
 "Edit not allowed as it looks like spam. Please avoid links in your "
 "description."
@@ -1229,13 +1116,11 @@
 msgstr "è parente di %s"
 
 #: ckan/templates/_util.html:74 ckan/templates/_util.html:120
-#: ckan/templates/package/resource_read.html:40
 msgid "This dataset satisfies the Open Definition."
 msgstr "Questo dataset è conforme alla Open Definition."
 
 #: ckan/templates/_util.html:75 ckan/templates/_util.html:121
 #: ckan/templates/package/read.html:104
-#: ckan/templates/package/resource_read.html:41
 msgid "[Open Data]"
 msgstr "[Open Data]"
 
@@ -1311,8 +1196,9 @@
 msgstr "Messaggio di log"
 
 #: ckan/templates/_util.html:394 ckan/templates/js_strings.html:21
-#: ckan/templates/package/read_core.html:38
-#: ckan/templates/package/read_core.html:70
+#: ckan/templates/package/read_core.html:31
+#: ckan/templates/package/read_core.html:40
+#: ckan/templates/package/read_core.html:74
 msgid "(none)"
 msgstr "(nessuno)"
 
@@ -1371,7 +1257,7 @@
 msgid "Loading..."
 msgstr "Caricando..."
 
-#: ckan/templates/js_strings.html:27 ckan/templates/package/read_core.html:25
+#: ckan/templates/js_strings.html:27
 msgid "(no name)"
 msgstr "(senza nome)"
 
@@ -1407,27 +1293,22 @@
 #: ckan/templates/js_strings.html:40
 #: ckan/templates/group/new_group_form.html:20
 #: ckan/templates/package/new_package_form.html:42
-#: ckan/templates/package/resource_read.html:91
 msgid "Url"
 msgstr "URL"
 
-#: ckan/templates/js_strings.html:41
-#: ckan/templates/package/resource_read.html:96
+#: ckan/templates/js_strings.html:41 ckan/templates/package/read_core.html:19
 msgid "Format"
 msgstr "Formato"
 
 #: ckan/templates/js_strings.html:42
-#: ckan/templates/package/resource_read.html:99
 msgid "Resource Type"
 msgstr "Tipo di risorsa"
 
 #: ckan/templates/js_strings.html:43
-#: ckan/templates/package/resource_read.html:104
 msgid "Size (Bytes)"
 msgstr "Dimensione (bytes)"
 
 #: ckan/templates/js_strings.html:44
-#: ckan/templates/package/resource_read.html:107
 msgid "Mimetype"
 msgstr "Tipo MIME"
 
@@ -1436,17 +1317,14 @@
 msgstr "Ultima modifica"
 
 #: ckan/templates/js_strings.html:46
-#: ckan/templates/package/resource_read.html:110
 msgid "Mimetype (Inner)"
 msgstr "Tipo MIME del contenuto"
 
 #: ckan/templates/js_strings.html:47
-#: ckan/templates/package/resource_read.html:113
 msgid "Hash"
 msgstr "Hash"
 
 #: ckan/templates/js_strings.html:48
-#: ckan/templates/package/resource_read.html:116
 msgid "ID"
 msgstr "ID"
 
@@ -1507,7 +1385,7 @@
 msgid "Search"
 msgstr "Cerca"
 
-#: ckan/templates/layout_base.html:83 ckan/templates/layout_base.html:127
+#: ckan/templates/layout_base.html:84 ckan/templates/layout_base.html:127
 #: ckan/templates/layout_base.html:130 ckan/templates/home/about.html:6
 msgid "About"
 msgstr "Informazioni"
@@ -1725,8 +1603,6 @@
 
 #: ckan/templates/authorization_group/layout.html:11
 #: ckan/templates/group/layout.html:11 ckan/templates/package/layout.html:11
-#: ckan/templates/package/resource_read.html:59
-#: ckan/templates/package/resource_read.html:60
 msgid "View"
 msgstr "Visualizza"
 
@@ -1741,12 +1617,9 @@
 
 #: ckan/templates/authorization_group/layout.html:24
 msgid ""
-"Instead of specifying the privileges of specific users on a dataset or "
-"group,\n"
-"          you can also specify a set of users that will share the same "
-"rights. To do that, an    \n"
-"          [1:authorization group] can be set-up and users can be added to"
-" it."
+"Instead of specifying the privileges of specific users on a dataset or group,\n"
+"          you can also specify a set of users that will share the same rights. To do that, an    \n"
+"          [1:authorization group] can be set-up and users can be added to it."
 msgstr ""
 "Invece di specificare i privilegi di un singolo utente su un dataset o un gruppo,\n"
 "          puoi indicare un insieme di utenti che condivideranno gli stessi diritti. Per fare questo,\n"
@@ -1824,10 +1697,10 @@
 
 #: ckan/templates/group/index.html:12
 msgid ""
-"Whilst tags are great at collecting datasets together, there are "
-"occasions when you want to restrict users from editing a collection. A "
-"[1:group] can be set-up to specify which users have permission to add or "
-"remove datasets from it."
+"Whilst tags are great at collecting datasets together, there are occasions "
+"when you want to restrict users from editing a collection. A [1:group] can "
+"be set-up to specify which users have permission to add or remove datasets "
+"from it."
 msgstr ""
 "Nonostante i tag siano ottimi per raggruppare i dataset, in certi casi "
 "sivuole creare una raccolta di dataset che solo certi utenti possono "
@@ -1931,7 +1804,6 @@
 msgstr "Aggiungi dataset"
 
 #: ckan/templates/group/new_group_form.html:90
-#: ckan/templates/package/resource_read.html:74
 msgid "Dataset"
 msgstr "Dataset"
 
@@ -1954,8 +1826,7 @@
 
 #: ckan/templates/home/about.html:11
 msgid ""
-"CKAN is the Comprehensive Knowledge Archive Network, a [1:registry] of "
-"[2:open knowledge] datasets and projects\n"
+"CKAN is the Comprehensive Knowledge Archive Network, a [1:registry] of [2:open knowledge] datasets and projects\n"
 "    (and a few closed ones)."
 msgstr ""
 "CKAN è il Comprehensive Knowledge Archive Network, un [1:catalogo] di dataset e progetti [2:liberi]\n"
@@ -1972,7 +1843,8 @@
 " automatizzata."
 
 #: ckan/templates/home/about.html:20
-msgid "As a system CKAN functions as a synthesis of several different services:"
+msgid ""
+"As a system CKAN functions as a synthesis of several different services:"
 msgstr "Il sistema di CKAN è una sintesi di vari servizi:"
 
 #: ckan/templates/home/about.html:22
@@ -1982,8 +1854,7 @@
 #: ckan/templates/home/about.html:24
 msgid ""
 "As the diagram shows, CKAN combines the features of a listing/registry,\n"
-"\t\ta dataset index and a wiki. As a registry it acts like [1:freshmeat] "
-"but for open data and\n"
+"\t\ta dataset index and a wiki. As a registry it acts like [1:freshmeat] but for open data and\n"
 "\t\tcontent resources. However it adds to a simple registry in key ways."
 msgstr ""
 "Come mostrato nel diagramma, CKAN combina le funzionalità di un catalogo,\n"
@@ -1993,27 +1864,18 @@
 #: ckan/templates/home/about.html:29
 msgid ""
 "First, thanks to its underlying [1:versioned domain model] CKAN has a\n"
-"\t\twiki-like interface that lets anyone add and material held in it. "
-"Second,\n"
-"\t\tand unlike a wiki, CKAN can store 'structured' information, which "
-"allows it\n"
-"\t\tto provide 'index'-like features such as automated registration, "
-"discovery\n"
-"\t\tand installation of material. In this respect it behaves like "
-"[2:CPAN] or [3:PyPI] in the software world -- though\n"
+"\t\twiki-like interface that lets anyone add and material held in it. Second,\n"
+"\t\tand unlike a wiki, CKAN can store 'structured' information, which allows it\n"
+"\t\tto provide 'index'-like features such as automated registration, discovery\n"
+"\t\tand installation of material. In this respect it behaves like [2:CPAN] or [3:PyPI] in the software world -- though\n"
 "\t\tagain for [4:open data and content]\n"
 "\t\tnot code."
 msgstr ""
-"Anzitutto, grazie al [1:versioned domain model] che è alla base del suo "
-"funzionamento, CKAN ha una\n"
-"\t\tinterfaccia wiki che permette a chiunque di aggiungere materiali. In "
-"secondo luogo\n"
-"\t\tdiversamente da un wiki, CKAN memorizza informazioni 'strutturate', "
-"che gli permettono\n"
-"\t\tdi funzionare come un 'indice' con registrazione automatica, ricerca "
-"e installazione\n"
-"\t\tdi materiale. In questo senso funziona come [2:CPAN] oppure [3:PyPI] "
-"nel mondo del software -- ma per i [4:dati e contenuti aperti]."
+"Anzitutto, grazie al [1:versioned domain model] che è alla base del suo funzionamento, CKAN ha una\n"
+"\t\tinterfaccia wiki che permette a chiunque di aggiungere materiali. In secondo luogo\n"
+"\t\tdiversamente da un wiki, CKAN memorizza informazioni 'strutturate', che gli permettono\n"
+"\t\tdi funzionare come un 'indice' con registrazione automatica, ricerca e installazione\n"
+"\t\tdi materiale. In questo senso funziona come [2:CPAN] oppure [3:PyPI] nel mondo del software -- ma per i [4:dati e contenuti aperti]."
 
 #: ckan/templates/home/about.html:40
 msgid ""
@@ -2112,7 +1974,8 @@
 msgid "datasets."
 msgstr "dataset"
 
-#: ckan/templates/package/comments.html:5 ckan/templates/package/history.html:6
+#: ckan/templates/package/comments.html:5
+#: ckan/templates/package/history.html:6
 msgid "- Datasets - History"
 msgstr "- Dataset - Cronologia"
 
@@ -2147,7 +2010,8 @@
 
 #: ckan/templates/package/edit_form.html:21
 msgid "Since you have not signed in this will just be your IP address."
-msgstr "Poiché non è stato effettuato l'accesso verrà indicato l'indirizzo IP."
+msgstr ""
+"Poiché non è stato effettuato l'accesso verrà indicato l'indirizzo IP."
 
 #: ckan/templates/package/edit_form.html:23
 msgid "Click here to sign in"
@@ -2161,8 +2025,8 @@
 #: ckan/templates/package/new_package_form.html:222
 msgid ""
 "[1:Important:] By submitting content, you agree to release your "
-"contributions under the [2:Open Database License]. Please [3:refrain] "
-"from editing this page if you are [4:not] happy to do this."
+"contributions under the [2:Open Database License]. Please [3:refrain] from "
+"editing this page if you are [4:not] happy to do this."
 msgstr ""
 "[1:Importante:] Se invii questi contenuti, accetti di rilasciare il tuo "
 "contributo nei termini della [2:Open Database License]. Se [4:non] "
@@ -2182,6 +2046,7 @@
 
 #: ckan/templates/package/new_package_form.html:16
 #: ckan/templates/package/new_package_form.html:89
+#: ckan/templates/package/read_core.html:18
 msgid "Resource"
 msgstr "Risorsa"
 
@@ -2214,21 +2079,12 @@
 msgstr "Carica un file"
 
 #: ckan/templates/package/new_package_form.html:142
-#, fuzzy, python-format
-#| msgid "" "Terms that may link this dataset to similar ones. For more
-#| information on" " conventions, see <a href=\"%s\">this wiki page</a>."
-msgid ""
-"Comma-separated terms that may link this dataset to similar ones. For "
-"more information on conventions, see [1:this wiki page]."
-msgstr ""
-<<<<<<< HEAD
-"Parole chiave che possono essere utili per collegare questi dati con "
-"altri dati simili. Per le convenzioni usate, vedi <a href=\"%s\">questa "
-"pagina wiki</a>."
-=======
+msgid ""
+"Terms that may link this dataset to similar ones. For more information on "
+"conventions, see [1:this wiki page]."
+msgstr ""
 "Parole che possono collegare questo dataset ad altri simili. Per maggiori "
 "dettagli sulle convenzioni usate, vedi [1:questa pagina wiki]."
->>>>>>> ed68f363
 
 #: ckan/templates/package/new_package_form.html:166
 msgid "e.g. 1.2.0"
@@ -2243,7 +2099,6 @@
 "    [1:Clicca qui per accedere] prima di salvare (apre una nuova finestra)."
 
 #: ckan/templates/package/read.html:14
-#: ckan/templates/package/resource_read.html:24
 msgid "- Datasets"
 msgstr "- Dataset"
 
@@ -2335,55 +2190,22 @@
 msgid "RDF/Turtle"
 msgstr "RDF/Turtle"
 
-<<<<<<< HEAD
-#: ckan/templates/package/read_core.html:32
-#: ckan/templates/package/resource_read.html:51
-msgid "Last updated:"
-msgstr ""
-=======
 #: ckan/templates/package/read_core.html:20
 msgid "Actions"
 msgstr "Azioni"
->>>>>>> ed68f363
-
-#: ckan/templates/package/read_core.html:33
-msgid "ago"
-msgstr ""
-
-#: ckan/templates/package/read_core.html:55
+
+#: ckan/templates/package/read_core.html:59
 msgid "Additional Information"
 msgstr "Informazioni supplementari"
 
-#: ckan/templates/package/read_core.html:59
+#: ckan/templates/package/read_core.html:63
 #: ckan/templates/revision/diff.html:31
 msgid "Field"
 msgstr "Campo"
 
-#: ckan/templates/package/read_core.html:60
+#: ckan/templates/package/read_core.html:64
 msgid "Value"
 msgstr "Valore"
-
-#: ckan/templates/package/resource_read.html:31
-msgid "Dataset:"
-msgstr ""
-
-#: ckan/templates/package/resource_read.html:61
-msgid "API Endpoint"
-msgstr ""
-
-#: ckan/templates/package/resource_read.html:62
-msgid "Download"
-msgstr ""
-
-#: ckan/templates/package/resource_read.html:73
-msgid "From the"
-msgstr ""
-
-#: ckan/templates/package/resource_read.html:89
-#, fuzzy
-#| msgid "Basic information"
-msgid "Resource Information"
-msgstr "Informazioni di base"
 
 #: ckan/templates/package/resources.html:2
 msgid "Someresources"
@@ -2583,8 +2405,8 @@
 msgid "Change your password"
 msgstr "Cambia la tua password"
 
-#: ckan/templates/user/edit_user_form.html:42 ckan/templates/user/login.html:31
-#: ckan/templates/user/new_user_form.html:28
+#: ckan/templates/user/edit_user_form.html:42
+#: ckan/templates/user/login.html:31 ckan/templates/user/new_user_form.html:28
 #: ckan/templates/user/perform_reset.html:15
 msgid "Password:"
 msgstr "Password:"
@@ -2681,8 +2503,7 @@
 "OpenID is service that allows you to log-on to many different websites\n"
 "          using a single identity. Find out [1:more\n"
 "          about OpenID] and [2:how to get an\n"
-"          OpenID enabled account]. Probably the simplest way is sign up "
-"with a\n"
+"          OpenID enabled account]. Probably the simplest way is sign up with a\n"
 "          free OpenID provider such as [3:https://www.myopenid.com/]."
 msgstr ""
 "OpenID è un servizio che ti permette di accedere a molti siti web usando\n"
@@ -2771,12 +2592,3 @@
 msgid "User name:"
 msgstr "Nome utente:"
 
-#~ msgid ""
-#~ "Terms that may link this dataset "
-#~ "to similar ones. For more information"
-#~ " on conventions, see [1:this wiki "
-#~ "page]."
-#~ msgstr ""
-
-#~ msgid "Actions"
-#~ msgstr ""
