# Translations template for ckan.
# Copyright (C) 2020 ORGANIZATION
# This file is distributed under the same license as the ckan project.
<<<<<<< HEAD
# FIRST AUTHOR <EMAIL@ADDRESS>, 2018.
#
=======
# FIRST AUTHOR <EMAIL@ADDRESS>, 2020.
# 
>>>>>>> fc1a6656
# Translators:
# Adrià Mercader <adria.mercader@okfn.org>, 2018
#
#, fuzzy
msgid ""
msgstr ""
"Project-Id-Version: ckan 2.8.4b0\n"
"Report-Msgid-Bugs-To: EMAIL@ADDRESS\n"
"POT-Creation-Date: 2020-03-31 17:05+0200\n"
"PO-Revision-Date: 2018-03-27 14:15+0000\n"
"Last-Translator: Adrià Mercader <adria.mercader@okfn.org>, 2018\n"
"Language-Team: Slovak (https://www.transifex.com/okfn/teams/11162/sk/)\n"
"MIME-Version: 1.0\n"
"Content-Type: text/plain; charset=UTF-8\n"
"Content-Transfer-Encoding: 8bit\n"
<<<<<<< HEAD
=======
"Generated-By: Babel 2.3.4\n"
>>>>>>> fc1a6656
"Language: sk\n"
"Plural-Forms: nplurals=4; plural=(n % 1 == 0 && n == 1 ? 0 : n % 1 == 0 && n >= 2 && n <= 4 ? 1 : n % 1 != 0 ? 2: 3);\n"
"Generated-By: Babel 2.5.3\n"

#: ckan/authz.py:214
#, python-format
msgid "Authorization function not found: %s"
msgstr "Autorizačná funkcia nenájdená: %s"

#: ckan/authz.py:226 ckan/templates/header.html:11
msgid "Admin"
msgstr "Administrátor"

#: ckan/authz.py:230
msgid "Editor"
msgstr "Editor"

#: ckan/authz.py:234
msgid "Member"
msgstr "Člen"

#: ckan/controllers/admin.py:34 ckan/views/admin.py:76
msgid "Need to be system administrator to administer"
msgstr "Na spravovanie musíte byť systémový administrátor"

#: ckan/controllers/admin.py:50 ckan/templates/admin/config.html:14
msgid "Site Title"
msgstr "Nadpis stránky"

#: ckan/controllers/admin.py:51 ckan/templates/admin/config.html:16
msgid "Style"
msgstr "Štýl"

#: ckan/controllers/admin.py:52 ckan/templates/admin/config.html:18
msgid "Site Tag Line"
msgstr "Popis portálu"

#: ckan/controllers/admin.py:53
msgid "Site Tag Logo"
msgstr "Malé logo portálu"

#: ckan/controllers/admin.py:55 ckan/templates/admin/config.html:25
#: ckan/templates/group/about.html:3 ckan/templates/group/read_base.html:19
#: ckan/templates/header.html:88 ckan/templates/home/about.html:3
#: ckan/templates/home/about.html:6 ckan/templates/home/about.html:16
#: ckan/templates/organization/about.html:3
#: ckan/templates/organization/read_base.html:19
#: ckan/templates/user/edit_user_form.html:14
msgid "About"
msgstr "O projekte"

#: ckan/controllers/admin.py:55 ckan/templates/admin/config.html:25
msgid "About page text"
msgstr "Text stránky o projekte"

#: ckan/controllers/admin.py:56 ckan/templates/admin/config.html:27
msgid "Intro Text"
msgstr "Úvodný Text"

#: ckan/controllers/admin.py:56 ckan/templates/admin/config.html:27
msgid "Text on home page"
msgstr "Text na hlavnej stránke"

#: ckan/controllers/admin.py:57 ckan/templates/admin/config.html:29
msgid "Custom CSS"
msgstr "Vlastné CSS"

#: ckan/controllers/admin.py:57 ckan/templates/admin/config.html:29
msgid "Customisable css inserted into the page header"
msgstr "Prispôsobiteľný css súbor bol vložený do hlavičky stránky"

#: ckan/controllers/admin.py:58 ckan/templates/admin/config.html:31
msgid "Homepage"
msgstr "Hlavná stránka"

#: ckan/controllers/admin.py:161 ckan/views/admin.py:178
#, python-format
msgid ""
"Cannot purge package %s as associated revision %s includes non-deleted "
"packages %s"
msgstr ""
"Nie je možné vymazať balík %s, keďže prepojená revízia %s obsahuje nezmazané"
" balíky %s"

#: ckan/controllers/admin.py:183 ckan/views/admin.py:200
#, python-format
msgid "Problem purging revision %s: %s"
msgstr "Problém pri čistení revízie %s: %s"

#: ckan/controllers/admin.py:185 ckan/views/admin.py:202
msgid "Purge complete"
msgstr "Mazanie ukončené"

#: ckan/controllers/admin.py:187 ckan/views/admin.py:204
msgid "Action not implemented."
msgstr "Akcia nieje implementovaná."

#: ckan/controllers/api.py:66 ckan/controllers/group.py:156
#: ckan/controllers/home.py:27 ckan/controllers/package.py:144
#: ckan/controllers/package.py:315 ckan/controllers/revision.py:34
#: ckan/controllers/revision.py:160 ckan/controllers/revision.py:189
#: ckan/controllers/tag.py:27 ckan/controllers/user.py:58
#: ckan/controllers/user.py:83 ckan/controllers/user.py:86
#: ckan/controllers/user.py:117 ckan/controllers/user.py:598
#: ckan/views/dashboard.py:27 ckan/views/user.py:59 ckan/views/user.py:62
#: ckan/views/user.py:87 ckan/views/user.py:110 ckan/views/user.py:476
#: ckanext/datapusher/plugin.py:68
msgid "Not authorized to see this page"
msgstr "Nemáte oprávnenie na zobrazenie tejto stránky"

#: ckan/controllers/api.py:127 ckan/controllers/api.py:218
#: ckan/views/api.py:114 ckan/views/api.py:301
msgid "Access denied"
msgstr "Prístup bol odmietnutý"

<<<<<<< HEAD
#: ckanext/datastore/templates/ajax_snippets/api_info.html:24
msgid ""
"Further information in the <a "
"href=\"http://docs.ckan.org/en/latest/maintaining/datastore.html\" "
"target=\"_blank\">main CKAN Data API and DataStore documentation</a>.</p>"
msgstr ""
"Viac informácií na <a "
"href=\"http://docs.ckan.org/en/latest/maintaining/datastore.html\" "
"target=\"_blank\">hlavná dokumentácia CKAN Data API  a CKAN "
"DataStore</a>.</p>"
=======
#: ckan/controllers/api.py:133 ckan/controllers/api.py:227
#: ckan/logic/action/create.py:911 ckan/logic/converters.py:123
#: ckan/logic/converters.py:148 ckan/logic/converters.py:173
#: ckan/logic/validators.py:151 ckan/logic/validators.py:172
#: ckan/logic/validators.py:193 ckan/logic/validators.py:202
#: ckan/logic/validators.py:216 ckan/logic/validators.py:233
#: ckan/logic/validators.py:246 ckan/logic/validators.py:270
#: ckan/logic/validators.py:715 ckan/views/api.py:121 ckan/views/api.py:310
msgid "Not found"
msgstr "Nenájdené"
>>>>>>> fc1a6656

#: ckan/controllers/api.py:139 ckan/views/api.py:128
msgid "Bad request"
msgstr "Chybná požiadavka"

#: ckan/controllers/api.py:167
#, python-format
msgid "Action name not known: %s"
msgstr "Názov akcie nie je známy: %s"

#: ckan/controllers/api.py:188 ckan/views/api.py:270
#, python-format
msgid "JSON Error: %s"
msgstr "Chyba JSON: %s"

#: ckan/controllers/api.py:194 ckan/views/api.py:276
#, python-format
msgid "Bad request data: %s"
msgstr "Chybná požiadavka dát: %s"

#: ckan/controllers/api.py:283
msgid "No revision specified"
msgstr "Nebola vybraná žiadna revízia"

#: ckan/controllers/api.py:287
#, python-format
msgid "There is no revision with id: %s"
msgstr "Neexistuje verzia s id: %s"

#: ckan/controllers/api.py:297
msgid "Missing search term ('since_id=UUID' or  'since_time=TIMESTAMP')"
msgstr "Chýbajúci hľadaný výraz ('since_id=UUID' or 'since_time=TIMESTAMP')"

#: ckan/controllers/api.py:309
#, python-format
msgid "Could not read parameters: %r"
msgstr "Nie je možné načítať parametre: %r"

#: ckan/controllers/api.py:370
#, python-format
msgid "Bad search option: %s"
msgstr "Chybný parameter vyhľadávania: %s"

#: ckan/controllers/api.py:373
#, python-format
msgid "Unknown register: %s"
msgstr "Neznámy register: %s"

#: ckan/controllers/api.py:382
#, python-format
msgid "Malformed qjson value: %r"
msgstr "Poškodená qjson hodnota: %r"

#: ckan/controllers/api.py:392
msgid "Request params must be in form of a json encoded dictionary."
msgstr "Parametre požiadavky musia mať formu kódovaného slovníka JSON."

#: ckan/controllers/feed.py:234 ckan/controllers/group.py:128
#: ckan/controllers/group.py:226 ckan/controllers/group.py:394
#: ckan/controllers/group.py:504 ckan/controllers/group.py:537
#: ckan/controllers/group.py:567 ckan/controllers/group.py:578
#: ckan/controllers/group.py:632 ckan/controllers/group.py:658
#: ckan/controllers/group.py:714 ckan/controllers/group.py:746
#: ckan/controllers/group.py:779 ckan/controllers/group.py:836
#: ckan/controllers/group.py:933 ckan/controllers/package.py:1265
#: ckan/controllers/package.py:1280 ckan/logic/action/create.py:1373
#: ckan/views/feed.py:143
msgid "Group not found"
msgstr "Skupina nenájdená"

#: ckan/controllers/feed.py:245 ckan/logic/action/create.py:1373
#: ckan/views/feed.py:160
msgid "Organization not found"
msgstr "Organizácia nebola nájdená."

#: ckan/controllers/group.py:130 ckan/controllers/group.py:581
msgid "Incorrect group type"
msgstr "Nesprávny typ skupiny"

#: ckan/controllers/group.py:306 ckan/controllers/home.py:61
#: ckan/controllers/package.py:256 ckan/lib/helpers.py:1073
#: ckan/templates/header.html:87 ckan/templates/organization/edit_base.html:5
#: ckan/templates/organization/edit_base.html:8
#: ckan/templates/organization/index.html:3
#: ckan/templates/organization/index.html:6
#: ckan/templates/organization/index.html:18
#: ckan/templates/organization/read_base.html:3
#: ckan/templates/organization/read_base.html:6
#: ckan/templates/package/base.html:15 ckan/views/home.py:46
msgid "Organizations"
msgstr "Organizácie"

#: ckan/controllers/group.py:307 ckan/controllers/home.py:62
#: ckan/controllers/package.py:257 ckan/lib/helpers.py:1074
#: ckan/templates/group/base_form_page.html:6 ckan/templates/group/edit.html:4
#: ckan/templates/group/edit_base.html:3 ckan/templates/group/edit_base.html:8
#: ckan/templates/group/index.html:3 ckan/templates/group/index.html:6
#: ckan/templates/group/index.html:18 ckan/templates/group/members.html:3
#: ckan/templates/group/read_base.html:3 ckan/templates/group/read_base.html:6
#: ckan/templates/header.html:88 ckan/templates/package/group_list.html:5
#: ckan/templates/package/read_base.html:20
#: ckan/templates/revision/diff.html:16 ckan/templates/revision/read.html:84
#: ckan/tests/config/test_middleware.py:632 ckan/views/home.py:47
msgid "Groups"
msgstr "Skupiny"

#: ckan/controllers/group.py:308 ckan/controllers/home.py:63
#: ckan/controllers/package.py:258 ckan/lib/helpers.py:1075
#: ckan/logic/__init__.py:110
#: ckan/templates/package/snippets/package_basic_fields.html:24
#: ckan/templates/snippets/context/dataset.html:17
#: ckan/templates/tag/index.html:3 ckan/templates/tag/index.html:6
#: ckan/templates/tag/index.html:12 ckan/views/home.py:48
msgid "Tags"
msgstr "Tagy"

#: ckan/controllers/group.py:309 ckan/controllers/home.py:64
#: ckan/controllers/package.py:259 ckan/lib/helpers.py:1076
#: ckan/views/home.py:49
msgid "Formats"
msgstr "Formáty"

#: ckan/controllers/group.py:310 ckan/controllers/home.py:65
#: ckan/controllers/package.py:260 ckan/lib/helpers.py:1077
#: ckan/views/home.py:50
msgid "Licenses"
msgstr "Licencie"

#: ckan/controllers/group.py:396 ckan/controllers/group.py:513
#: ckan/controllers/package.py:345 ckan/controllers/package.py:576
#: ckan/controllers/package.py:789 ckan/controllers/package.py:1409
#: ckan/controllers/package.py:1443
#, python-format
msgid "User %r not authorized to edit %s"
msgstr "Užívateľ %r nemá oprávnenie meniť %s"

#: ckan/controllers/group.py:443
msgid "Not authorized to perform bulk update"
msgstr "Nemáte opravnenie na vykonanie hromadnej aktualizácie"

<<<<<<< HEAD
#: ckanext/datastore/templates-bs2/ajax_snippets/api_info.html:24
msgid ""
"Further information in the <a "
"href=\"http://docs.ckan.org/en/latest/maintaining/datastore.html\" "
"target=\"_blank\">main CKAN Data API and DataStore documentation</a>.</p>"
msgstr ""
"Viac informácií na <a "
"href=\"http://docs.ckan.org/en/latest/maintaining/datastore.html\" "
"target=\"_blank\">hlavná dokumentácia CKAN Data API  a CKAN "
"DataStore</a>.</p>"
=======
#: ckan/controllers/group.py:461
msgid "Unauthorized to create a group"
msgstr "Nemáte oprávnenie vytvoriť skupinu"
>>>>>>> fc1a6656

#: ckan/controllers/group.py:539 ckan/controllers/group.py:569
#: ckan/controllers/package.py:944 ckan/controllers/package.py:992
#: ckan/controllers/user.py:250 ckan/controllers/user.py:380
#: ckan/controllers/user.py:551 ckan/views/user.py:193 ckan/views/user.py:300
#: ckan/views/user.py:643
msgid "Integrity Error"
msgstr "Chyba v integrite"

#: ckan/controllers/group.py:595
#, python-format
msgid "User %r not authorized to edit %s authorizations"
msgstr "Užívateľ %r nemá oprávnenie meniť oprávnenie pre %s"

#: ckan/controllers/group.py:615 ckan/controllers/group.py:630
#, python-format
msgid "Unauthorized to delete group %s"
msgstr "Nemáte oprávnenie na vymazanie skupiny %s"

#: ckan/controllers/group.py:621
msgid "Organization has been deleted."
msgstr "Organizácia bola vymazaná"

#: ckan/controllers/group.py:623
msgid "Group has been deleted."
msgstr "Skupina bola vymazaná"

#: ckan/controllers/group.py:625
#, python-format
msgid "%s has been deleted."
msgstr "%s bolo vymazaných."

#: ckan/controllers/group.py:649
#, python-format
msgid "User %r not authorized to edit members of %s"
msgstr ""

#: ckan/controllers/group.py:670
#, python-format
msgid "Unauthorized to create group %s members"
msgstr ""

#: ckan/controllers/group.py:712
#, python-format
msgid "Unauthorized to add member to group %s"
msgstr "Nemáte oprávnenie na pridanie člena do skupiny %s"

#: ckan/controllers/group.py:731 ckan/controllers/group.py:744
#, python-format
msgid "Unauthorized to delete group %s members"
msgstr "Nemáte oprávnenie na mazanie členov skupiny %s"

#: ckan/controllers/group.py:738
msgid "Group member has been deleted."
msgstr "Člen skupiny bol vymazaný"

#: ckan/controllers/group.py:762 ckan/controllers/package.py:436
msgid "Select two revisions before doing the comparison."
msgstr "Pred porovnávaním vyberte dve verzie"

#: ckan/controllers/group.py:786
msgid "CKAN Group Revision History"
msgstr "História revízií skupin CKAN"

#: ckan/controllers/group.py:790
msgid "Recent changes to CKAN Group: "
msgstr "Nedávne zmeny skupiny CKAN:"

#: ckan/controllers/group.py:811 ckan/controllers/package.py:487
msgid "Log message: "
msgstr "Správa logu: "

#: ckan/controllers/group.py:861 ckan/controllers/package.py:1193
#: ckan/controllers/user.py:719 ckan/views/user.py:673
msgid "You are now following {0}"
msgstr "Teraz sledujete {0}"

#: ckan/controllers/group.py:881 ckan/controllers/package.py:1212
#: ckan/controllers/user.py:739 ckan/views/user.py:695
msgid "You are no longer following {0}"
msgstr "Už nesledujete {0}"

#: ckan/controllers/group.py:901 ckan/controllers/user.py:584
#: ckan/views/user.py:720
#, python-format
msgid "Unauthorized to view followers %s"
msgstr "Nemate povolenie na sledovanie odberateľov %s"

#: ckan/controllers/home.py:35
msgid "This site is currently off-line. Database is not initialised."
msgstr "Táto stránka je momentálne off-line. Databáza sa nenačítala."

#: ckan/controllers/home.py:73 ckan/views/home.py:58
#, python-format
msgid "Please <a href=\"%s\">update your profile</a> and add your email address. "
msgstr ""
"Prosím <a href=\"%s\"> aktualizujte svoj profil</a> a pridajte svoju "
"emailovú adresu."

#: ckan/controllers/home.py:75 ckan/views/home.py:60
#, python-format
msgid "%s uses your email address if you need to reset your password."
msgstr ""
"%s použije  vašu emailovú adresu, ak potrebujete zmeniť svoje prístupové "
"heslo."

#: ckan/controllers/package.py:304
msgid "Invalid search query: {error_message}"
msgstr ""

#: ckan/controllers/package.py:323
msgid "Parameter \"{parameter_name}\" is not an integer"
msgstr "Parameter \"{parameter_name}\" nie je celé číslo"

#: ckan/controllers/package.py:343 ckan/controllers/package.py:351
#: ckan/controllers/package.py:389 ckan/controllers/package.py:456
#: ckan/controllers/package.py:775 ckan/controllers/package.py:823
#: ckan/controllers/package.py:841 ckan/controllers/package.py:942
#: ckan/controllers/package.py:990 ckan/controllers/package.py:1042
#: ckan/controllers/package.py:1089 ckan/controllers/package.py:1237
#: ckan/controllers/package.py:1253 ckan/controllers/package.py:1316
#: ckan/controllers/package.py:1415 ckan/controllers/package.py:1450
#: ckan/controllers/package.py:1557
msgid "Dataset not found"
msgstr "Dataset sa nepodarilo nájsť"

#: ckan/controllers/package.py:377 ckan/controllers/package.py:379
#: ckan/controllers/package.py:381
#, python-format
msgid "Invalid revision format: %r"
msgstr "Neplatný formát revízie: %r"

#: ckan/controllers/package.py:415
msgid "Viewing datasets of type \"{package_type}\" is not supported ({file_!r})."
msgstr ""

#: ckan/controllers/package.py:454 ckan/controllers/package.py:839
#: ckan/controllers/package.py:940 ckan/controllers/package.py:988
#: ckan/controllers/package.py:1239
#, python-format
msgid "Unauthorized to read package %s"
msgstr "Nemáte oprávnenie čítať balík %s"

#: ckan/controllers/package.py:463
msgid "CKAN Dataset Revision History"
msgstr "Historia revízií CKAN datasetu"

#: ckan/controllers/package.py:466
msgid "Recent changes to CKAN Dataset: "
msgstr "Nedávne zmeny Datasetu CKAN: "

#: ckan/controllers/package.py:522
msgid "Unauthorized to create a package"
msgstr "Nemáte oprávnenie vytvoriť balík."

#: ckan/controllers/package.py:598
msgid "Unauthorized to edit this resource"
msgstr "Nemáte oprávnenie na upravovanie tohto zdroja"

#: ckan/controllers/package.py:613 ckan/controllers/package.py:1076
#: ckan/controllers/package.py:1096 ckan/controllers/package.py:1163
#: ckan/controllers/package.py:1346 ckan/controllers/package.py:1424
#: ckan/controllers/package.py:1455 ckan/controllers/package.py:1563
#: ckan/controllers/package.py:1614 ckanext/datapusher/plugin.py:59
#: ckanext/datastore/controller.py:80 ckanext/resourceproxy/controller.py:33
msgid "Resource not found"
msgstr "Nenájdený zdroj"

#: ckan/controllers/package.py:666
msgid "Unauthorized to update dataset"
msgstr "Nemáte oprávnenie na aktualizáciu datasetu"

#: ckan/controllers/package.py:668 ckan/controllers/package.py:705
#: ckan/controllers/package.py:731
msgid "The dataset {id} could not be found."
msgstr "Dataset {id} nebol nájdený."

#: ckan/controllers/package.py:672
msgid "You must add at least one data resource"
msgstr "Musíte pridať aspon jeden zdroj"

#: ckan/controllers/package.py:681 ckanext/datapusher/helpers.py:24
msgid "Error"
msgstr "Chyba"

#: ckan/controllers/package.py:703
msgid "Unauthorized to create a resource"
msgstr "Nemáte oprávnenie na vytvorenie zdroja"

#: ckan/controllers/package.py:736
msgid "Unauthorized to create a resource for this package"
msgstr "Nemáte oprávnenie vytvoriť dátový zdroj pre tento dataset"

#: ckan/controllers/package.py:950
msgid "Unable to add package to search index."
msgstr "Do vyhladávacieho indexu nie je možné pridať balík."

#: ckan/controllers/package.py:998
msgid "Unable to update search index."
msgstr "Vyhľadávací index nemožno aktualizovať"

#: ckan/controllers/package.py:1035
msgid "Dataset has been deleted."
msgstr "Dataset bol vymazaný"

#: ckan/controllers/package.py:1040 ckan/controllers/package.py:1058
#, python-format
msgid "Unauthorized to delete package %s"
msgstr "Nemáte oprávnenie na zmazanie balíka %s"

#: ckan/controllers/package.py:1063
msgid "Resource has been deleted."
msgstr "Zdroj bol vymazaný"

#: ckan/controllers/package.py:1074
#, python-format
msgid "Unauthorized to delete resource %s"
msgstr "Nemáte oprávnenie na zmazanie zdroja %s"

#: ckan/controllers/package.py:1133 ckan/controllers/package.py:1576
msgid "Resource view not found"
msgstr "Nenájdený náhľad dátového zdroja"

#: ckan/controllers/package.py:1172
msgid "Resource data not found"
msgstr "Zdroj nebol nájdený"

#: ckan/controllers/package.py:1181
msgid "No download is available"
msgstr "Žiadne stiahnutie nie je dostupné"

#: ckan/controllers/package.py:1318
#, python-format
msgid "Unauthorized to read dataset %s"
msgstr "Nemáte oprávnenie na čítanie datasetu %s"

#: ckan/controllers/package.py:1426
#, python-format
msgid "Unauthorized to read resource %s"
msgstr "Nemáte oprávnenie na čítanie zdroja %s"

#: ckan/controllers/package.py:1490
msgid "Unauthorized to edit resource"
msgstr "Nemáte oprávnenie na upravovanie tohto zdroja"

#: ckan/controllers/package.py:1508
msgid "View not found"
msgstr "Nenájdený náhľad"

#: ckan/controllers/package.py:1514
msgid "View Type Not found"
msgstr "Nenájdený typ náhľadu"

#: ckan/controllers/package.py:1570
msgid "Bad resource view data"
msgstr "Nesprávny náhľad dátového zdroja"

#: ckan/controllers/package.py:1579
msgid "Resource view not supplied"
msgstr "Náhľad nebol nájdený"

#: ckan/controllers/package.py:1608
msgid "No preview has been defined."
msgstr "Žiadny náhľad ešte nebol definovaný"

#: ckan/controllers/revision.py:45
msgid "CKAN Repository Revision History"
msgstr "Historia zmien CKAN úložiska"

#: ckan/controllers/revision.py:47
msgid "Recent changes to the CKAN repository."
msgstr "Posledné zmeny v úložisku CKAN"

#: ckan/controllers/revision.py:111
#, python-format
msgid "Datasets affected: %s.\n"
msgstr "Ovplyvnené datasety: %s.\n"

#: ckan/controllers/revision.py:218
msgid "Revision updated"
msgstr "Aktualizovaná revízia"

#: ckan/controllers/tag.py:60
msgid "Other"
msgstr "Iné"

#: ckan/controllers/tag.py:74
msgid "Tag not found"
msgstr "Tag nebol nájdený"

#: ckan/controllers/user.py:162 ckan/views/user.py:290
msgid "Unauthorized to register as a user."
msgstr "Nemáte oprávnenie registrovať sa ako používateľ."

#: ckan/controllers/user.py:180
msgid "Unauthorized to create a user"
msgstr "Nemáte oprávnenie vytvoriť používateľa"

#: ckan/controllers/user.py:211 ckan/views/user.py:426
msgid "Unauthorized to delete user with id \"{user_id}\"."
msgstr "Nemáte oprávnenie vymazať používateľa s id \"{user_id}\"."

#: ckan/controllers/user.py:225 ckan/controllers/user.py:288
#: ckan/views/user.py:168 ckan/views/user.py:444
msgid "No user specified"
msgstr "Nebol vybraný žiadny používateľ"

#: ckan/controllers/user.py:231 ckan/controllers/user.py:313
#: ckan/controllers/user.py:376 ckan/controllers/user.py:547
#: ckan/views/user.py:218 ckan/views/user.py:246 ckan/views/user.py:450
#: ckan/views/user.py:639
#, python-format
msgid "Unauthorized to edit user %s"
msgstr "Nemáte oprávnenie upravovať používateľa %s"

#: ckan/controllers/user.py:233 ckan/controllers/user.py:248
#: ckan/controllers/user.py:315 ckan/controllers/user.py:378
#: ckan/controllers/user.py:523 ckan/controllers/user.py:549
#: ckan/logic/auth/update.py:179 ckan/views/user.py:220 ckan/views/user.py:248
#: ckan/views/user.py:315 ckan/views/user.py:452 ckan/views/user.py:596
#: ckan/views/user.py:641
msgid "User not found"
msgstr "Používateľ nebol nájdený"

#: ckan/controllers/user.py:235 ckan/controllers/user.py:368
#: ckan/views/user.py:226 ckan/views/user.py:454
msgid "Profile updated"
msgstr "Profil upravený"

#: ckan/controllers/user.py:246 ckan/views/user.py:313
#, python-format
msgid "Unauthorized to create user %s"
msgstr "Nemáte oprávnenie vytvoriť používateľa %s"

#: ckan/controllers/user.py:252 ckan/views/user.py:306
msgid "Bad Captcha. Please try again."
msgstr "Nesprávny kontrolný kód. Prosím, skúste to znova."

#: ckan/controllers/user.py:266 ckan/views/user.py:325
#, python-format
msgid ""
"User \"%s\" is now registered but you are still logged in as \"%s\" from "
"before"
msgstr ""
"Používateľ \"%s\" je registrovaný, stále ste však prihlásený ako používateľ "
"\"%s\""

#: ckan/controllers/user.py:294 ckan/views/user.py:174
msgid "Unauthorized to edit a user."
msgstr "Nemáte oprávnenie upravovať používateľa."

#: ckan/controllers/user.py:321 ckan/views/user.py:252
#, python-format
msgid "User %s not authorized to edit %s"
msgstr "Používateľ %s nemá oprávnenie upravovať %s"

#: ckan/controllers/user.py:386 ckan/views/user.py:210
msgid "Password entered was incorrect"
msgstr "Bolo yadané nesprávne heslo"

#: ckan/controllers/user.py:387 ckan/templates/user/edit_user_form.html:29
#: ckan/views/user.py:212
msgid "Old Password"
msgstr "Pôvodné heslo"

#: ckan/controllers/user.py:387 ckan/views/user.py:212
msgid "incorrect password"
msgstr "nesprávne heslo"

<<<<<<< HEAD
#: ckanext/webpageview/theme/templates/webpage_form.html:3
msgid "eg. http://example.com  (if blank uses resource url)"
msgstr ""
"napr. http://example.com (ak je prázdna, použije sa url dátového zdroja)"
=======
#: ckan/controllers/user.py:427 ckan/views/user.py:386
msgid "Login failed. Bad username or password."
msgstr "Prihlásenie sa nepodarilo. Zlé prihlasovacie meno alebo heslo."
>>>>>>> fc1a6656

#: ckan/controllers/user.py:460 ckan/views/user.py:503
msgid "Unauthorized to request reset password."
msgstr "Nemáte oprávnenie požiadať o reset hesla."

#: ckan/controllers/user.py:489
#, python-format
msgid "\"%s\" matched several users"
msgstr "\"%s\" vyhovuje viacerým používateľom"

#: ckan/controllers/user.py:491 ckan/controllers/user.py:493
#, python-format
msgid "No such user: %s"
msgstr "Neexistuje používateľ: %s"

#: ckan/controllers/user.py:498
msgid "Please check your inbox for a reset code."
msgstr "Skontrolujte, či máte v doručenej pošte obnovovací kód."

#: ckan/controllers/user.py:502
#, python-format
msgid "Could not send reset link: %s"
msgstr "Nepodarilo sa odoslať odkaz pre obnovenie: %s"

#: ckan/controllers/user.py:515 ckan/views/user.py:591
msgid "Unauthorized to reset password."
msgstr "Neoprávnený na obnovenie hesla."

#: ckan/controllers/user.py:527 ckan/views/user.py:600
msgid "Invalid reset key. Please try again."
msgstr "Neplatný obnovovací kľúč. Skúste znova."

#: ckan/controllers/user.py:544 ckan/views/user.py:636
msgid "Your password has been reset."
msgstr "Vaše heslo bolo obnovené."

#: ckan/controllers/user.py:566
msgid "Your password must be 4 characters or longer."
msgstr "Vaše heslo musí mať najmenej 4 znaky."

#: ckan/controllers/user.py:569 ckan/views/user.py:615
msgid "The passwords you entered do not match."
msgstr "Zadané heslá nie sú totožné."

#: ckan/controllers/user.py:572 ckan/views/user.py:618
msgid "You must provide a password"
msgstr "Musíte zadať heslo"

#: ckan/controllers/user.py:640 ckan/views/dashboard.py:61
msgid "Follow item not found"
msgstr "Sledovaná položka nebola nájdená"

#: ckan/controllers/user.py:644 ckan/views/dashboard.py:65
msgid "{0} not found"
msgstr "Nepodarilo sa nájsť {0}"

#: ckan/controllers/user.py:658 ckan/views/dashboard.py:79
msgid "Everything"
msgstr "Všetko"

#: ckan/controllers/util.py:18 ckan/logic/action/__init__.py:62
msgid "Missing Value"
msgstr "Chýbajúca hodnota"

#: ckan/controllers/util.py:23
msgid "Redirecting to external site is not allowed."
msgstr "Presmerovanie na externú stránku nie je povolené."

#: ckan/lib/activity_streams.py:60
msgid "{actor} added the tag {tag} to the dataset {dataset}"
msgstr "{actor} pridal tag {tag} do datasetu {dataset}"

#: ckan/lib/activity_streams.py:63
msgid "{actor} updated the group {group}"
msgstr "{actor} aktualizoval skupinu {group}"

#: ckan/lib/activity_streams.py:66
msgid "{actor} updated the organization {organization}"
msgstr "{actor} aktualizoval organizáciu {organization}"

#: ckan/lib/activity_streams.py:69
msgid "{actor} updated the dataset {dataset}"
msgstr "{actor} aktualizoval dataset {dataset}"

#: ckan/lib/activity_streams.py:72
msgid "{actor} changed the extra {extra} of the dataset {dataset}"
msgstr "{actor} zmenil rozšírujúci atribút {extra} datasetu {dataset}"

#: ckan/lib/activity_streams.py:75
msgid "{actor} updated the resource {resource} in the dataset {dataset}"
msgstr "{actor} aktualizoval zdroj {resource} v datasete {dataset}"

#: ckan/lib/activity_streams.py:78
msgid "{actor} updated their profile"
msgstr "{actor} aktualizoval svoj profil"

#: ckan/lib/activity_streams.py:81
msgid "{actor} deleted the group {group}"
msgstr "{actor} vymazal skupinu {group}"

#: ckan/lib/activity_streams.py:84
msgid "{actor} deleted the organization {organization}"
msgstr "{actor} vymazal organizáciu {organization}"

#: ckan/lib/activity_streams.py:87
msgid "{actor} deleted the dataset {dataset}"
msgstr "{actor} vymazal dataset {dataset}"

#: ckan/lib/activity_streams.py:90
msgid "{actor} deleted the extra {extra} from the dataset {dataset}"
msgstr "{actor} vymazal rozširovací atribút {extra} datasetu {dataset}"

#: ckan/lib/activity_streams.py:93
msgid "{actor} deleted the resource {resource} from the dataset {dataset}"
msgstr "{actor} vymazal zdroj {resource} datasetu {dataset}"

#: ckan/lib/activity_streams.py:97
msgid "{actor} created the group {group}"
msgstr "{actor} vytvoril skupinu {group}"

#: ckan/lib/activity_streams.py:100
msgid "{actor} created the organization {organization}"
msgstr "{actor} vytvoril organizáciu {organization}"

#: ckan/lib/activity_streams.py:103
msgid "{actor} created the dataset {dataset}"
msgstr "{actor} vytvoril dataset {dataset}"

#: ckan/lib/activity_streams.py:106
msgid "{actor} added the extra {extra} to the dataset {dataset}"
msgstr "{actor} pridal rozširovací atribút {extra} do datasetu {dataset}"

#: ckan/lib/activity_streams.py:109
msgid "{actor} added the resource {resource} to the dataset {dataset}"
msgstr "{actor} pridal zdroj {resource} do datasetu {dataset}"

#: ckan/lib/activity_streams.py:112
msgid "{actor} signed up"
msgstr "{actor} sa zaregistroval"

#: ckan/lib/activity_streams.py:115
msgid "{actor} removed the tag {tag} from the dataset {dataset}"
msgstr "{actor} vymazal tag {tag} z datasetu {dataset}"

#: ckan/lib/activity_streams.py:118
msgid "{actor} started following {dataset}"
msgstr "{actor} začal sledovať {dataset}"

#: ckan/lib/activity_streams.py:121
msgid "{actor} started following {user}"
msgstr "{actor} začal sledovať {user}"

#: ckan/lib/activity_streams.py:124
msgid "{actor} started following {group}"
msgstr "{actor} začal sledovať {group}"

#: ckan/lib/datapreview.py:265 ckan/templates/group/edit_base.html:16
#: ckan/templates/organization/edit_base.html:17
#: ckan/templates/package/resource_read.html:38
#: ckan/templates/package/resource_views.html:4
msgid "View"
msgstr "Zobrazenie"

#: ckan/lib/email_notifications.py:103
msgid "{n} new activity from {site_title}"
msgid_plural "{n} new activities from {site_title}"
msgstr[0] ""
msgstr[1] ""
msgstr[2] ""
msgstr[3] ""

#: ckan/lib/formatters.py:19
msgid "January"
msgstr "Január"

#: ckan/lib/formatters.py:23
msgid "February"
msgstr "Február"

#: ckan/lib/formatters.py:27
msgid "March"
msgstr "Marec"

#: ckan/lib/formatters.py:31
msgid "April"
msgstr "Apríl"

#: ckan/lib/formatters.py:35
msgid "May"
msgstr "Máj"

#: ckan/lib/formatters.py:39
msgid "June"
msgstr "Jún"

#: ckan/lib/formatters.py:43
msgid "July"
msgstr "Júl"

#: ckan/lib/formatters.py:47
msgid "August"
msgstr "August"

#: ckan/lib/formatters.py:51
msgid "September"
msgstr "September"

#: ckan/lib/formatters.py:55
msgid "October"
msgstr "Október"

#: ckan/lib/formatters.py:59
msgid "November"
msgstr "November"

#: ckan/lib/formatters.py:63
msgid "December"
msgstr "December"

#: ckan/lib/formatters.py:114
msgid "Just now"
msgstr "Práve teraz"

#: ckan/lib/formatters.py:116
msgid "{mins} minute ago"
msgid_plural "{mins} minutes ago"
msgstr[0] "pred {mins} minutami"
msgstr[1] "pred {mins} minútou"
msgstr[2] "pred {mins} minutami"
msgstr[3] "pred {mins} minutami"

#: ckan/lib/formatters.py:119
msgid "{hours} hour ago"
msgid_plural "{hours} hours ago"
msgstr[0] "pred {hours} hodinami"
msgstr[1] "pred {hours} hodinou"
msgstr[2] "pred {hours} hodinami"
msgstr[3] "pred {hours} hodinami"

#: ckan/lib/formatters.py:125
msgid "{days} day ago"
msgid_plural "{days} days ago"
msgstr[0] "pred {days} dňami"
msgstr[1] "pred {days} dňom"
msgstr[2] "pred {days} dňami"
msgstr[3] "pred {days} dňami"

#: ckan/lib/formatters.py:128
msgid "{months} month ago"
msgid_plural "{months} months ago"
msgstr[0] "pred {months} mesiacmi"
msgstr[1] "pred {months} mesiacom"
msgstr[2] "pred {months} mesiacmi"
msgstr[3] "pred {months} mesiacmi"

#: ckan/lib/formatters.py:130
msgid "over {years} year ago"
msgid_plural "over {years} years ago"
msgstr[0] "pred viac než {years} rokmi"
msgstr[1] "pred viac než {years} rokom"
msgstr[2] "pred viac než {years} rokmi"
msgstr[3] "pred viac než {years} rokmi"

#: ckan/lib/formatters.py:146
msgid "{month} {day}, {year}, {hour:02}:{min:02} ({timezone})"
msgstr ""

#: ckan/lib/formatters.py:151
msgid "{month} {day}, {year}"
msgstr "{day} {month}, {year}"

#: ckan/lib/formatters.py:167
msgid "{bytes} bytes"
msgstr "{bytes} bajtov"

#: ckan/lib/formatters.py:169
msgid "{kibibytes} KiB"
msgstr "{kibibytes} KB"

#: ckan/lib/formatters.py:171
msgid "{mebibytes} MiB"
msgstr "{mebibytes} MB"

#: ckan/lib/formatters.py:173
msgid "{gibibytes} GiB"
msgstr "{gibibytes} GB"

#: ckan/lib/formatters.py:175
msgid "{tebibytes} TiB"
msgstr "{tebibytes} TB"

#: ckan/lib/formatters.py:187
msgid "{n}"
msgstr "{n}"

#: ckan/lib/formatters.py:189
msgid "{k}k"
msgstr "{k}k"

#: ckan/lib/formatters.py:191
msgid "{m}M"
msgstr "{m}M"

#: ckan/lib/formatters.py:193
msgid "{g}G"
msgstr "{g}G"

#: ckan/lib/formatters.py:195
msgid "{t}T"
msgstr "{t}T"

#: ckan/lib/formatters.py:197
msgid "{p}P"
msgstr "{p}P"

#: ckan/lib/formatters.py:199
msgid "{e}E"
msgstr "{e}E"

#: ckan/lib/formatters.py:201
msgid "{z}Z"
msgstr "{z}Z"

#: ckan/lib/formatters.py:203
msgid "{y}Y"
msgstr "{y}Y"

#: ckan/lib/helpers.py:1290
msgid "Update your avatar at gravatar.com"
msgstr "Updadujte svojho avatara na stránke gravatar.com"

#: ckan/lib/helpers.py:1562 ckan/lib/helpers.py:1575
msgid "Unknown"
msgstr "Neznáme"

#: ckan/lib/helpers.py:1626
msgid "Unnamed resource"
msgstr "Nepomenovaný zdroj"

#: ckan/lib/helpers.py:1666
msgid "Created new dataset."
msgstr "Nový dataset vytvorený."

#: ckan/lib/helpers.py:1668
msgid "Edited resources."
msgstr "Upravené zdroje."

#: ckan/lib/helpers.py:1670
msgid "Edited settings."
msgstr "Upravené nastavenia."

#: ckan/lib/helpers.py:1916
msgid "{number} view"
msgid_plural "{number} views"
msgstr[0] "{number} videní"
msgstr[1] "{number} videnie"
msgstr[2] "{number} videní"
msgstr[3] "{number} videní"

#: ckan/lib/helpers.py:1918
msgid "{number} recent view"
msgid_plural "{number} recent views"
msgstr[0] "{number} nedávnych videní"
msgstr[1] "{number} nedávne videnie"
msgstr[2] "{number} nedávnych videní"
msgstr[3] "{number} nedávnych videní"

#: ckan/lib/mailer.py:48
#, python-format
msgid "%s <%s>"
msgstr "%s <%s>"

#: ckan/lib/mailer.py:118
msgid "No recipient email address available!"
msgstr "Nie je k dispozícii žiadna emailová adresa prijímateľa!"

#: ckan/lib/mailer.py:136 ckan/templates/home/snippets/stats.html:17
msgid "organization"
msgstr "organizácia"

#: ckan/lib/mailer.py:137 ckan/templates/home/snippets/stats.html:23
msgid "group"
msgstr "skupina"

#: ckan/lib/navl/dictization_functions.py:16
#: ckan/lib/navl/dictization_functions.py:19
#: ckan/lib/navl/dictization_functions.py:22
#: ckan/lib/navl/dictization_functions.py:25
#: ckan/lib/navl/dictization_functions.py:28
#: ckan/lib/navl/dictization_functions.py:31
#: ckan/lib/navl/dictization_functions.py:34
#: ckan/lib/navl/dictization_functions.py:37 ckan/lib/navl/validators.py:27
#: ckan/lib/navl/validators.py:34 ckan/lib/navl/validators.py:54
#: ckan/logic/action/get.py:2047 ckan/logic/action/update.py:261
#: ckan/logic/validators.py:615
msgid "Missing value"
msgstr "Chýbajúca hodnota"

#: ckan/lib/navl/validators.py:68
#, python-format
msgid "The input field %(name)s was not expected."
msgstr "Neočakávaný názov vstupného poľa %(name)s."

#: ckan/lib/navl/validators.py:122
msgid "Please enter an integer value"
msgstr "Prosím zadajte hodnotu celého čísla"

#: ckan/lib/navl/validators.py:128
msgid "Must be a Unicode string value"
msgstr ""

#: ckan/logic/__init__.py:99 ckan/logic/action/__init__.py:60
#: ckan/templates/package/edit_base.html:21
#: ckan/templates/package/resources.html:5
#: ckan/templates/package/snippets/package_context.html:12
#: ckan/templates/package/snippets/resources.html:20
#: ckan/templates/snippets/context/dataset.html:13
#: ckanext/example_theme_docs/v18_snippet_api/templates/ajax_snippets/example_theme_popover.html:15
msgid "Resources"
msgstr "Zdroje"

#: ckan/logic/__init__.py:99 ckan/logic/action/__init__.py:60
msgid "Package resource(s) invalid"
msgstr "Neplatný zdroj(e) balíka"

#: ckan/logic/__init__.py:106 ckan/logic/__init__.py:108
#: ckan/logic/action/__init__.py:62 ckan/logic/action/__init__.py:64
msgid "Extras"
msgstr "Doplnky"

#: ckan/logic/converters.py:76 ckan/logic/converters.py:91
#, python-format
msgid "Tag vocabulary \"%s\" does not exist"
msgstr "Tag \"%s\" neexistuje"

#: ckan/logic/converters.py:123 ckan/logic/validators.py:216
#: ckan/logic/validators.py:233 ckan/logic/validators.py:715
#: ckan/templates/group/members.html:14
#: ckan/templates/organization/members.html:19
#: ckanext/stats/templates/ckanext/stats/index.html:156
msgid "User"
msgstr "Používateľ"

#: ckan/logic/converters.py:148 ckan/logic/validators.py:151
#: ckan/logic/validators.py:193 ckan/templates/package/read_base.html:19
#: ckan/tests/config/test_middleware.py:619
#: ckanext/stats/templates/ckanext/stats/index.html:89
msgid "Dataset"
msgstr "Dataset"

#: ckan/logic/converters.py:173 ckan/logic/validators.py:246
#: ckanext/stats/templates/ckanext/stats/index.html:113
msgid "Group"
msgstr "Skupina"

#: ckan/logic/converters.py:182
msgid "Could not parse as valid JSON"
msgstr "Nepodarilo sa parsovať validný JSON"

#: ckan/logic/validators.py:35 ckan/logic/validators.py:44
msgid "An organization must be provided"
msgstr ""

#: ckan/logic/validators.py:49
msgid "Organization does not exist"
msgstr "Organizácia neexistuje"

#: ckan/logic/validators.py:54
msgid "You cannot add a dataset to this organization"
msgstr "Nieje požné pridať dataset do tejto organizácie"

#: ckan/logic/validators.py:94
msgid "Invalid integer"
msgstr "Neplatné číslo"

#: ckan/logic/validators.py:99
msgid "Must be a natural number"
msgstr "Musí byť ṕrirodzené číslo"

#: ckan/logic/validators.py:105
msgid "Must be a postive integer"
msgstr "Musí byť kladné číslo"

#: ckan/logic/validators.py:132
msgid "Date format incorrect"
msgstr "Nesprávny formát dát"

#: ckan/logic/validators.py:141
msgid "No links are allowed in the log_message."
msgstr "V log_message nie sú povolené odkazy."

#: ckan/logic/validators.py:161
msgid "Dataset id already exists"
msgstr "Dataset s týmto identifikátorom už existuje"

#: ckan/logic/validators.py:202
msgid "Resource"
msgstr "Zdroj"

#: ckan/logic/validators.py:256
msgid "That group name or ID does not exist."
msgstr "Názov skupiny alebo ID neexistuje."

#: ckan/logic/validators.py:270
msgid "Activity type"
msgstr "Typ aktivity"

#: ckan/logic/validators.py:333
msgid "Names must be strings"
msgstr "Mená musia byť reťazce znakov"

#: ckan/logic/validators.py:337
msgid "That name cannot be used"
msgstr "Tento názov nemôže byť použitý"

#: ckan/logic/validators.py:340
#, python-format
msgid "Must be at least %s characters long"
msgstr "Musí obsahovať minimálne %s znakov"

#: ckan/logic/validators.py:342 ckan/logic/validators.py:631
#, python-format
msgid "Name must be a maximum of %i characters long"
msgstr "Meno musí mať najviac %i znakov"

#: ckan/logic/validators.py:345
msgid ""
"Must be purely lowercase alphanumeric (ascii) characters and these symbols: "
"-_"
msgstr ""
"Musí obsahovať iba malé písmená bez diaktritiky, číslice a znaky: - a _"

#: ckan/logic/validators.py:363
msgid "That URL is already in use."
msgstr "Táto URL už bola použitá."

#: ckan/logic/validators.py:368
#, python-format
msgid "Name \"%s\" length is less than minimum %s"
msgstr "Názov \"%s\" je kratší, než minimálny počet znakov %s"

#: ckan/logic/validators.py:372
#, python-format
msgid "Name \"%s\" length is more than maximum %s"
msgstr "Názov \"%s\" je dlhší, než maximálny počet znakov %s"

#: ckan/logic/validators.py:378
#, python-format
msgid "Version must be a maximum of %i characters long"
msgstr "Verzia môže mať maximálne %i znakov."

#: ckan/logic/validators.py:396
#, python-format
msgid "Duplicate key \"%s\""
msgstr "Duplicitný kľúč \"%s\""

#: ckan/logic/validators.py:412
msgid "Group name already exists in database"
msgstr "Názov skupiny už existuje"

#: ckan/logic/validators.py:418
#, python-format
msgid "Tag \"%s\" length is less than minimum %s"
msgstr "Tag \"%s\" je kratší ako minimálny počet %s znakov"

#: ckan/logic/validators.py:422
#, python-format
msgid "Tag \"%s\" length is more than maximum %i"
msgstr "Dĺžka tagu \"%s\" presahuje povolené maximum %i"

#: ckan/logic/validators.py:430
#, python-format
msgid "Tag \"%s\" must be alphanumeric characters or symbols: -_."
msgstr ""
"Tag \"%s\" môže obsahovať iba malé písmená bez diakritiky, číslice a znaky -"
" a _."

#: ckan/logic/validators.py:438
#, python-format
msgid "Tag \"%s\" must not be uppercase"
msgstr "Tag \"%s\" nesmie obsahovať veľké písmená"

#: ckan/logic/validators.py:547
msgid "User names must be strings"
msgstr "Užívateľské mená musia byť textove reťazce"

#: ckan/logic/validators.py:562
msgid "That login name is not available."
msgstr "Toto prihlasovacie meno nie je k dispozícii."

#: ckan/logic/validators.py:566
msgid "That login name can not be modified."
msgstr ""

#: ckan/logic/validators.py:577
msgid "Please enter both passwords"
msgstr "Prosím zadajte obe heslá"

#: ckan/logic/validators.py:585
msgid "Passwords must be strings"
msgstr "Heslá musia byť textove reťazce"

#: ckan/logic/validators.py:589
msgid "Your password must be 8 characters or longer"
msgstr ""

#: ckan/logic/validators.py:598
msgid "The passwords you entered do not match"
msgstr "Zadané heslá sa nezhodujú"

#: ckan/logic/validators.py:619
msgid ""
"Edit not allowed as it looks like spam. Please avoid links in your "
"description."
msgstr ""
"Úprava nebola povolená, pretože vyzerá ako spam. Prosím nedávajte do opisu "
"odkazy."

#: ckan/logic/validators.py:628
#, python-format
msgid "Name must be at least %s characters long"
msgstr "Názov musí mať aspoň %s znakov"

#: ckan/logic/validators.py:636
msgid "That vocabulary name is already in use."
msgstr "Toto meno slovníka  je už použité."

#: ckan/logic/validators.py:642
#, python-format
msgid "Cannot change value of key from %s to %s. This key is read-only"
msgstr "Nemožno zmeniť hodnotu kľúča z %s na %s. Tento kľúč možno len čítať."

#: ckan/logic/validators.py:651
msgid "Tag vocabulary was not found."
msgstr "Slovník tagov nebol nájdený."

#: ckan/logic/validators.py:664
#, python-format
msgid "Tag %s does not belong to vocabulary %s"
msgstr "Tag %s nepatrí do slovníku %s"

#: ckan/logic/validators.py:670
msgid "No tag name"
msgstr "Žiaden názov tagu"

#: ckan/logic/validators.py:683
#, python-format
msgid "Tag %s already belongs to vocabulary %s"
msgstr "Tag %s už patrí do slovníku %s"

#: ckan/logic/validators.py:707
msgid "Please provide a valid URL"
msgstr "Prosím, úveďte platnú URL"

#: ckan/logic/validators.py:721
msgid "role does not exist."
msgstr "rola neexistuje"

#: ckan/logic/validators.py:750
msgid "Datasets with no organization can't be private."
msgstr "Dataset, ktorý nepatrí organizácii nemôže byť súkromný"

#: ckan/logic/validators.py:756
msgid "Not a list"
msgstr "Toto nieje zoznam"

#: ckan/logic/validators.py:759
msgid "Not a string"
msgstr "Toto nieje textový reťazec"

#: ckan/logic/validators.py:791
msgid "This parent would create a loop in the hierarchy"
msgstr "Tento predok by vytvoril zacyklenie v hierarchii"

#: ckan/logic/validators.py:801
msgid "\"filter_fields\" and \"filter_values\" should have the same length"
msgstr "\"filter_fields\" a \"filter_values\" musia mať rovnakú dĺžku"

#: ckan/logic/validators.py:812
msgid "\"filter_fields\" is required when \"filter_values\" is filled"
msgstr "\"filter_fields\" je povinné v prípade, že \"filter_values\" je vyplnené"

#: ckan/logic/validators.py:815
msgid "\"filter_values\" is required when \"filter_fields\" is filled"
msgstr "\"filter_values\" je povinné v prípade, že \"filter_fields\" je vyplnené"

#: ckan/logic/validators.py:829
msgid "There is a schema field with the same name"
msgstr "Už existuje schéma s rovnakým menom."

#: ckan/logic/validators.py:855
msgid "Email {email} is not a valid format"
msgstr ""

#: ckan/logic/action/create.py:184 ckan/logic/action/create.py:668
#, python-format
msgid "REST API: Create object %s"
msgstr "REST API: Vytvor objekt %s"

#: ckan/logic/action/create.py:547
#, python-format
msgid "REST API: Create package relationship: %s %s %s"
msgstr "REST API: Vytvor vzťah balíkov: %s %s %s"

#: ckan/logic/action/create.py:588
#, python-format
msgid "REST API: Create member object %s"
msgstr "REST API: Vytvoriť objekt %s"

#: ckan/logic/action/create.py:807
msgid "Trying to create an organization as a group"
msgstr "Skúšam vytvoriť organizáciu ako skupinu"

#: ckan/logic/action/create.py:896
msgid "You must supply a package id or name (parameter \"package\")."
msgstr "Musíte zadať id alebo meno balíka (parameter \"balík\")."

#: ckan/logic/action/create.py:899
msgid "You must supply a rating (parameter \"rating\")."
msgstr "Musíte vyplniť hodnotenie (parameter \"hodnotenie\")."

#: ckan/logic/action/create.py:904
msgid "Rating must be an integer value."
msgstr "Hodnotenie musí byť celé číslo."

#: ckan/logic/action/create.py:908
#, python-format
msgid "Rating must be between %i and %i."
msgstr "Hodnotenie musí byť medzi %i a %i."

#: ckan/logic/action/create.py:1078
msgid "Error sending the invite email, the user was not created: {0}"
msgstr ""

#: ckan/logic/action/create.py:1254 ckan/logic/action/create.py:1261
msgid "You must be logged in to follow users"
msgstr "Musíte byť prihlásený, ak chcete sledovať užívateľov"

#: ckan/logic/action/create.py:1274
msgid "You cannot follow yourself"
msgstr "Nemôžete odoberať sám seba"

#: ckan/logic/action/create.py:1282 ckan/logic/action/create.py:1339
#: ckan/logic/action/create.py:1478
msgid "You are already following {0}"
msgstr "Už sledujete {0}"

#: ckan/logic/action/create.py:1313 ckan/logic/action/create.py:1321
msgid "You must be logged in to follow a dataset."
msgstr "Musíte byť prihlásený ak chcete sledovať dataset"

#: ckan/logic/action/create.py:1379
msgid "User {username} does not exist."
msgstr "Uživateľ {username} neexistuje"

#: ckan/logic/action/create.py:1454 ckan/logic/action/create.py:1462
msgid "You must be logged in to follow a group."
msgstr "Musíte byť prihlásený, ak chcete sledovať skupinu."

#: ckan/logic/action/delete.py:54
msgid " Delete User: {0}"
msgstr ""

#: ckan/logic/action/delete.py:92
#, python-format
msgid "REST API: Delete Package: %s"
msgstr "REST API: Zmazať balík: %s"

#: ckan/logic/action/delete.py:276 ckan/logic/action/delete.py:372
#, python-format
msgid "REST API: Delete %s"
msgstr "REST API: Zmazať %s"

#: ckan/logic/action/delete.py:318
#, python-format
msgid "REST API: Delete Member: %s"
msgstr "REST API: Zmazať člena: %s"

#: ckan/logic/action/delete.py:358
msgid "Organization cannot be deleted while it still has datasets"
msgstr ""

#: ckan/logic/action/delete.py:560 ckan/logic/action/delete.py:586
#: ckan/logic/action/get.py:2446 ckan/logic/action/update.py:910
msgid "id not in data"
msgstr "id nie je v dátach"

#: ckan/logic/action/delete.py:564 ckan/logic/action/get.py:2449
#: ckan/logic/action/update.py:914
#, python-format
msgid "Could not find vocabulary \"%s\""
msgstr "Nemožno nájsť slovník \"%s\""

#: ckan/logic/action/delete.py:594
#, python-format
msgid "Could not find tag \"%s\""
msgstr "Nie je možné nájsť tag \"%s\""

#: ckan/logic/action/delete.py:607 ckan/logic/action/delete.py:611
msgid "You must be logged in to unfollow something."
msgstr "Musíte byť pripojený pre odber."

#: ckan/logic/action/delete.py:622
msgid "You are not following {0}."
msgstr "Neodoberáte {0}."

#: ckan/logic/action/get.py:1101 ckan/logic/action/update.py:77
#: ckan/logic/action/update.py:91
msgid "Resource was not found."
msgstr "Zdroj nebol nájdený."

#: ckan/logic/action/get.py:1202
msgid "Parameter is not an bool"
msgstr ""

#: ckan/logic/action/get.py:2051
msgid "Do not specify if using \"query\" parameter"
msgstr "Nešpecifikuje \"otázka\" parameter"

#: ckan/logic/action/get.py:2060
msgid "Must be <field>:<value> pair(s)"
msgstr "Musí byť <field>:<value> pár(y)"

#: ckan/logic/action/get.py:2092
msgid "Field \"{field}\" not recognised in resource_search."
msgstr "Pole \"{field}\"nebolo rozpoznané v zdrojovom_vyhľadávaní"

#: ckan/logic/action/update.py:265 ckan/logic/action/update.py:995
msgid "Package was not found."
msgstr "Balík nebol nájdený."

#: ckan/logic/action/update.py:308 ckan/logic/action/update.py:526
#: ckan/logic/action/update.py:1013
#, python-format
msgid "REST API: Update object %s"
msgstr "REST API: Aktualizovať objekt %s"

#: ckan/logic/action/update.py:405
#, python-format
msgid "REST API: Update package relationship: %s %s %s"
msgstr "REST API: Aktualizovať vzťah balíkov: %s %s %s"

#: ckan/logic/action/update.py:770
msgid "TaskStatus was not found."
msgstr "TaskStatus nebol nájdený."

#: ckan/logic/action/update.py:999
msgid "Organization was not found."
msgstr "Organizácia nebola nájdená."

#: ckan/logic/auth/create.py:27 ckan/logic/auth/create.py:45
#, python-format
msgid "User %s not authorized to create packages"
msgstr "Používateľ %s nemá oprávnenie vytvárať balíky"

#: ckan/logic/auth/create.py:31 ckan/logic/auth/update.py:45
#, python-format
msgid "User %s not authorized to edit these groups"
msgstr "Používateľ %s nemá oprávnenie upravovať tieto skupiny"

#: ckan/logic/auth/create.py:38
#, python-format
msgid "User %s not authorized to add dataset to this organization"
msgstr "Používateľ %s nemá oprávnenie na pridanie datasetu tejto organizácie"

#: ckan/logic/auth/create.py:61
msgid "No dataset id provided, cannot check auth."
msgstr "Neznáme ID datasetu, nie je možné skontrolovať oprávnenia."

#: ckan/logic/auth/create.py:68 ckan/logic/auth/delete.py:34
#: ckan/logic/auth/get.py:153 ckan/logic/auth/update.py:63
msgid "No package found for this resource, cannot check auth."
msgstr ""
"Nenašiel sa žiadny balík pre tento zdroj, nie je možné skontrolovať "
"oprávnenie."

#: ckan/logic/auth/create.py:76
#, python-format
msgid "User %s not authorized to create resources on dataset %s"
msgstr "Používateľ %s nemá oprávnenie vytvárať dátové zdroje pre dataset %s"

#: ckan/logic/auth/create.py:108
#, python-format
msgid "User %s not authorized to edit these packages"
msgstr "Používateľ %s nemá oprávnenie upravovať tieto balíky"

#: ckan/logic/auth/create.py:119
#, python-format
msgid "User %s not authorized to create groups"
msgstr "Používateľ %s nemá oprávnenie vytvárať skupiny"

#: ckan/logic/auth/create.py:129
#, python-format
msgid "User %s not authorized to create organizations"
msgstr "Používateľ %s nemá oprávnenie na vytváranie organizácií"

#: ckan/logic/auth/create.py:145
msgid "User {user} not authorized to create users via the API"
msgstr ""
"Používateľ {user} nemá oprávnenie na vytvorenie používteľom prostredníctvom "
"API"

#: ckan/logic/auth/create.py:148
msgid "Not authorized to create users"
msgstr "Nemáte oprávnenie na vytvorenie používateľov"

#: ckan/logic/auth/create.py:189
msgid "Group was not found."
msgstr "Skupina nebola nájdená."

#: ckan/logic/auth/create.py:220
#, python-format
msgid "User %s not authorized to add members"
msgstr "Používateľ %s nemá oprávnenie na pridanie členov"

#: ckan/logic/auth/create.py:244 ckan/logic/auth/update.py:115
#, python-format
msgid "User %s not authorized to edit group %s"
msgstr "Používateľ %s nemá oprávnenie upravovať skupinu %s"

#: ckan/logic/auth/delete.py:40
#, python-format
msgid "User %s not authorized to delete resource %s"
msgstr "Používateľ %s nemá oprávnenie na odstránenie zdroja %s"

#: ckan/logic/auth/delete.py:56 ckan/logic/auth/get.py:170
msgid "Resource view not found, cannot check auth."
msgstr ""
"Náhľad dátového zdroja nebol nájdený, nie je možné skontrolovať oprávnenia."

#: ckan/logic/auth/delete.py:73
#, python-format
msgid "User %s not authorized to delete relationship %s"
msgstr "Používateľ %s nemá oprávnenie zmazať vzťah %s"

#: ckan/logic/auth/delete.py:82
#, python-format
msgid "User %s not authorized to delete groups"
msgstr "Používateľ %s nemá oprávnenie na odstránenie skupín"

#: ckan/logic/auth/delete.py:86
#, python-format
msgid "User %s not authorized to delete group %s"
msgstr "Používateľ %s nemá oprávnenie zmazať skupinu %s"

#: ckan/logic/auth/delete.py:103
#, python-format
msgid "User %s not authorized to delete organizations"
msgstr "Používateľ %s nemá oprávnenie na odstránenie organizácií"

#: ckan/logic/auth/delete.py:107
#, python-format
msgid "User %s not authorized to delete organization %s"
msgstr "Používateľ %s nemá oprávnenie na odstránenie organizácie %s"

#: ckan/logic/auth/delete.py:120
#, python-format
msgid "User %s not authorized to delete task_status"
msgstr "Používateľ %s nemá oprávnenie na odstránenie task_status"

#: ckan/logic/auth/get.py:14 ckan/logic/auth/get.py:303
msgid "Not authorized"
msgstr "Neoprávnený"

#: ckan/logic/auth/get.py:124
#, python-format
msgid "User %s not authorized to read these packages"
msgstr "Používateľ %s nemá oprávnenie čítať tieto balíky"

#: ckan/logic/auth/get.py:140
#, python-format
msgid "User %s not authorized to read package %s"
msgstr "Používateľ %s nemá oprávnenie čítať balík %s"

#: ckan/logic/auth/get.py:159
#, python-format
msgid "User %s not authorized to read resource %s"
msgstr "Používateľ %s nemá oprávnenie čítať zdroj %s"

#: ckan/logic/auth/get.py:198
#, python-format
msgid "User %s not authorized to read group %s"
msgstr "Používateľ %s nemá oprávnenie čítať skupinu %s"

#: ckan/logic/auth/get.py:270
msgid "You must be logged in to access your dashboard."
msgstr "Musíte byť prihlásený na prístup k nástenke."

#: ckan/logic/auth/update.py:39
#, python-format
msgid "User %s not authorized to edit package %s"
msgstr "Používateľ %s nemá oprávnenie upravovať balík %s"

#: ckan/logic/auth/update.py:71
#, python-format
msgid "User %s not authorized to edit resource %s"
msgstr "Používateľ %s nemá oprávnenie na úpravu zdroja %s"

#: ckan/logic/auth/update.py:100
#, python-format
msgid "User %s not authorized to change state of package %s"
msgstr "Používateľ %s nemá oprávnenie meniť stav balíka %s"

#: ckan/logic/auth/update.py:128
#, python-format
msgid "User %s not authorized to edit organization %s"
msgstr "Používateľ %s nemá oprávnenie na zmenu organizácie %s"

#: ckan/logic/auth/update.py:145
#, python-format
msgid "User %s not authorized to change state of group %s"
msgstr "Používateľ %s nemá oprávnenie meniť stav skupiny %s"

#: ckan/logic/auth/update.py:162
#, python-format
msgid "User %s not authorized to edit permissions of group %s"
msgstr "Používateľ %s nemá oprávnenie meniť práva skupiny %s"

#: ckan/logic/auth/update.py:190
msgid "Have to be logged in to edit user"
msgstr "Musíte byť pripojený na úpravu používateľa"

#: ckan/logic/auth/update.py:198
#, python-format
msgid "User %s not authorized to edit user %s"
msgstr "Používateľ %s nemá oprávnenie upravovať používateľa %s"

#: ckan/logic/auth/update.py:209
msgid "User {0} not authorized to update user {1}"
msgstr "Používateľ {0} nemá oprávnenie na úpravu profilu používateľa {1}"

#: ckan/logic/auth/update.py:217
#, python-format
msgid "User %s not authorized to change state of revision"
msgstr "Používateľ %s nemá oprávnenie meniť stav revízie"

#: ckan/logic/auth/update.py:226
#, python-format
msgid "User %s not authorized to update task_status table"
msgstr "Používateľ %s nemá oprávnenie aktualizovať task_status tabuľky"

#: ckan/logic/auth/update.py:240
#, python-format
msgid "User %s not authorized to update term_translation table"
msgstr "Používateľ %s nemá oprávnenie aktualizovať term_translation tabuľky"

#: ckan/model/license.py:133
msgid "title"
msgstr ""

#: ckan/model/license.py:228
msgid "License not specified"
msgstr "Nie je uvedená licencia"

#: ckan/model/license.py:238
msgid "Open Data Commons Public Domain Dedication and License (PDDL)"
msgstr "Open Data Commons Public Domain Dedication and License (PDDL)"

#: ckan/model/license.py:248
msgid "Open Data Commons Open Database License (ODbL)"
msgstr "Open Data Commons Open Database License (ODbL)"

#: ckan/model/license.py:258
msgid "Open Data Commons Attribution License"
msgstr "Open Data Commons Attribution License"

#: ckan/model/license.py:269
msgid "Creative Commons CCZero"
msgstr "Creative Commons CCZero"

#: ckan/model/license.py:278
msgid "Creative Commons Attribution"
msgstr "Creative Commons Attribution"

#: ckan/model/license.py:288
msgid "Creative Commons Attribution Share-Alike"
msgstr "Creative Commons Attribution Share-Alike"

#: ckan/model/license.py:297
msgid "GNU Free Documentation License"
msgstr "GNU Free Documentation License"

#: ckan/model/license.py:307
msgid "Other (Open)"
msgstr "Ostatné (otvorená licencia)"

#: ckan/model/license.py:317
msgid "Other (Public Domain)"
msgstr "Ostatné (verejná doména)"

#: ckan/model/license.py:327
msgid "Other (Attribution)"
msgstr "Ostatné (licencia s priznaním autorstva)"

#: ckan/model/license.py:339
msgid "UK Open Government Licence (OGL)"
msgstr "UK Open Government Licence (OGL)"

#: ckan/model/license.py:347
msgid "Creative Commons Non-Commercial (Any)"
msgstr "Creative Commons Non-Commercial (Any)"

#: ckan/model/license.py:355
msgid "Other (Non-Commercial)"
msgstr "Ostatné (licencia pre nekomerčné využitie)"

#: ckan/model/license.py:363
msgid "Other (Not Open)"
msgstr "Ostatné (zatvorená licencia)"

#: ckan/model/package_relationship.py:54
#, python-format
msgid "depends on %s"
msgstr "záleží od  %s"

#: ckan/model/package_relationship.py:54
#, python-format
msgid "is a dependency of %s"
msgstr "je závislosť od %s"

#: ckan/model/package_relationship.py:55
#, python-format
msgid "derives from %s"
msgstr "je odvodené od %s"

#: ckan/model/package_relationship.py:55
#, python-format
msgid "has derivation %s"
msgstr "má pôvod %s"

#: ckan/model/package_relationship.py:56
#, python-format
msgid "links to %s"
msgstr "odkazuje na %s"

#: ckan/model/package_relationship.py:56
#, python-format
msgid "is linked from %s"
msgstr "je linkované z %s"

#: ckan/model/package_relationship.py:57
#, python-format
msgid "is a child of %s"
msgstr "je potomkom %s"

#: ckan/model/package_relationship.py:57
#, python-format
msgid "is a parent of %s"
msgstr "je predkom %s"

#: ckan/model/package_relationship.py:61
#, python-format
msgid "has sibling %s"
msgstr "je príbuzný s %s"

#: ckan/public-bs2/base/javascript/modules/activity-stream.js:97
#: ckan/public-bs2/base/javascript/modules/popover-context.js:62
#: ckan/public/base/javascript/modules/activity-stream.js:97
#: ckan/public/base/javascript/modules/activity-stream.min.js:2
#: ckan/public/base/javascript/modules/popover-context.js:62
#: ckan/public/base/javascript/modules/popover-context.min.js:2
#: ckan/templates/tests/mock_json_resource_preview_template.html:7
#: ckan/templates/tests/mock_resource_preview_template.html:7
#: ckanext/datastore/templates-bs2/package/snippets/data_api_button.html:8
#: ckanext/datastore/templates/package/snippets/data_api_button.html:7
#: ckanext/example_theme_docs/v18_snippet_api/fanstatic/example_theme_popover.js:21
#: ckanext/example_theme_docs/v18_snippet_api/fanstatic/example_theme_popover.min.js:1
#: ckanext/example_theme_docs/v19_01_error/fanstatic/example_theme_popover.js:21
#: ckanext/example_theme_docs/v19_01_error/fanstatic/example_theme_popover.min.js:1
#: ckanext/example_theme_docs/v19_02_error_handling/fanstatic/example_theme_popover.js:8
#: ckanext/example_theme_docs/v19_02_error_handling/fanstatic/example_theme_popover.min.js:1
#: ckanext/example_theme_docs/v20_pubsub/fanstatic/example_theme_popover.js:8
#: ckanext/example_theme_docs/v20_pubsub/fanstatic/example_theme_popover.min.js:1
#: ckanext/example_theme_docs/v21_custom_jquery_plugin/fanstatic/example_theme_popover.js:8
#: ckanext/example_theme_docs/v21_custom_jquery_plugin/fanstatic/example_theme_popover.min.js:1
#: ckanext/reclineview/theme/templates/recline_view.html:15
#: ckanext/textview/theme/templates/text_view.html:9
msgid "Loading..."
msgstr "Prebieha načítavanie..."

#: ckan/public-bs2/base/javascript/modules/api-info.js:96
#: ckan/public/base/javascript/modules/api-info.js:96
#: ckan/public/base/javascript/modules/api-info.min.js:2
msgid "There is no API data to load for this resource"
msgstr "Neexistuje dátové API na načítanie tohto zdroja"

#: ckan/public-bs2/base/javascript/modules/api-info.js:124
#: ckan/public/base/javascript/modules/api-info.js:124
#: ckan/public/base/javascript/modules/api-info.min.js:4
msgid "Failed to load data API information"
msgstr "Zlyhalo načítanie informácie o dátovom API"

#: ckan/public-bs2/base/javascript/modules/autocomplete.js:195
#: ckan/public/base/javascript/modules/autocomplete.js:200
#: ckan/public/base/javascript/modules/autocomplete.min.js:7
msgid "Start typing…"
msgstr "Začnite písať..."

#: ckan/public-bs2/base/javascript/modules/autocomplete.js:195
#: ckan/public/base/javascript/modules/autocomplete.js:200
#: ckan/public/base/javascript/modules/autocomplete.min.js:7
msgid "No matches found"
msgstr "Žiadna zhoda"

#: ckan/public-bs2/base/javascript/modules/autocomplete.js:204
#: ckan/public/base/javascript/modules/autocomplete.js:209
#: ckan/public/base/javascript/modules/autocomplete.min.js:7
#, python-format
msgid "Input is too short, must be at least one character"
msgid_plural "Input is too short, must be at least %(num)d characters"
msgstr[0] ""
msgstr[1] ""
msgstr[2] ""
msgstr[3] ""

#: ckan/public-bs2/base/javascript/modules/basic-form.js:4
#: ckan/public/base/javascript/modules/basic-form.js:4
#: ckan/public/base/javascript/modules/basic-form.min.js:1
msgid "There are unsaved modifications to this form"
msgstr "Neuložili ste vykonané zmeny vo formulári"

#: ckan/public-bs2/base/javascript/modules/confirm-action.js:97
#: ckan/public/base/javascript/modules/confirm-action.js:101
#: ckan/public/base/javascript/modules/confirm-action.min.js:1
msgid "Please Confirm Action"
msgstr "Prosím, potvrďte túto akciu"

#: ckan/public-bs2/base/javascript/modules/confirm-action.js:100
#: ckan/public/base/javascript/modules/confirm-action.js:104
#: ckan/public/base/javascript/modules/confirm-action.min.js:1
msgid "Are you sure you want to perform this action?"
msgstr "Chcete vykonať túto akciu?"

#: ckan/public-bs2/base/javascript/modules/confirm-action.js:102
#: ckan/public/base/javascript/modules/confirm-action.js:106
#: ckan/public/base/javascript/modules/confirm-action.min.js:1
#: ckan/templates/user/new_user_form.html:9
#: ckan/templates/user/perform_reset.html:26
msgid "Confirm"
msgstr "Potvrdiť"

#: ckan/public-bs2/base/javascript/modules/confirm-action.js:103
#: ckan/public-bs2/base/javascript/modules/resource-reorder.js:59
#: ckan/public-bs2/base/javascript/modules/resource-view-reorder.js:53
#: ckan/public/base/javascript/modules/confirm-action.js:107
#: ckan/public/base/javascript/modules/confirm-action.min.js:1
#: ckan/public/base/javascript/modules/resource-reorder.js:67
#: ckan/public/base/javascript/modules/resource-reorder.min.js:1
#: ckan/public/base/javascript/modules/resource-view-reorder.js:58
#: ckan/public/base/javascript/modules/resource-view-reorder.min.js:1
#: ckan/templates/admin/confirm_reset.html:9
#: ckan/templates/group/confirm_delete.html:14
#: ckan/templates/group/confirm_delete_member.html:15
#: ckan/templates/organization/confirm_delete.html:14
#: ckan/templates/organization/confirm_delete_member.html:15
#: ckan/templates/package/confirm_delete.html:15
#: ckan/templates/package/confirm_delete_resource.html:14
msgid "Cancel"
msgstr "Zrušiť"

#: ckan/public-bs2/base/javascript/modules/follow.js:70
#: ckan/public/base/javascript/modules/follow.js:70
#: ckan/public/base/javascript/modules/follow.min.js:1
#: ckan/templates/snippets/follow_button.html:9
msgid "Unfollow"
msgstr "Prestať odoberať"

#: ckan/public-bs2/base/javascript/modules/follow.js:73
#: ckan/public/base/javascript/modules/follow.js:73
#: ckan/public/base/javascript/modules/follow.min.js:1
#: ckan/templates/snippets/follow_button.html:14
msgid "Follow"
msgstr "Odoberať"

#: ckan/public-bs2/base/javascript/modules/image-upload.js:60
#: ckan/public/base/javascript/modules/image-upload.js:60
#: ckan/public/base/javascript/modules/image-upload.min.js:3
msgid "Link"
msgstr "Odkaz"

#: ckan/public-bs2/base/javascript/modules/image-upload.js:61
#: ckan/public/base/javascript/modules/image-upload.js:61
#: ckan/public/base/javascript/modules/image-upload.min.js:3
msgid "Link to a URL on the internet (you can also link to an API)"
msgstr "Odkaz URL na internete (môžete prepojiť s API)"

#: ckan/public-bs2/base/javascript/modules/image-upload.js:68
#: ckan/public/base/javascript/modules/image-upload.js:68
#: ckan/public/base/javascript/modules/image-upload.min.js:4
msgid "Upload"
msgstr "Nahrávanie"

#: ckan/public-bs2/base/javascript/modules/image-upload.js:72
#: ckan/public/base/javascript/modules/image-upload.js:72
#: ckan/public/base/javascript/modules/image-upload.min.js:4
#: ckan/templates/group/snippets/group_item.html:43
#: ckan/templates/macros/form.html:241
#: ckan/templates/snippets/search_form.html:69
msgid "Remove"
msgstr "Zmazať"

#: ckan/public-bs2/base/javascript/modules/image-upload.js:80
#: ckan/public/base/javascript/modules/image-upload.js:80
#: ckan/public/base/javascript/modules/image-upload.min.js:5
#: ckan/templates/macros/form.html:424 ckanext/imageview/plugin.py:27
#: ckanext/imageview/plugin.py:32
msgid "Image"
msgstr "Obrázok"

#: ckan/public-bs2/base/javascript/modules/image-upload.js:87
#: ckan/public/base/javascript/modules/image-upload.js:87
#: ckan/public/base/javascript/modules/image-upload.min.js:5
msgid "Upload a file on your computer"
msgstr "Odošlite súbor na váš počítať"

#: ckan/public-bs2/base/javascript/modules/image-upload.js:110
#: ckan/public-bs2/base/javascript/modules/image-upload.js:178
#: ckan/public-bs2/base/javascript/modules/slug-preview.js:56
#: ckan/public/base/javascript/modules/image-upload.js:110
#: ckan/public/base/javascript/modules/image-upload.js:178
#: ckan/public/base/javascript/modules/image-upload.min.js:6
#: ckan/public/base/javascript/modules/image-upload.min.js:9
#: ckan/public/base/javascript/modules/slug-preview.js:56
#: ckan/public/base/javascript/modules/slug-preview.min.js:2
#: ckan/templates/group/snippets/group_form.html:17
#: ckan/templates/organization/snippets/organization_form.html:17
#: ckan/templates/package/snippets/package_basic_fields.html:13
#: ckan/templates/package/snippets/resource_form.html:26
msgid "URL"
msgstr "URL"

#: ckan/public-bs2/base/javascript/modules/image-upload.js:119
#: ckan/public-bs2/base/javascript/modules/image-upload.js:209
#: ckan/public/base/javascript/modules/image-upload.js:119
#: ckan/public/base/javascript/modules/image-upload.js:209
#: ckan/public/base/javascript/modules/image-upload.min.js:6
#: ckan/public/base/javascript/modules/image-upload.min.js:9
msgid "File"
msgstr "Súbor"

#: ckan/public/base/javascript/modules/resource-reorder.js:41
#: ckan/public/base/javascript/modules/resource-reorder.min.js:1
msgid "Reorder resources"
msgstr ""

#: ckan/public/base/javascript/modules/resource-reorder.js:42
#: ckan/public/base/javascript/modules/resource-reorder.min.js:1
msgid ""
"You can rearrange the resources by dragging them using the arrow icon. Drag "
"the resource to the right and place it to the desired location on the list. "
"When you are done, click the \"Save order\" -button."
msgstr ""

#: ckan/public-bs2/base/javascript/modules/resource-reorder.js:56
#: ckan/public-bs2/base/javascript/modules/resource-view-reorder.js:50
#: ckan/public/base/javascript/modules/resource-reorder.js:64
#: ckan/public/base/javascript/modules/resource-reorder.min.js:1
#: ckan/public/base/javascript/modules/resource-view-reorder.js:55
#: ckan/public/base/javascript/modules/resource-view-reorder.min.js:1
msgid "Save order"
msgstr "Uložiť výber"

#: ckan/public-bs2/base/javascript/modules/resource-reorder.js:69
#: ckan/public-bs2/base/javascript/modules/resource-view-reorder.js:59
#: ckan/public/base/javascript/modules/resource-reorder.js:77
#: ckan/public/base/javascript/modules/resource-reorder.min.js:1
#: ckan/public/base/javascript/modules/resource-view-reorder.js:68
#: ckan/public/base/javascript/modules/resource-view-reorder.min.js:1
msgid "Saving..."
msgstr "Ukladám..."

#: ckan/public-bs2/base/javascript/modules/resource-upload-field.js:57
#: ckan/public/base/javascript/modules/resource-upload-field.js:57
#: ckan/public/base/javascript/modules/resource-upload-field.min.js:1
msgid "Upload a file"
msgstr "Nahrať súbor"

#: ckan/public-bs2/base/javascript/modules/resource-upload-field.js:144
#: ckan/public/base/javascript/modules/resource-upload-field.js:144
#: ckan/public/base/javascript/modules/resource-upload-field.min.js:1
msgid "An Error Occurred"
msgstr "Vyskytla sa chyba"

#: ckan/public-bs2/base/javascript/modules/resource-upload-field.js:201
#: ckan/public/base/javascript/modules/resource-upload-field.js:204
#: ckan/public/base/javascript/modules/resource-upload-field.min.js:2
msgid "Unable to upload file"
msgstr "Nie je možné nahrať súbor"

#: ckan/public-bs2/base/javascript/modules/resource-upload-field.js:252
#: ckan/public/base/javascript/modules/resource-upload-field.js:255
#: ckan/public/base/javascript/modules/resource-upload-field.min.js:2
msgid "Unable to authenticate upload"
msgstr "Nie je možné autentifikovať nahraté súbory"

#: ckan/public-bs2/base/javascript/modules/resource-upload-field.js:260
#: ckan/public/base/javascript/modules/resource-upload-field.js:263
#: ckan/public/base/javascript/modules/resource-upload-field.min.js:2
msgid "Resource uploaded"
msgstr "Zdroj nahraný"

#: ckan/public-bs2/base/javascript/modules/resource-upload-field.js:266
#: ckan/public/base/javascript/modules/resource-upload-field.js:269
#: ckan/public/base/javascript/modules/resource-upload-field.min.js:2
msgid "Unable to get data for uploaded file"
msgstr "Nie je možné pristúpiť k nahranému súboru"

#: ckan/public-bs2/base/javascript/modules/resource-upload-field.js:272
#: ckan/public/base/javascript/modules/resource-upload-field.js:275
#: ckan/public/base/javascript/modules/resource-upload-field.min.js:2
msgid ""
"You are uploading a file. Are you sure you want to navigate away and stop "
"this upload?"
msgstr "Nahrávate súbor. Chcete odísť preč a prerušiť nahrávanie?"

#: ckan/public-bs2/base/javascript/modules/resource-view-filters.js:9
#: ckan/public/base/javascript/modules/resource-view-filters.js:9
#: ckan/public/base/javascript/modules/resource-view-filters.min.js:1
#: ckan/templates/package/snippets/view_form_filters.html:16
msgid "Add Filter"
msgstr "Pridať filter"

#: ckan/public-bs2/base/javascript/modules/resource-view-filters.js:52
#: ckan/public/base/javascript/modules/resource-view-filters.js:52
#: ckan/public/base/javascript/modules/resource-view-filters.min.js:3
msgid "Select a field"
msgstr ""

#: ckan/public-bs2/base/javascript/modules/slug-preview.js:57
#: ckan/public/base/javascript/modules/slug-preview.js:57
#: ckan/public/base/javascript/modules/slug-preview.min.js:2
#: ckan/templates/group/edit_base.html:20 ckan/templates/group/members.html:28
#: ckan/templates/organization/bulk_process.html:65
#: ckan/templates/organization/edit.html:3
#: ckan/templates/organization/edit_base.html:22
#: ckan/templates/organization/members.html:33
#: ckan/templates/package/edit_base.html:11
#: ckan/templates/package/resource_edit.html:3
#: ckan/templates/package/resource_edit_base.html:12
#: ckan/templates/package/snippets/resource_item.html:56
msgid "Edit"
msgstr "Upraviť"

#: ckan/public-bs2/base/javascript/modules/table-toggle-more.js:25
#: ckan/public/base/javascript/modules/table-toggle-more.js:25
#: ckan/public/base/javascript/modules/table-toggle-more.min.js:1
msgid "Show more"
msgstr "Ukázať viac"

#: ckan/public-bs2/base/javascript/modules/table-toggle-more.js:26
#: ckan/public/base/javascript/modules/table-toggle-more.js:26
#: ckan/public/base/javascript/modules/table-toggle-more.min.js:1
msgid "Hide"
msgstr "Skryť"

#: ckan/public-bs2/base/test/spec/i18n.spec.js:13
#: ckan/public-bs2/base/test/spec/module.spec.js:385
#: ckan/public/base/test/spec/i18n.spec.js:13
#: ckan/public/base/test/spec/i18n.spec.min.js:1
#: ckan/public/base/test/spec/module.spec.js:385
#: ckan/public/base/test/spec/module.spec.min.js:1
msgid "foo"
msgstr ""

#: ckan/public-bs2/base/test/spec/i18n.spec.js:17
#: ckan/public-bs2/base/test/spec/i18n.spec.js:46
#: ckan/public-bs2/base/test/spec/i18n.spec.js:50
#: ckan/public-bs2/base/test/spec/i18n.spec.js:54
#: ckan/public/base/test/spec/i18n.spec.js:17
#: ckan/public/base/test/spec/i18n.spec.js:46
#: ckan/public/base/test/spec/i18n.spec.js:50
#: ckan/public/base/test/spec/i18n.spec.js:54
#: ckan/public/base/test/spec/i18n.spec.min.js:1
msgid "no translation"
msgid_plural "no translations"
msgstr[0] ""
msgstr[1] ""
msgstr[2] ""
msgstr[3] ""

#: ckan/public-bs2/base/test/spec/i18n.spec.js:22
#: ckan/public/base/test/spec/i18n.spec.js:22
#: ckan/public/base/test/spec/i18n.spec.min.js:1
#, python-format
msgid "hello %(name)s!"
msgstr ""

#: ckan/public-bs2/base/test/spec/i18n.spec.js:29
#: ckan/public-bs2/base/test/spec/i18n.spec.js:76
#: ckan/public-bs2/base/test/spec/i18n.spec.js:81
#: ckan/public-bs2/base/test/spec/i18n.spec.js:86
#: ckan/public/base/test/spec/i18n.spec.js:29
#: ckan/public/base/test/spec/i18n.spec.js:76
#: ckan/public/base/test/spec/i18n.spec.js:81
#: ckan/public/base/test/spec/i18n.spec.js:86
#: ckan/public/base/test/spec/i18n.spec.min.js:1
#, python-format
msgid "no %(attr)s translation"
msgid_plural "no %(attr)s translations"
msgstr[0] ""
msgstr[1] ""
msgstr[2] ""
msgstr[3] ""

#: ckan/public-bs2/base/test/spec/i18n.spec.js:39
#: ckan/public-bs2/base/test/spec/i18n.spec.js:40
#: ckan/public-bs2/base/test/spec/i18n.spec.js:41
#: ckan/public-bs2/base/test/spec/module.spec.js:395
#: ckan/public-bs2/base/test/spec/module.spec.js:396
#: ckan/public-bs2/base/test/spec/module.spec.js:397
#: ckan/public/base/test/spec/i18n.spec.js:39
#: ckan/public/base/test/spec/i18n.spec.js:40
#: ckan/public/base/test/spec/i18n.spec.js:41
#: ckan/public/base/test/spec/i18n.spec.min.js:1
#: ckan/public/base/test/spec/module.spec.js:395
#: ckan/public/base/test/spec/module.spec.js:396
#: ckan/public/base/test/spec/module.spec.js:397
#: ckan/public/base/test/spec/module.spec.min.js:1
msgid "bar"
msgid_plural "bars"
msgstr[0] ""
msgstr[1] ""
msgstr[2] ""
msgstr[3] ""

#: ckan/public-bs2/base/test/spec/i18n.spec.js:61
#: ckan/public-bs2/base/test/spec/i18n.spec.js:65
#: ckan/public-bs2/base/test/spec/i18n.spec.js:69
#: ckan/public/base/test/spec/i18n.spec.js:61
#: ckan/public/base/test/spec/i18n.spec.js:65
#: ckan/public/base/test/spec/i18n.spec.js:69
#: ckan/public/base/test/spec/i18n.spec.min.js:1
#, python-format
msgid "%(color)s shirt"
msgid_plural "%(color)s shirts"
msgstr[0] ""
msgstr[1] ""
msgstr[2] ""
msgstr[3] ""

#: ckan/public-bs2/base/test/spec/i18n.spec.js:93
#: ckan/public-bs2/base/test/spec/i18n.spec.js:94
#: ckan/public-bs2/base/test/spec/i18n.spec.js:95
#: ckan/public/base/test/spec/i18n.spec.js:93
#: ckan/public/base/test/spec/i18n.spec.js:94
#: ckan/public/base/test/spec/i18n.spec.js:95
#: ckan/public/base/test/spec/i18n.spec.min.js:1
#, python-format
msgid "%(num)d item"
msgid_plural "%(num)d items"
msgstr[0] ""
msgstr[1] ""
msgstr[2] ""
msgstr[3] ""

#: ckan/public-bs2/base/test/spec/i18n.spec.js:100
#: ckan/public-bs2/base/test/spec/i18n.spec.js:105
#: ckan/public-bs2/base/test/spec/i18n.spec.js:110
#: ckan/public/base/test/spec/i18n.spec.js:100
#: ckan/public/base/test/spec/i18n.spec.js:105
#: ckan/public/base/test/spec/i18n.spec.js:110
#: ckan/public/base/test/spec/i18n.spec.min.js:1
#, python-format
msgid "%(num)d missing translation"
msgid_plural "%(num)d missing translations"
msgstr[0] ""
msgstr[1] ""
msgstr[2] ""
msgstr[3] ""

#: ckan/templates/error_document_template.html:3
#, python-format
msgid "Error %(error_code)s"
msgstr "Chyba %(error_code)s"

#: ckan/templates/footer.html:9
msgid "About {0}"
msgstr "Informácie o {0}"

#: ckan/templates/footer.html:15
msgid "CKAN API"
msgstr "CKAN API"

#: ckan/templates/footer.html:16
msgid "CKAN Association"
msgstr ""

#: ckan/templates/footer.html:24
msgid ""
"<strong>Powered by</strong> <a class=\"hide-text ckan-footer-logo\" "
"href=\"http://ckan.org\">CKAN</a>"
msgstr ""
"<strong>Beží na</strong> <a class=\"hide-text ckan-footer-logo\" "
"href=\"http://ckan.org\">CKAN</a>"

#: ckan/templates/header.html:9
msgid "Sysadmin settings"
msgstr "Nastavenia systémového administrátora"

#: ckan/templates/header.html:16
msgid "View profile"
msgstr "Ukázať profil"

#: ckan/templates/header.html:23
#, python-format
msgid "Dashboard (%(num)d new item)"
msgid_plural "Dashboard (%(num)d new items)"
msgstr[0] "Zobraziť (%(num)d novú položku)"
msgstr[1] "Zobraziť (%(num)d nové položky)"
msgstr[2] "Zobraziť (%(num)d nové položky)"
msgstr[3] "Zobraziť (%(num)d nové položky)"

#: ckan/templates/header.html:27 ckan/templates/user/dashboard.html:6
msgid "Dashboard"
msgstr "Nastenka"

#: ckan/templates/header.html:33 ckan/templates/user/dashboard.html:16
msgid "Edit settings"
msgstr "Úprava nastavení"

#: ckan/templates/header.html:35
msgid "Settings"
msgstr "Nastavenia"

#: ckan/templates/header.html:40 ckan/templates/header.html:42
msgid "Log out"
msgstr "Odhlásiť sa"

#: ckan/templates/header.html:52 ckan/templates/user/logout_first.html:14
msgid "Log in"
msgstr "Prihlásiť sa"

#: ckan/templates/header.html:54 ckan/templates/user/new.html:3
msgid "Register"
msgstr "Zaregistrovať sa"

#: ckan/templates/group/read_base.html:17
#: ckan/templates/group/snippets/info.html:36 ckan/templates/header.html:87
#: ckan/templates/organization/bulk_process.html:20
#: ckan/templates/organization/edit_base.html:23
#: ckan/templates/organization/read_base.html:17
#: ckan/templates/package/base.html:7 ckan/templates/package/base.html:18
#: ckan/templates/package/base.html:22 ckan/templates/package/search.html:4
#: ckan/templates/package/snippets/new_package_breadcrumb.html:1
#: ckan/templates/revision/diff.html:11 ckan/templates/revision/read.html:65
#: ckan/templates/snippets/context/group.html:17
#: ckan/templates/snippets/context/user.html:19
#: ckan/templates/snippets/organization.html:59
#: ckan/templates/user/read.html:11 ckan/templates/user/read_base.html:19
#: ckan/templates/user/read_base.html:53
msgid "Datasets"
msgstr "Datasety"

#: ckan/templates/header.html:94
msgid "Search Datasets"
msgstr "Vyhľadať datasety"

#: ckan/templates/header.html:95 ckan/templates/home/snippets/search.html:11
#: ckan/templates/snippets/simple_search.html:5
#: ckan/templates/user/snippets/user_search.html:6
msgid "Search"
msgstr "Hľadať"

#: ckan/templates/page.html:6
msgid "Skip to content"
msgstr "Preskočiť na obsah"

#: ckan/templates/activity_streams/activity_stream_items.html:9
msgid "Load less"
msgstr "Načítať menej"

#: ckan/templates/activity_streams/activity_stream_items.html:17
msgid "Load more"
msgstr "Načítať viac"

#: ckan/templates/activity_streams/activity_stream_items.html:23
msgid "No activities are within this activity stream"
msgstr "Žiadne udalosti nie sú dostupné"

#: ckan/templates/admin/base.html:3
msgid "Administration"
msgstr "Administrácia"

#: ckan/templates/admin/base.html:8
msgid "Sysadmins"
msgstr "Systémoví administrátori"

#: ckan/templates/admin/base.html:9
msgid "Config"
msgstr "Konfigurácia"

#: ckan/templates/admin/base.html:10 ckan/templates/admin/trash.html:29
msgid "Trash"
msgstr "Kôš"

#: ckan/templates/admin/config.html:23 ckan/templates/macros/autoform.html:62
msgid "Site logo"
msgstr ""

#: ckan/templates/admin/config.html:35
#: ckan/templates/admin/confirm_reset.html:7
msgid "Are you sure you want to reset the config?"
msgstr "Chcete obnoviť konfiguráciu?"

#: ckan/templates/admin/config.html:35
msgid "Reset"
msgstr "Obnoviť"

#: ckan/templates/admin/config.html:36
msgid "Update Config"
msgstr "Upraviť konfiguráciu"

#: ckan/templates/admin/config.html:45
msgid "CKAN config options"
msgstr "CKAN konfigurácia"

#: ckan/templates/admin/config.html:52
#, python-format
msgid ""
" <p><strong>Site Title:</strong> This is the title of this CKAN instance It "
"appears in various places throughout CKAN.</p> <p><strong>Style:</strong> "
"Choose from a list of simple variations of the main colour scheme to get a "
"very quick custom theme working.</p> <p><strong>Site Tag Logo:</strong> This"
" is the logo that appears in the header of all the CKAN instance "
"templates.</p> <p><strong>About:</strong> This text will appear on this CKAN"
" instances <a href=\"%(about_url)s\">about page</a>.</p> <p><strong>Intro "
"Text:</strong> This text will appear on this CKAN instances <a "
"href=\"%(home_url)s\">home page</a> as a welcome to visitors.</p> "
"<p><strong>Custom CSS:</strong> This is a block of CSS that appears in "
"<code>&lt;head&gt;</code> tag of every page. If you wish to customize the "
"templates more fully we recommend <a href=\"%(docs_url)s\" "
"target=\"_blank\">reading the documentation</a>.</p> "
"<p><strong>Homepage:</strong> This is for choosing a predefined layout for "
"the modules that appear on your homepage.</p> "
msgstr ""
" <p><strong>Názov stránky:</strong> Názov CKAN objektu sa vyskytuje na "
"viacerých miestach prostredníctvom CKAN</p> <p><strong>Štýl:</strong> Zvoľte"
" niektorú z jednoduchších kombinácií farebných schém pre vytvorenie "
"jednoduchej témy.</p> <p><strong>Logo stránky:</strong> Toto logo "
"vyskytujúce sa v hlavičkých každej CKAN šablóny.</p> <p><strong>Informácie "
"o:</strong> Tento text sa zobrazí v CKAN objektoch <a "
"href=\"%(about_url)s\">o stránke</a>.</p> <p><strong>Intro Text:</strong> "
"Tento text sa objaví na <a href=\"%(home_url)s\">domovskej stránke</a> tento"
" CKAN objekt pre privítání návštěvníkov.</p> <p><strong>Vlastné alebo "
"upravené CSS:</strong> Toto je blok pre CSS, ktorý sa objaví v "
"<code>&lt;head&gt;</code> tagu každej stránky. Ak si želáte upraviť šablóny "
"viac, prečítajte si <a href=\"%(docs_url)s\" "
"target=\"_blank\">dokumentáciu</a>.</p> <p><strong>Hlavná stránka:</strong> "
"Touto voľbou sa určí predpripravené rozloženie modulu, ktoré se zobrazuje na"
" hlavnej stránke.</p>"

#: ckan/templates/admin/confirm_reset.html:3
#: ckan/templates/admin/confirm_reset.html:10
msgid "Confirm Reset"
msgstr "Potvrďte reset"

#: ckan/templates/admin/index.html:15
msgid "Administer CKAN"
msgstr "Spravovať CKAN"

#: ckan/templates/admin/index.html:20
#, python-format
msgid ""
" <p>As a sysadmin user you have full control over this CKAN instance. "
"Proceed with care!</p> <p>For guidance on using sysadmin features, see the "
"CKAN <a href=\"%(docs_url)s\" target=\"_blank\">sysadmin guide</a></p> "
msgstr ""
"<p>Ako používateľ sysadmin máte plnú kontrolu nad touto inštanciou CKAN. Pokračujte opatrne!\n"
"</p> <p>Pre informácie o používaní sysadmin funkcií, pozrite odkaz <a href=\"%(docs_url)s\" target=\"_blank\">sysadmin sprievodca</a> </p>"

#: ckan/templates/admin/trash.html:20
msgid "Purge"
msgstr "Vyčistiť"

#: ckan/templates/admin/trash.html:32
msgid " <p>Purge deleted datasets forever and irreversibly.</p> "
msgstr "<p>Odstrániť vymazané datasety navždy a nevratne. </p>"

#: ckan/templates/dataviewer/snippets/data_preview.html:9
msgid "This resource can not be previewed at the moment."
msgstr "Pre tento zdroj nemôže byť zobrazený náhľad"

#: ckan/templates/dataviewer/snippets/data_preview.html:11
#: ckan/templates/package/resource_read.html:133
#: ckan/templates/package/snippets/resource_view.html:34
msgid "Click here for more information."
msgstr "Klikni pre viac informácií"

#: ckan/templates/dataviewer/snippets/data_preview.html:18
#: ckan/templates/package/snippets/resource_view.html:41
msgid "Download resource"
msgstr "Stiahnuť zdroj"

#: ckan/templates/dataviewer/snippets/data_preview.html:23
#: ckan/templates/package/snippets/resource_view.html:64
#: ckanext/webpageview/theme/templates/webpage_view.html:2
msgid "Your browser does not support iframes."
msgstr "Váš webový prehliadač nepodporuje iframe"

#: ckan/templates/dataviewer/snippets/no_preview.html:3
msgid "No preview available."
msgstr "Náhľad nie je k dispozícii"

#: ckan/templates/dataviewer/snippets/no_preview.html:5
msgid "More details..."
msgstr "Viac detailov..."

#: ckan/templates/dataviewer/snippets/no_preview.html:12
#, python-format
msgid "No handler defined for data type: %(type)s."
msgstr "Pre dátový typ %(type)s nebol definovaný nástroj pre jeho spracovanie"

#: ckan/templates/development/snippets/form.html:5
msgid "Standard"
msgstr "Štandardný"

#: ckan/templates/development/snippets/form.html:5
msgid "Standard Input"
msgstr "Štandardný vstup"

#: ckan/templates/development/snippets/form.html:6
msgid "Medium"
msgstr "Stredný"

#: ckan/templates/development/snippets/form.html:6
msgid "Medium Width Input"
msgstr "Vstup strednej šírky"

#: ckan/templates/development/snippets/form.html:7
msgid "Full"
msgstr "Celý"

#: ckan/templates/development/snippets/form.html:7
msgid "Full Width Input"
msgstr "Vstup na celú šírku"

#: ckan/templates/development/snippets/form.html:8
msgid "Large"
msgstr "Veľký"

#: ckan/templates/development/snippets/form.html:8
msgid "Large Input"
msgstr "Veľký vstup"

#: ckan/templates/development/snippets/form.html:9
msgid "Prepend"
msgstr "Predpripravený"

#: ckan/templates/development/snippets/form.html:9
msgid "Prepend Input"
msgstr "Predpripravený vstup"

#: ckan/templates/development/snippets/form.html:13
msgid "Custom Field (empty)"
msgstr "Vlastné pole (prázdne)"

#: ckan/templates/development/snippets/form.html:19
#: ckan/templates/snippets/custom_form_fields.html:20
#: ckan/templates/snippets/custom_form_fields.html:37
msgid "Custom Field"
msgstr "Vlastné pole"

#: ckan/templates/development/snippets/form.html:22
msgid "Markdown"
msgstr "Markdown"

#: ckan/templates/development/snippets/form.html:23
msgid "Textarea"
msgstr "Textové pole"

#: ckan/templates/development/snippets/form.html:24
msgid "Select"
msgstr "Zvoliť"

#: ckan/templates/group/activity_stream.html:3
#: ckan/templates/group/activity_stream.html:6
#: ckan/templates/group/read_base.html:18
#: ckan/templates/organization/activity_stream.html:3
#: ckan/templates/organization/activity_stream.html:6
#: ckan/templates/organization/read_base.html:18
#: ckan/templates/package/activity.html:3
#: ckan/templates/package/activity.html:6
#: ckan/templates/package/read_base.html:21
#: ckan/templates/user/activity_stream.html:3
#: ckan/templates/user/activity_stream.html:6
#: ckan/templates/user/read_base.html:20
msgid "Activity Stream"
msgstr "Udalosti"

#: ckan/templates/group/admins.html:3 ckan/templates/group/admins.html:6
#: ckan/templates/organization/admins.html:3
#: ckan/templates/organization/admins.html:6
msgid "Administrators"
msgstr "Administrátori"

#: ckan/templates/group/base_form_page.html:7
msgid "Add a Group"
msgstr "Pridať skupinu"

#: ckan/templates/group/base_form_page.html:11
msgid "Group Form"
msgstr "Formulár skupiny"

#: ckan/templates/group/confirm_delete.html:3
#: ckan/templates/group/confirm_delete.html:15
#: ckan/templates/group/confirm_delete_member.html:3
#: ckan/templates/group/confirm_delete_member.html:16
#: ckan/templates/organization/confirm_delete.html:3
#: ckan/templates/organization/confirm_delete.html:15
#: ckan/templates/organization/confirm_delete_member.html:3
#: ckan/templates/organization/confirm_delete_member.html:16
#: ckan/templates/package/confirm_delete.html:3
#: ckan/templates/package/confirm_delete.html:16
#: ckan/templates/package/confirm_delete_resource.html:3
#: ckan/templates/package/confirm_delete_resource.html:15
msgid "Confirm Delete"
msgstr "Potvrdiť zmazanie"

#: ckan/templates/group/confirm_delete.html:11
msgid "Are you sure you want to delete group - {name}?"
msgstr "Naozaj chcete odstrániť skupinu - {name}?"

#: ckan/templates/group/confirm_delete_member.html:11
#: ckan/templates/organization/confirm_delete_member.html:11
msgid "Are you sure you want to delete member - {name}?"
msgstr "Naozaj chcete odstrániť člena - {name}?"

#: ckan/templates/group/edit.html:7 ckan/templates/group/edit_base.html:3
#: ckan/templates/group/edit_base.html:11
#: ckan/templates/group/read_base.html:12
#: ckan/templates/organization/edit_base.html:11
#: ckan/templates/organization/read_base.html:12
#: ckan/templates/package/read_base.html:14
#: ckan/templates/package/resource_read.html:31
#: ckan/templates/user/edit.html:8 ckan/templates/user/edit_base.html:3
#: ckan/templates/user/read_base.html:14
msgid "Manage"
msgstr "Spravovať"

#: ckan/templates/group/edit.html:12
msgid "Edit Group"
msgstr "Upraviť skupinu"

#: ckan/templates/group/edit_base.html:21 ckan/templates/group/members.html:3
#: ckan/templates/organization/edit_base.html:24
#: ckan/templates/organization/members.html:3
msgid "Members"
msgstr "Členovia"

#: ckan/templates/group/followers.html:3 ckan/templates/group/followers.html:6
#: ckan/templates/group/snippets/info.html:32
#: ckan/templates/package/followers.html:3
#: ckan/templates/package/followers.html:6
#: ckan/templates/package/snippets/info.html:24
#: ckan/templates/snippets/context/group.html:13
#: ckan/templates/snippets/context/user.html:15
#: ckan/templates/snippets/organization.html:55
#: ckan/templates/user/followers.html:3 ckan/templates/user/followers.html:7
#: ckan/templates/user/read_base.html:49
#: ckanext/example_theme_docs/v18_snippet_api/templates/ajax_snippets/example_theme_popover.html:12
msgid "Followers"
msgstr "Odoberatelia"

#: ckan/templates/group/history.html:3 ckan/templates/group/history.html:6
#: ckan/templates/package/history.html:3 ckan/templates/package/history.html:6
msgid "History"
msgstr "História"

#: ckan/templates/group/index.html:13
#: ckan/templates/user/dashboard_groups.html:7
msgid "Add Group"
msgstr "Pridať skupinu"

#: ckan/templates/group/index.html:20
msgid "Search groups..."
msgstr "Prehľadávať skupiny..."

#: ckan/templates/group/index.html:20 ckan/templates/group/read.html:14
#: ckan/templates/organization/bulk_process.html:97
#: ckan/templates/organization/index.html:20
#: ckan/templates/organization/read.html:20
#: ckan/templates/package/search.html:30
#: ckan/templates/snippets/search_form.html:4
#: ckan/templates/snippets/simple_search.html:10
#: ckan/templates/snippets/sort_by.html:15
#: ckanext/example_idatasetform/templates/package/search.html:13
msgid "Name Ascending"
msgstr "Meno vzostupne"

#: ckan/templates/group/index.html:20 ckan/templates/group/read.html:15
#: ckan/templates/organization/bulk_process.html:98
#: ckan/templates/organization/index.html:20
#: ckan/templates/organization/read.html:21
#: ckan/templates/package/search.html:31
#: ckan/templates/snippets/search_form.html:4
#: ckan/templates/snippets/simple_search.html:10
#: ckan/templates/snippets/sort_by.html:16
#: ckanext/example_idatasetform/templates/package/search.html:14
msgid "Name Descending"
msgstr "Meno zostupne"

#: ckan/templates/group/index.html:29
msgid "There are currently no groups for this site"
msgstr "Na tejto stranke aktuálne nie sú žiadne skupiny"

#: ckan/templates/group/index.html:31
#: ckan/templates/organization/index.html:31
msgid "How about creating one?"
msgstr "Čo tak jednu vytvoriť?"

#: ckan/templates/group/member_new.html:8
#: ckan/templates/organization/member_new.html:10
msgid "Back to all members"
msgstr "Späť na zoznam všetkých členov"

#: ckan/templates/group/member_new.html:10
#: ckan/templates/organization/member_new.html:7
#: ckan/templates/organization/member_new.html:12
msgid "Edit Member"
msgstr "Upraviť člena"

#: ckan/templates/group/member_new.html:10
#: ckan/templates/group/member_new.html:70 ckan/templates/group/members.html:6
#: ckan/templates/organization/member_new.html:7
#: ckan/templates/organization/member_new.html:12
#: ckan/templates/organization/member_new.html:72
#: ckan/templates/organization/members.html:8
msgid "Add Member"
msgstr "Pridať člena"

#: ckan/templates/group/member_new.html:19
#: ckan/templates/organization/member_new.html:21
msgid "Existing User"
msgstr "Existujúci používateľ"

#: ckan/templates/group/member_new.html:22
#: ckan/templates/organization/member_new.html:24
msgid "If you wish to add an existing user, search for their username below."
msgstr ""
"Pokiaľ chcete pridať existujúceho používateľa, nižšie vyhľadajte jeho "
"používateľské meno"

#: ckan/templates/group/member_new.html:41
#: ckan/templates/organization/member_new.html:43
msgid "or"
msgstr "alebo"

#: ckan/templates/group/member_new.html:47
#: ckan/templates/organization/member_new.html:49
msgid "New User"
msgstr "Nový používateľ"

#: ckan/templates/group/member_new.html:50
#: ckan/templates/organization/member_new.html:52
msgid "If you wish to invite a new user, enter their email address."
msgstr "Pokiaľ chcete pozvať nového používateľa, zadajte jeho e-mail"

#: ckan/templates/group/member_new.html:61
#: ckan/templates/group/members.html:15
#: ckan/templates/organization/member_new.html:63
#: ckan/templates/organization/members.html:20
msgid "Role"
msgstr "Rola"

#: ckan/templates/group/member_new.html:64
#: ckan/templates/group/members.html:31
#: ckan/templates/organization/member_new.html:66
#: ckan/templates/organization/members.html:36
msgid "Are you sure you want to delete this member?"
msgstr "Skutočne chcete odstrániť tohto člena?"

#: ckan/templates/group/member_new.html:64
#: ckan/templates/group/members.html:31
#: ckan/templates/group/snippets/group_form.html:37
#: ckan/templates/organization/bulk_process.html:47
#: ckan/templates/organization/member_new.html:66
#: ckan/templates/organization/members.html:36
#: ckan/templates/organization/snippets/organization_form.html:37
#: ckan/templates/package/edit_view.html:19
#: ckan/templates/package/snippets/package_form.html:39
#: ckan/templates/package/snippets/resource_form.html:67
#: ckan/templates/revision/read.html:24
#: ckan/templates/user/edit_user_form.html:45
msgid "Delete"
msgstr "Zmazať"

#: ckan/templates/group/member_new.html:66
#: ckanext/datastore/templates-bs2/datastore/dictionary.html:26
#: ckanext/datastore/templates/datastore/dictionary.html:20
msgid "Save"
msgstr "Uložiť"

#: ckan/templates/group/member_new.html:83
#: ckan/templates/organization/member_new.html:85
msgid "What are roles?"
msgstr "Čo sú role?"

#: ckan/templates/group/member_new.html:86
msgid ""
" <p><strong>Admin:</strong> Can edit group information, as well as manage "
"organization members.</p> <p><strong>Member:</strong> Can add/remove "
"datasets from groups</p> "
msgstr ""
" <p><strong>Administrátor:</strong> Môže upravovať informácie o skupine, tak"
" ako aj spravovať členov organizácie.</p> <p><strong>Člen:</strong> Môže "
"pridávať/mazať datasety zo skupín</p> "

#: ckan/templates/group/new.html:3 ckan/templates/group/new.html:5
#: ckan/templates/group/new.html:7
msgid "Create a Group"
msgstr "Vytvoriť skupinu"

#: ckan/templates/group/new_group_form.html:17
msgid "Update Group"
msgstr "Aktualizovať skupinu"

#: ckan/templates/group/new_group_form.html:19
msgid "Create Group"
msgstr "Vytvoriť skupinu"

#: ckan/templates/group/read.html:13 ckan/templates/organization/read.html:19
#: ckan/templates/package/search.html:29
#: ckan/templates/snippets/sort_by.html:14
#: ckanext/example_idatasetform/templates/package/search.html:12
msgid "Relevance"
msgstr "Relevantnosť"

#: ckan/templates/group/read.html:16
#: ckan/templates/organization/bulk_process.html:99
#: ckan/templates/organization/read.html:22
#: ckan/templates/package/search.html:32
#: ckan/templates/package/snippets/resource_form.html:53
#: ckan/templates/snippets/sort_by.html:17
#: ckanext/example_idatasetform/templates/package/search.html:15
msgid "Last Modified"
msgstr "Naposledy zmenené"

#: ckan/templates/group/read.html:17 ckan/templates/organization/read.html:23
#: ckan/templates/package/search.html:33
#: ckan/templates/snippets/package_item.html:50
#: ckan/templates/snippets/popular.html:3
#: ckan/templates/snippets/sort_by.html:19
#: ckanext/example_idatasetform/templates/package/search.html:18
msgid "Popular"
msgstr "Popularita"

#: ckan/templates/group/read.html:19 ckan/templates/organization/read.html:25
#: ckan/templates/snippets/search_form.html:3
msgid "Search datasets..."
msgstr "Vyhľadať datasety..."

#: ckan/templates/group/snippets/feeds.html:3
msgid "Datasets in group: {group}"
msgstr "Datasety v skupine: {group}"

#: ckan/templates/group/snippets/feeds.html:4
#: ckan/templates/organization/snippets/feeds.html:4
msgid "Recent Revision History"
msgstr "História nedávnych úprav"

#: ckan/templates/group/snippets/group_form.html:10
#: ckan/templates/organization/snippets/organization_form.html:10
#: ckan/templates/package/snippets/resource_form.html:30
msgid "Name"
msgstr "Názov"

#: ckan/templates/group/snippets/group_form.html:10
msgid "My Group"
msgstr "Moja skupina"

#: ckan/templates/group/snippets/group_form.html:19
#: ckan/templates/organization/snippets/organization_form.html:19
#: ckan/templates/package/snippets/package_basic_fields.html:19
#: ckan/templates/package/snippets/resource_form.html:34
#: ckan/templates/package/snippets/view_form.html:9
#: ckanext/datastore/templates-bs2/datastore/dictionary.html:21
#: ckanext/datastore/templates-bs2/package/resource_read.html:21
#: ckanext/datastore/templates/datastore/snippets/dictionary_form.html:24
#: ckanext/datastore/templates/package/resource_read.html:22
msgid "Description"
msgstr "Popis"

#: ckan/templates/group/snippets/group_form.html:19
msgid "A little information about my group..."
msgstr "Skrátené informácie o mojej skupine"

#: ckan/templates/group/snippets/group_form.html:37
msgid "Are you sure you want to delete this Group?"
msgstr "Si si istý, že chceš vymazať túto skupinu?"

#: ckan/templates/group/snippets/group_form.html:40
msgid "Save Group"
msgstr "Uložiť skupinu"

#: ckan/templates/group/snippets/group_item.html:32
#: ckan/templates/organization/snippets/organization_item.html:31
#: ckanext/example_theme_docs/v10_custom_snippet/templates/snippets/example_theme_most_popular_groups.html:23
#: ckanext/example_theme_docs/v11_HTML_and_CSS/templates/snippets/example_theme_most_popular_groups.html:22
msgid "{num} Dataset"
msgid_plural "{num} Datasets"
msgstr[0] ""
msgstr[1] ""
msgstr[2] ""
msgstr[3] ""

#: ckan/templates/group/snippets/group_item.html:34
#: ckan/templates/organization/snippets/organization_item.html:33
#: ckanext/example_theme_docs/v10_custom_snippet/templates/snippets/example_theme_most_popular_groups.html:25
#: ckanext/example_theme_docs/v11_HTML_and_CSS/templates/snippets/example_theme_most_popular_groups.html:24
msgid "0 Datasets"
msgstr "0 Datasetov"

#: ckan/templates/group/snippets/group_item.html:38
#: ckan/templates/group/snippets/group_item.html:39
msgid "View {name}"
msgstr "Zobraziť {name}"

#: ckan/templates/group/snippets/group_item.html:43
msgid "Remove dataset from this group"
msgstr "Vymaž dataset, z tejto skupiny"

#: ckan/templates/group/snippets/helper.html:4
msgid "What are Groups?"
msgstr "Čo sú skupiny?"

#: ckan/templates/group/snippets/helper.html:8
msgid ""
" You can use CKAN Groups to create and manage collections of datasets. This "
"could be to catalogue datasets for a particular project or team, or on a "
"particular theme, or as a very simple way to help people find and search "
"your own published datasets. "
msgstr ""
" Možeš využiť CKAN Groups na vytvorenie a spravovanie kolekcií datasetov. "
"This could be to catalogue datasets for a particular project or team, or on "
"a particular theme, or as a very simple way to help people find and search "
"your own published datasets. "

#: ckan/templates/group/snippets/history_revisions.html:10
#: ckan/templates/package/snippets/history_revisions.html:10
msgid "Compare"
msgstr "Porovnaj"

#: ckan/templates/group/snippets/info.html:16
#: ckan/templates/organization/bulk_process.html:72
#: ckan/templates/package/read.html:21
#: ckan/templates/package/snippets/package_basic_fields.html:118
#: ckan/templates/snippets/organization.html:37
#: ckan/templates/snippets/package_item.html:42
msgid "Deleted"
msgstr "Zmazané"

#: ckan/templates/group/snippets/info.html:24
#: ckan/templates/package/snippets/package_context.html:7
#: ckan/templates/snippets/organization.html:45
msgid "read more"
msgstr "dozvedieť sa viac"

#: ckan/templates/group/snippets/revisions_table.html:7
#: ckan/templates/package/snippets/revisions_table.html:7
#: ckan/templates/revision/read.html:5 ckan/templates/revision/read.html:9
#: ckan/templates/revision/read.html:39
#: ckan/templates/revision/snippets/revisions_list.html:4
msgid "Revision"
msgstr "Revízia"

#: ckan/templates/group/snippets/revisions_table.html:8
#: ckan/templates/package/snippets/revisions_table.html:8
#: ckan/templates/revision/read.html:53
#: ckan/templates/revision/snippets/revisions_list.html:5
msgid "Timestamp"
msgstr "Časový údaj"

#: ckan/templates/group/snippets/revisions_table.html:9
#: ckan/templates/package/snippets/additional_info.html:25
#: ckan/templates/package/snippets/additional_info.html:30
#: ckan/templates/package/snippets/package_metadata_fields.html:14
#: ckan/templates/package/snippets/revisions_table.html:9
#: ckan/templates/revision/read.html:50
#: ckan/templates/revision/snippets/revisions_list.html:6
msgid "Author"
msgstr "Autor"

#: ckan/templates/group/snippets/revisions_table.html:10
#: ckan/templates/package/snippets/revisions_table.html:10
#: ckan/templates/revision/read.html:56
#: ckan/templates/revision/snippets/revisions_list.html:8
msgid "Log Message"
msgstr "Správa logu"

#: ckan/templates/home/index.html:4
msgid "Welcome"
msgstr "Vitajte"

#: ckan/templates/home/snippets/about_text.html:1
msgid ""
" <p>CKAN is the world’s leading open-source data portal platform.</p> "
"<p>CKAN is a complete out-of-the-box software solution that makes data "
"accessible and usable – by providing tools to streamline publishing, "
"sharing, finding and using data (including storage of data and provision of "
"robust data APIs). CKAN is aimed at data publishers (national and regional "
"governments, companies and organizations) wanting to make their data open "
"and available.</p> <p>CKAN is used by governments and user groups worldwide "
"and powers a variety of official and community data portals including "
"portals for local, national and international government, such as the UK’s "
"<a href=\"http://data.gov.uk\">data.gov.uk</a> and the European Union’s <a "
"href=\"http://publicdata.eu/\">publicdata.eu</a>, the Brazilian <a "
"href=\"http://dados.gov.br/\">dados.gov.br</a>, Dutch and Netherland "
"government portals, as well as city and municipal sites in the US, UK, "
"Argentina, Finland and elsewhere.</p> <p>CKAN: <a "
"href=\"http://ckan.org/\">http://ckan.org/</a><br /> CKAN Tour: <a "
"href=\"http://ckan.org/tour/\">http://ckan.org/tour/</a><br /> Features "
"overview: <a "
"href=\"http://ckan.org/features/\">http://ckan.org/features/</a></p> "
msgstr ""
"<P>CKAN je celosvetovo vedúca open-source dátová platforma.</p> <p>CKAN je "
"kompletné out-of-box softvérové ​​riešenie, ktoré robí dáta prístupné a "
"použiteľné - poskytuje nástroje pre zefektívnenie ich publikovania a "
"katalogizáciu, zdieľanie, vyhľadávanie a používanie dát (ako úložisko dát s "
"robustným dátovým rozhraním API). CKAN je určený pre všetkých poskytovateľov"
" dát (národné a regionálne vlády, spoločnosti a organizácie), ktorí chcú, "
"aby ich dáta boli otvorené a dostupné. </p> <p>CKAN je používaný vládami a "
"skupinami používateľov po celom svete na prevádzku rôznych oficiálnych a "
"komunitných dátových portálov, vrátane portálov pre miestne, národné a "
"medzinárodné vlády, ako napríklad vo Veľkej Británii <a "
"href=\"http://data.gov.uk\"> data.gov.uk </a> a Európskej únii <a href = "
"\"http://publicdata.eu/ \"> publicdata.eu </a>, Brazílii <a "
"href=\"http://dados.gov.br/\"> dados.gov.br </a>, Holandsku, ale aj stránky "
"miest a obcií v USA, Veľkej Británii, Argentíne, Fínsku a inde </ p> "
"<p>CKAN: <a href=\"http://ckan.org/\">http://ckan.org/</a><br /> CKAN "
"prehliadka: <a href=\"http://ckan.org/tour/\">http://ckan.org/tour/</a><br "
"/> Prehľad funkcii: <a "
"href=\"http://ckan.org/features/\">http://ckan.org/features/</a></p>"

#: ckan/templates/home/snippets/promoted.html:8
msgid "Welcome to CKAN"
msgstr "Vitajte v CKAN"

#: ckan/templates/home/snippets/promoted.html:10
msgid ""
"This is a nice introductory paragraph about CKAN or the site in general. We "
"don't have any copy to go here yet but soon we will "
msgstr ""
"Toto je milý úvodný paragraf o CKAN vo všeobecnosti. Nemáme sem zatiaľ čo "
"dať, ale čoskoro sa to zmení"

#: ckan/templates/home/snippets/promoted.html:19
msgid "This is a featured section"
msgstr "Toto je vybraná sekcia"

#: ckan/templates/home/snippets/search.html:2
msgid "E.g. environment"
msgstr "Napr. prostredie"

#: ckan/templates/home/snippets/search.html:6
msgid "Search data"
msgstr "Hľadať dáta"

#: ckan/templates/home/snippets/search.html:8
msgid "Search datasets"
msgstr ""

#: ckan/templates/home/snippets/search.html:16
msgid "Popular tags"
msgstr "Populárne tagy"

#: ckan/templates/home/snippets/stats.html:5
msgid "{0} statistics"
msgstr "{0} štatistika"

#: ckan/templates/home/snippets/stats.html:11
msgid "dataset"
msgstr "dataset"

#: ckan/templates/home/snippets/stats.html:11
msgid "datasets"
msgstr "datasety"

#: ckan/templates/home/snippets/stats.html:17
msgid "organizations"
msgstr "organizácie"

#: ckan/templates/home/snippets/stats.html:23
msgid "groups"
msgstr "skupiny"

#: ckan/templates/macros/form.html:126
#, python-format
msgid ""
"You can use <a href=\"#markdown\" title=\"Markdown quick reference\" data-"
"target=\"popover\" data-content=\"%(markdown_tooltip)s\" data-"
"html=\"true\">Markdown formatting</a> here"
msgstr ""
"Tu môžete použiť <a href=\"#markdown\" title=\"Markdown quick reference\" "
"data-target=\"popover\" data-content=\"%(markdown_tooltip)s\" data-"
"html=\"true\">Markdown formátovanie</a>"

<<<<<<< HEAD
#: ckan/templates/admin/index.html:20
#, python-format
msgid ""
"<p>As a sysadmin user you have full control over this CKAN instance. Proceed"
" with care!</p> <p>For guidance on using sysadmin features, see the CKAN  <a"
" href=\"%(docs_url)s\" target=\"_blank\">sysadmin guide</a></p>"
=======
#: ckan/templates/macros/form.html:233
msgid "Key"
>>>>>>> fc1a6656
msgstr ""

#: ckan/templates/macros/form.html:245
#: ckan/templates/package/resource_read.html:167
#: ckan/templates/package/snippets/additional_info.html:7
#: ckan/templates/snippets/additional_info.html:12
msgid "Value"
msgstr "Hodnota"

#: ckan/templates/macros/form.html:277
msgid "This field is required"
msgstr "Toto pole je povinné"

#: ckan/templates/macros/form.html:277
msgid "Custom"
msgstr "Upravené"

#: ckan/templates/macros/form.html:302
msgid "The form contains invalid entries:"
msgstr "Formulár obsahuje neplatné položky: "

#: ckan/templates/macros/form.html:407
msgid "Required field"
msgstr "Povinné pole"

#: ckan/templates/macros/form.html:422
msgid "http://example.com/my-image.jpg"
msgstr "http://example.com/my-image.jpg"

#: ckan/templates/macros/form.html:423
msgid "Image URL"
msgstr "Obrázok URL"

#: ckan/templates/macros/form.html:438
msgid "Clear Upload"
msgstr "Vymazať nahrávanie"

#: ckan/templates/organization/base_form_page.html:5
msgid "Organization Form"
msgstr "Formulár organizácie"

#: ckan/templates/organization/bulk_process.html:3
#: ckan/templates/organization/bulk_process.html:11
msgid "Edit datasets"
msgstr "Upravit datasety"

#: ckan/templates/organization/bulk_process.html:16
msgid " found for \"{query}\""
msgstr "najdené ako výsledok dotazu \"{query}\""

#: ckan/templates/organization/bulk_process.html:18
msgid "Sorry no datasets found for \"{query}\""
msgstr "Pre dotaz \"{query}\" neboli nájdené žiadne výsledky"

#: ckan/templates/organization/bulk_process.html:37
msgid "Make public"
msgstr "Zprístupniť verejnosti"

#: ckan/templates/organization/bulk_process.html:41
msgid "Make private"
msgstr "Pridať do súkromných"

#: ckan/templates/organization/bulk_process.html:70
#: ckan/templates/package/read.html:18
#: ckan/templates/snippets/package_item.html:40
msgid "Draft"
msgstr "Predbežný návrh"

#: ckan/templates/organization/bulk_process.html:75
#: ckan/templates/package/read.html:11
#: ckan/templates/package/snippets/package_basic_fields.html:98
#: ckan/templates/snippets/package_item.html:31
#: ckan/templates/snippets/private.html:2
#: ckan/templates/user/read_base.html:82 ckan/templates/user/read_base.html:96
msgid "Private"
msgstr "Súkromný"

#: ckan/templates/organization/bulk_process.html:88
msgid "This organization has no datasets associated to it"
msgstr "Táto organizácia nemá žiaden dataset spojený s ňou"

#: ckan/templates/organization/confirm_delete.html:11
msgid "Are you sure you want to delete organization - {name}?"
msgstr "Ste si istý, že chcete zmazať organizáciu - {name}?"

#: ckan/templates/organization/edit.html:6
#: ckan/templates/organization/snippets/info.html:13
#: ckan/templates/organization/snippets/info.html:16
msgid "Edit Organization"
msgstr "Upraviť organizáciu"

#: ckan/templates/organization/index.html:13
#: ckan/templates/user/dashboard_organizations.html:7
msgid "Add Organization"
msgstr "Pridať organizáciu"

#: ckan/templates/organization/index.html:20
msgid "Search organizations..."
msgstr "Vyhladať organizácie"

#: ckan/templates/organization/index.html:29
msgid "There are currently no organizations for this site"
msgstr "Na tomto portály aktuálne niesú žiadne organizácie"

#: ckan/templates/organization/member_new.html:33
#: ckan/templates/user/edit_user_form.html:8
#: ckan/templates/user/logout_first.html:10
#: ckan/templates/user/new_user_form.html:5
#: ckan/templates/user/perform_reset.html:22
#: ckan/templates/user/read_base.html:76
#: ckan/templates/user/snippets/login_form.html:20
msgid "Username"
msgstr "Používateľské meno"

#: ckan/templates/organization/member_new.html:55
msgid "Email address"
msgstr ""

#: ckan/templates/organization/member_new.html:68
msgid "Update Member"
msgstr "Upraviť údaje o užívateľovi"

#: ckan/templates/organization/member_new.html:88
msgid ""
" <p><strong>Admin:</strong> Can add/edit and delete datasets, as well as "
"manage organization members.</p> <p><strong>Editor:</strong> Can add and "
"edit datasets, but not manage organization members.</p> "
"<p><strong>Member:</strong> Can view the organization's private datasets, "
"but not add new datasets.</p> "
msgstr ""
"<p><strong>Administrátor:</strong> Môže pridávať, upravovať a mazať datasety"
" a môže taktiež spravovat členov organizácie.</p> "
"<p><strong>Editor:</strong> Môže pridávať, upravovať a mazať datasety, ale "
"nemôže spravovať členov organizácie.</p> <p><strong>Člen:</strong> Môže si "
"zobraziť súkromné datasety organizácie, ale nemôže přidávať datasety.</p>"

#: ckan/templates/organization/members.html:14
msgid "{count} member"
msgid_plural "{count} members"
msgstr[0] ""
msgstr[1] ""
msgstr[2] ""
msgstr[3] ""

#: ckan/templates/organization/new.html:3
#: ckan/templates/organization/new.html:5
#: ckan/templates/organization/new.html:7
#: ckan/templates/organization/new.html:12
msgid "Create an Organization"
msgstr "Vytvoriť Organizáciu"

#: ckan/templates/organization/new_organization_form.html:17
msgid "Update Organization"
msgstr "Aktualizovať Organizáciu"

#: ckan/templates/organization/new_organization_form.html:19
msgid "Create Organization"
msgstr "Vytvoriť Organizáciu"

#: ckan/templates/organization/snippets/feeds.html:3
msgid "Datasets in organization: {group}"
msgstr "Datasety v organizácii: {group}"

#: ckan/templates/organization/snippets/help.html:4
#: ckan/templates/organization/snippets/helper.html:4
msgid "What are Organizations?"
msgstr "Čo sú to Organizácie"

#: ckan/templates/organization/snippets/help.html:7
msgid ""
" <p>Organizations act like publishing departments for datasets (for example,"
" the Department of Health). This means that datasets can be published by and"
" belong to a department instead of an individual user.</p> <p>Within "
"organizations, admins can assign roles and authorise its members, giving "
"individual users the right to publish datasets from that particular "
"organisation (e.g. Office of National Statistics).</p> "
msgstr ""

#: ckan/templates/organization/snippets/helper.html:8
msgid ""
" CKAN Organizations are used to create, manage and publish collections of "
"datasets. Users can have different roles within an Organization, depending "
"on their level of authorisation to create, edit and publish. "
msgstr ""
"Organizácie sú používané na vytváranie, spravovanie a publikovanie \"\n"
"\"zbierok datasetov. Používatelia môžu mať rozličné role v Organizácii, v závislosti \"\n"
"\"od ich úrovne autorizácie vytvárať, upravovať a pulikovať"

#: ckan/templates/organization/snippets/organization_form.html:10
msgid "My Organization"
msgstr "Moja Organizácia"

#: ckan/templates/organization/snippets/organization_form.html:19
msgid "A little information about my organization..."
msgstr "Zopár informácií o mojej organizácií"

#: ckan/templates/organization/snippets/organization_form.html:37
msgid ""
"Are you sure you want to delete this Organization? Note*: Deleting cannot be"
" performed while public or private datasets belong to this organization."
msgstr ""

#: ckan/templates/organization/snippets/organization_form.html:40
msgid "Save Organization"
msgstr "Uložiť Organizáciu"

#: ckan/templates/organization/snippets/organization_item.html:42
#: ckan/templates/organization/snippets/organization_item.html:43
msgid "View {organization_name}"
msgstr "Zobraziť {organization_name}"

#: ckan/templates/package/base.html:23 ckan/templates/package/new.html:9
#: ckan/templates/package/snippets/new_package_breadcrumb.html:2
msgid "Create Dataset"
msgstr "Vytvoriť dataset"

#: ckan/templates/package/base_form_page.html:22
msgid "What are datasets?"
msgstr "Čo sú to datasety?"

#: ckan/templates/package/base_form_page.html:25
msgid ""
" A CKAN Dataset is a collection of data resources (such as files), together "
"with a description and other information, at a fixed URL. Datasets are what "
"users see when searching for data. "
msgstr ""
"CKAN dataset  je súbor dátových zdrojov (ako napríklad súbory), spolu s "
"popisom a ďalšími informáciami na pevnej URL. Datasety sú to, čo "
"používatelia vidia pri vyhľadávaní dát."

#: ckan/templates/package/confirm_delete.html:12
msgid "Are you sure you want to delete dataset - {name}?"
msgstr "Ste si istý, že chcete vymazať dataset - {name}?"

#: ckan/templates/package/confirm_delete_resource.html:11
msgid "Are you sure you want to delete resource - {name}?"
msgstr "Ste si istý, že chcete vymazať zdroj - {name}"

#: ckan/templates/package/edit_base.html:16
msgid "View dataset"
msgstr "Zobraziť dataset"

#: ckan/templates/package/edit_base.html:20
msgid "Edit metadata"
msgstr "Upraviť metadáta"

#: ckan/templates/package/edit_view.html:3
#: ckan/templates/package/edit_view.html:4
#: ckan/templates/package/edit_view.html:8
#: ckan/templates/package/edit_view.html:12
msgid "Edit view"
msgstr "Editovať náhľad"

#: ckan/templates/package/edit_view.html:20
#: ckan/templates/package/new_view.html:28
#: ckan/templates/package/snippets/resource_item.html:32
msgid "Preview"
msgstr "Náhľad"

#: ckan/templates/package/edit_view.html:21
msgid "Update"
msgstr "Aktualizovať"

#: ckan/templates/package/group_list.html:14
msgid "Associate this group with this dataset"
msgstr "Priradiť túto skupinu datasetu"

#: ckan/templates/package/group_list.html:14
msgid "Add to group"
msgstr "Pridať do skupiny"

#: ckan/templates/package/group_list.html:23
msgid "There are no groups associated with this dataset"
msgstr "S týmto datasetom nie sú spojené žiadne skupiny"

#: ckan/templates/package/new_package_form.html:15
msgid "Update Dataset"
msgstr "Aktualizovať dataset"

#: ckan/templates/package/new_resource.html:5
msgid "Add data to the dataset"
msgstr "Pridať dáta do datasetu"

#: ckan/templates/package/new_resource.html:11
#: ckan/templates/package/new_resource_not_draft.html:8
msgid "Add New Resource"
msgstr "Pridať nový zdroj"

#: ckan/templates/package/new_resource_not_draft.html:3
#: ckan/templates/package/new_resource_not_draft.html:4
msgid "Add resource"
msgstr "Pridať zdroj"

#: ckan/templates/package/new_resource_not_draft.html:16
msgid "New resource"
msgstr "Nový zdroj"

#: ckan/templates/package/new_view.html:3
#: ckan/templates/package/new_view.html:4
#: ckan/templates/package/new_view.html:8
#: ckan/templates/package/new_view.html:12
msgid "Add view"
msgstr "Pridať náhľad"

#: ckan/templates/package/new_view.html:19
msgid ""
" Data Explorer views may be slow and unreliable unless the DataStore "
"extension is enabled. For more information, please see the <a "
"href='http://docs.ckan.org/en/latest/maintaining/data-viewer.html#viewing-"
"structured-data-the-data-explorer' target='_blank'>Data Explorer "
"documentation</a>. "
msgstr ""
"Náhľady Data Explorer môžu byť pomalé a nespoľahlivé, ak nie je povolené "
"DataStore rozšírenie. Ďalšie informácie nájdete v <a "
"href='http://docs.ckan.org/en/latest/maintaining/data-viewer.html#viewing-"
"structured-data-the-data-explorer' target='_blank'>Data Explorer "
"dokumentácii</a>."

#: ckan/templates/package/new_view.html:29
#: ckan/templates/package/snippets/resource_form.html:83
msgid "Add"
msgstr "Pridať"

#: ckan/templates/package/read_base.html:32
#, python-format
msgid ""
"This is an old revision of this dataset, as edited at %(timestamp)s. It may "
"differ significantly from the <a href=\"%(url)s\">current revision</a>."
msgstr ""
"Toto je staré spracovanie tohto datasetu upravované v %(timestamp)s. Môže sa"
" výrazne líšiť od <a href=\"%(url)s\"> aktuálnej verzie</a>."

#: ckan/templates/package/resource_edit_base.html:17
msgid "All resources"
msgstr "Všetky zdroje"

#: ckan/templates/package/resource_edit_base.html:19
msgid "View resource"
msgstr "Zobraziť zdroj"

#: ckan/templates/package/resource_edit_base.html:24
#: ckan/templates/package/resource_edit_base.html:30
msgid "Edit resource"
msgstr "Upraviť zdroj"

#: ckan/templates/package/resource_edit_base.html:26
msgid "Views"
msgstr "Náhľady"

<<<<<<< HEAD
#: ckan/templates/group/snippets/helper.html:8
msgid ""
"You can use CKAN Groups to create and manage collections of datasets. This "
"could be to catalogue datasets for a particular project or team, or on a "
"particular theme, or as a very simple way to help people find and search "
"your own published datasets."
msgstr ""
" Možeš využiť CKAN Groups na vytvorenie a spravovanie kolekcií datasetov. "
"This could be to catalogue datasets for a particular project or team, or on "
"a particular theme, or as a very simple way to help people find and search "
"your own published datasets. "
=======
#: ckan/templates/package/resource_read.html:40
msgid "API Endpoint"
msgstr "Koncový bod API"
>>>>>>> fc1a6656

#: ckan/templates/package/resource_read.html:42
#: ckan/templates/package/snippets/resource_item.html:47
msgid "Go to resource"
msgstr "Choď ku zdroju"

#: ckan/templates/package/resource_read.html:44
#: ckan/templates/package/snippets/resource_item.html:44
msgid "Download"
msgstr "Stiahnuť"

#: ckan/templates/package/resource_read.html:76
#: ckan/templates/package/resource_read.html:78
msgid "URL:"
msgstr "URL:"

#: ckan/templates/package/resource_read.html:86
msgid "From the dataset abstract"
msgstr "Z výňatku datasetu (abstrakt)"

#: ckan/templates/package/resource_read.html:88
#, python-format
msgid "Source: <a href=\"%(url)s\">%(dataset)s</a>"
msgstr "Zdroj: <a href=\"%(url)s\">%(dataset)s</a>"

#: ckan/templates/package/resource_read.html:127
msgid "There are no views created for this resource yet."
msgstr "Pre daný dátový zdroj zatiaľ neexistujú žiadne náhľady."

#: ckan/templates/package/resource_read.html:131
msgid "Not seeing the views you were expecting?"
msgstr "Nevidíte náhľady, ktoré ste očakávali?"

#: ckan/templates/package/resource_read.html:136
msgid "Here are some reasons you may not be seeing expected views:"
msgstr "Tu sú možné príčiny, pre ktoré nevidíte očakávaný náhľad:"

<<<<<<< HEAD
#: ckan/templates/home/snippets/about_text.html:1
msgid ""
"<p>CKAN is the world’s leading open-source data portal platform.</p> <p>CKAN"
" is a complete out-of-the-box software solution that makes data accessible "
"and usable – by providing tools to streamline publishing, sharing, finding "
"and using data (including storage of data and provision of robust data "
"APIs). CKAN is aimed at data publishers (national and regional governments, "
"companies and organizations) wanting to make their data open and "
"available.</p> <p>CKAN is used by governments and user groups worldwide and "
"powers a variety of official and community data portals including portals "
"for local, national and international government, such as the UK’s <a "
"href=\"http://data.gov.uk\">data.gov.uk</a> and the European Union’s <a "
"href=\"http://publicdata.eu/\">publicdata.eu</a>, the Brazilian <a "
"href=\"http://dados.gov.br/\">dados.gov.br</a>, Dutch and Netherland "
"government portals, as well as city and municipal sites in the US, UK, "
"Argentina, Finland and elsewhere.</p> <p>CKAN: <a "
"href=\"http://ckan.org/\">http://ckan.org/</a><br /> CKAN Tour: <a "
"href=\"http://ckan.org/tour/\">http://ckan.org/tour/</a><br /> Features "
"overview: <a "
"href=\"http://ckan.org/features/\">http://ckan.org/features/</a></p>"
msgstr ""
"<P>CKAN je celosvetovo vedúca open-source dátová platforma.</p> <p>CKAN je "
"kompletné out-of-box softvérové ​​riešenie, ktoré robí dáta prístupné a "
"použiteľné - poskytuje nástroje pre zefektívnenie ich publikovania a "
"katalogizáciu, zdieľanie, vyhľadávanie a používanie dát (ako úložisko dát s "
"robustným dátovým rozhraním API). CKAN je určený pre všetkých poskytovateľov"
" dát (národné a regionálne vlády, spoločnosti a organizácie), ktorí chcú, "
"aby ich dáta boli otvorené a dostupné. </p> <p>CKAN je používaný vládami a "
"skupinami používateľov po celom svete na prevádzku rôznych oficiálnych a "
"komunitných dátových portálov, vrátane portálov pre miestne, národné a "
"medzinárodné vlády, ako napríklad vo Veľkej Británii <a "
"href=\"http://data.gov.uk\"> data.gov.uk </a> a Európskej únii <a href = "
"\"http://publicdata.eu/ \"> publicdata.eu </a>, Brazílii <a "
"href=\"http://dados.gov.br/\"> dados.gov.br </a>, Holandsku, ale aj stránky "
"miest a obcií v USA, Veľkej Británii, Argentíne, Fínsku a inde </ p> "
"<p>CKAN: <a href=\"http://ckan.org/\">http://ckan.org/</a><br /> CKAN "
"prehliadka: <a href=\"http://ckan.org/tour/\">http://ckan.org/tour/</a><br "
"/> Prehľad funkcii: <a "
"href=\"http://ckan.org/features/\">http://ckan.org/features/</a></p>"
=======
#: ckan/templates/package/resource_read.html:138
msgid "No view has been created that is suitable for this resource"
msgstr "Pre daný dátový zdroj nebol vytvorený žiadny vhodný náhľad"
>>>>>>> fc1a6656

#: ckan/templates/package/resource_read.html:139
msgid "The site administrators may not have enabled the relevant view plugins"
msgstr "Je možné, že správca stránky nepovolil príslušný plugin pre náhľady"

#: ckan/templates/package/resource_read.html:140
msgid ""
<<<<<<< HEAD
"This is a nice introductory paragraph about CKAN or the site in general. We "
"don't have any copy to go here yet but soon we will"
=======
"If a view requires the DataStore, the DataStore plugin may not be enabled, "
"or the data may not have been pushed to the DataStore, or the DataStore "
"hasn't finished processing the data yet"
>>>>>>> fc1a6656
msgstr ""
"Ak náhľad vyžaduje DataStore, DataStore plugin nemusí byť povolený, alebo "
"dáta neboli odoslané do DataStore, alebo DataStore doposiaľ neukončil "
"spracovanie dát"

#: ckan/templates/package/resource_read.html:162
msgid "Additional Information"
msgstr "Doplňujúce informácie"

#: ckan/templates/package/resource_read.html:166
#: ckan/templates/package/snippets/additional_info.html:6
#: ckan/templates/revision/diff.html:43
#: ckan/templates/snippets/additional_info.html:11
msgid "Field"
msgstr "Pole"

#: ckan/templates/package/resource_read.html:172
msgid "Data last updated"
msgstr ""

#: ckan/templates/package/resource_read.html:173
#: ckan/templates/package/resource_read.html:177
#: ckan/templates/package/resource_read.html:181
#: ckan/templates/package/resource_read.html:185
msgid "unknown"
msgstr "neznámy"

#: ckan/templates/package/resource_read.html:176
msgid "Metadata last updated"
msgstr ""

#: ckan/templates/package/resource_read.html:180
#: ckan/templates/package/snippets/additional_info.html:70
msgid "Created"
msgstr "Vytvorené"

#: ckan/templates/package/resource_read.html:184
#: ckan/templates/package/snippets/resource_form.html:39
#: ckan/templates/package/snippets/resource_info.html:16
msgid "Format"
msgstr "Formát"

#: ckan/templates/package/resource_read.html:188
#: ckan/templates/package/snippets/package_basic_fields.html:30
#: ckan/templates/snippets/license.html:21
msgid "License"
msgstr "Licencia"

#: ckan/templates/package/resource_views.html:10
msgid "New view"
msgstr "Nový náhľad"

#: ckan/templates/package/resource_views.html:27
msgid "This resource has no views"
msgstr "Náhľad pre tento dátový zdroj nie je k dispozícii"

#: ckan/templates/package/resources.html:8
msgid "Add new resource"
msgstr "Pridať nový zdroj"

#: ckan/templates/package/resources.html:20
#: ckan/templates/package/snippets/resources_list.html:26
#, python-format
msgid ""
" <p class=\"empty\">This dataset has no data, <a href=\"%(url)s\">why not "
"add some?</a></p> "
msgstr ""
"<p class=\"empty\">Dataset neobsahuje dáta, <a href=\"%(url)s\">prečo nejaké"
" nepridať?</a></p>"

#: ckan/templates/package/search.html:52
msgid "API"
msgstr "API"

#: ckan/templates/package/search.html:53
msgid "API Docs"
msgstr "Dokumenty API"

#: ckan/templates/package/search.html:55
msgid "full {format} dump"
msgstr "úplný {format} dump"

#: ckan/templates/package/search.html:56
#, python-format
msgid ""
" You can also access this registry using the %(api_link)s (see "
"%(api_doc_link)s) or download a %(dump_link)s. "
msgstr ""
"K tomuto registru môžete pristúpiť tiež cez %(api_link)s (pozri "
"%(api_doc_link)s) alebo stiahnuť %(dump_link)s."

#: ckan/templates/package/search.html:60
#, python-format
msgid ""
" You can also access this registry using the %(api_link)s (see "
"%(api_doc_link)s). "
msgstr ""
"Prístup do tohto zoznamu je možný aj cez API rozhranie %(api_link)s (viď. "
"dokumentácia API  %(api_doc_link)s)."

#: ckan/templates/package/view_edit_base.html:9
msgid "All views"
msgstr "Všetky náhľady"

#: ckan/templates/package/view_edit_base.html:12
msgid "View view"
msgstr "Zobraziť náhľad"

#: ckan/templates/package/view_edit_base.html:37
msgid "View preview"
msgstr "Zobraziť náhľad"

#: ckan/templates/package/snippets/additional_info.html:2
#: ckan/templates/snippets/additional_info.html:7
msgid "Additional Info"
msgstr "Doplňujúce informácie"

#: ckan/templates/package/snippets/additional_info.html:14
#: ckan/templates/package/snippets/package_metadata_fields.html:6
msgid "Source"
msgstr "Zdroj"

#: ckan/templates/package/snippets/additional_info.html:37
#: ckan/templates/package/snippets/additional_info.html:42
#: ckan/templates/package/snippets/package_metadata_fields.html:20
msgid "Maintainer"
msgstr "Správca"

#: ckan/templates/package/snippets/additional_info.html:49
#: ckan/templates/package/snippets/package_metadata_fields.html:10
msgid "Version"
msgstr "Verzia"

#: ckan/templates/package/snippets/additional_info.html:56
#: ckan/templates/package/snippets/package_basic_fields.html:114
#: ckan/templates/user/read_base.html:91
msgid "State"
msgstr "Stav"

#: ckan/templates/package/snippets/additional_info.html:62
msgid "Last Updated"
msgstr "Posledná aktualizácia"

#: ckan/templates/package/snippets/cannot_create_package.html:10
msgid "Before you can create a dataset you need to create an organization."
msgstr ""

#: ckan/templates/package/snippets/cannot_create_package.html:13
msgid "Create a new organization"
msgstr ""

#: ckan/templates/package/snippets/cannot_create_package.html:18
msgid "There are no organizations to which you can assign this dataset."
msgstr ""

#: ckan/templates/package/snippets/cannot_create_package.html:19
msgid ""
"Ask a system administrator to create an organization before you can "
"continue."
msgstr ""

#: ckan/templates/package/snippets/package_basic_fields.html:4
#: ckan/templates/package/snippets/view_form.html:8
msgid "Title"
msgstr "Nadpis"

#: ckan/templates/package/snippets/package_basic_fields.html:4
msgid "eg. A descriptive title"
msgstr "napr. popisný názov"

#: ckan/templates/package/snippets/package_basic_fields.html:13
msgid "eg. my-dataset"
msgstr "napr. môj-dataset"

#: ckan/templates/package/snippets/package_basic_fields.html:19
msgid "eg. Some useful notes about the data"
msgstr "napr. Niekoľko užitočných poznámok o dátach"

#: ckan/templates/package/snippets/package_basic_fields.html:24
msgid "eg. economy, mental health, government"
msgstr "napr. ekonomika, zdravie, vláda"

#: ckan/templates/package/snippets/package_basic_fields.html:45
msgid ""
" License definitions and additional information can be found at <a "
"href=\"http://opendefinition.org/licenses/\">opendefinition.org</a> "
msgstr ""
"Informácie o licenciách nájdete na <a "
"href=\"http://opendefinition.org/licenses/\"> opendefinition.org</a>"

#: ckan/templates/package/snippets/package_basic_fields.html:76
#: ckan/templates/snippets/organization.html:23
msgid "Organization"
msgstr "Organizácia"

#: ckan/templates/package/snippets/package_basic_fields.html:80
msgid "No organization"
msgstr "Žiadna organizácia"

#: ckan/templates/package/snippets/package_basic_fields.html:95
msgid "Visibility"
msgstr "Viditeľnosť"

#: ckan/templates/package/snippets/package_basic_fields.html:98
msgid "Public"
msgstr "Verejný"

#: ckan/templates/package/snippets/package_basic_fields.html:117
msgid "Active"
msgstr "Aktívny"

#: ckan/templates/package/snippets/package_form.html:28
msgid ""
"The <i>data license</i> you select above only applies to the contents of any"
" resource files that you add to this dataset. By submitting this form, you "
"agree to release the <i>metadata</i> values that you enter into the form "
"under the <a href=\"http://opendatacommons.org/licenses/odbl/1-0/\">Open "
"Database License</a>."
msgstr ""
"<i>Licencia</i> zvolená vyššie sa vzťahuje len na obsah zdrojových súborov, "
"ktoré pridáte do tohto datasetu. Odoslaním tohto formulára súhlasíte s "
"publikovaním <i>metadát</i>, ktoré zadáte do formulára pod <a "
"href=\"http://opendatacommons.org/licenses/odbl/1-0/\">Otvorená databázová "
"licencia</a>."

#: ckan/templates/package/snippets/package_form.html:39
msgid "Are you sure you want to delete this dataset?"
msgstr "Ste si istý, že chcete zmazať tento dataset?"

#: ckan/templates/package/snippets/package_form.html:43
msgid "Next: Add Data"
msgstr "Ďalej: Pridať dáta"

#: ckan/templates/package/snippets/package_metadata_fields.html:6
msgid "http://example.com/dataset.json"
msgstr "http://example.com/dataset.json"

#: ckan/templates/package/snippets/package_metadata_fields.html:10
msgid "1.0"
msgstr "1.0"

#: ckan/templates/package/snippets/package_metadata_fields.html:14
#: ckan/templates/package/snippets/package_metadata_fields.html:20
#: ckan/templates/user/new_user_form.html:6
msgid "Joe Bloggs"
msgstr "Joe Bloggs"

<<<<<<< HEAD
#: ckan/templates/organization/snippets/help.html:7
msgid ""
"<p>Organizations act like publishing departments for datasets (for example, "
"the Department of Health). This means that datasets can be published by and "
"belong to a department instead of an individual user.</p> <p>Within "
"organizations, admins can assign roles and authorise its members, giving "
"individual users the right to publish datasets from that particular "
"organisation (e.g. Office of National Statistics).</p>"
msgstr ""

#: ckan/templates/organization/snippets/helper.html:8
msgid ""
"CKAN Organizations are used to create, manage and publish collections of "
"datasets. Users can have different roles within an Organization, depending "
"on their level of authorisation to create, edit and publish."
msgstr ""
"Organizácie sú používané na vytváranie, spravovanie a publikovanie \"\n"
"\"zbierok datasetov. Používatelia môžu mať rozličné role v Organizácii, v závislosti \"\n"
"\"od ich úrovne autorizácie vytvárať, upravovať a pulikovať"
=======
#: ckan/templates/package/snippets/package_metadata_fields.html:16
msgid "Author Email"
msgstr "Email autora"

#: ckan/templates/package/snippets/package_metadata_fields.html:16
#: ckan/templates/package/snippets/package_metadata_fields.html:22
#: ckan/templates/user/new_user_form.html:7
msgid "joe@example.com"
msgstr "joe@example.com"
>>>>>>> fc1a6656

#: ckan/templates/package/snippets/package_metadata_fields.html:22
msgid "Maintainer Email"
msgstr "Email správcu"

#: ckan/templates/package/snippets/resource_edit_form.html:12
msgid "Update Resource"
msgstr "Aktualizovať dátový zdroj"

#: ckan/templates/package/snippets/resource_form.html:26
msgid "Data"
msgstr ""

#: ckan/templates/package/snippets/resource_form.html:26
msgid "http://example.com/external-data.csv"
msgstr ""

#: ckan/templates/package/snippets/resource_form.html:30
msgid "eg. January 2011 Gold Prices"
msgstr "napr. cena zlata v januári 2011"

#: ckan/templates/package/snippets/resource_form.html:34
msgid "Some useful notes about the data"
msgstr "Niekoľko užitočných poznámok o dátach"

#: ckan/templates/package/snippets/resource_form.html:39
msgid "eg. CSV, XML or JSON"
msgstr "napr. CSV, XML alebo JSON"

#: ckan/templates/package/snippets/resource_form.html:42
msgid "This will be guessed automatically. Leave blank if you wish"
msgstr "Bude doplnené automaticky. Môže ostať nevyplnené. "

#: ckan/templates/package/snippets/resource_form.html:53
msgid "eg. 2012-06-05"
msgstr "napr. 2012-06-05"

#: ckan/templates/package/snippets/resource_form.html:55
msgid "File Size"
msgstr "Veľkosť súboru"

#: ckan/templates/package/snippets/resource_form.html:55
msgid "eg. 1024"
msgstr "napr. 1024"

#: ckan/templates/package/snippets/resource_form.html:57
#: ckan/templates/package/snippets/resource_form.html:59
msgid "MIME Type"
msgstr "MIME typ"

#: ckan/templates/package/snippets/resource_form.html:57
#: ckan/templates/package/snippets/resource_form.html:59
msgid "eg. application/json"
msgstr "napr. aplikácia/json"

#: ckan/templates/package/snippets/resource_form.html:67
msgid "Are you sure you want to delete this resource?"
msgstr "Ste si istí, že chcete zmazať tento dátový zdroj?"

#: ckan/templates/package/snippets/resource_form.html:73
msgid "Previous"
msgstr "Predchádzajúce"

#: ckan/templates/package/snippets/resource_form.html:76
msgid "Save & add another"
msgstr "Uložiť a pridať ďalší"

#: ckan/templates/package/snippets/resource_form.html:79
msgid "Finish"
msgstr "Dokončiť"

#: ckan/templates/package/snippets/resource_help.html:2
msgid "What's a resource?"
msgstr "Čo je dátový zdroj?"

#: ckan/templates/package/snippets/resource_help.html:4
msgid "A resource can be any file or link to a file containing useful data."
msgstr ""
"Dátový zdroj môže byť ľubovoľný súbor alebo odkaz na súbor obsahujúci "
"užitočné dáta."

#: ckan/templates/package/snippets/resource_item.html:23
msgid "Explore"
msgstr "Preskúmať"

#: ckan/templates/package/snippets/resource_item.html:35
msgid "More information"
msgstr "Doplňujúce informácie"

#: ckan/templates/package/snippets/resource_view.html:10
msgid "Fullscreen"
msgstr ""

#: ckan/templates/package/snippets/resource_view.html:18
msgid "Embed"
msgstr "Zakomponovať"

#: ckan/templates/package/snippets/resource_view.html:32
msgid "This resource view is not available at the moment."
msgstr "Náhľad dátového zdroja nie je momentálne k dispozícii."

#: ckan/templates/package/snippets/resource_view.html:74
msgid "Embed resource view"
msgstr "Vložiť náhľad dátového zdroja"

#: ckan/templates/package/snippets/resource_view.html:77
msgid ""
<<<<<<< HEAD
"Data Explorer views may be slow and unreliable unless the DataStore "
"extension is enabled. For more information, please see the <a "
"href='http://docs.ckan.org/en/latest/maintaining/data-viewer.html#viewing-"
"structured-data-the-data-explorer' target='_blank'>Data Explorer "
"documentation</a>."
=======
"You can copy and paste the embed code into a CMS or blog software that "
"supports raw HTML"
>>>>>>> fc1a6656
msgstr ""
"Môžete skopírovať a vložiť pridaný kód do CMS alebo do blog softvéru, ktorý "
"podporuje raw HTML"

#: ckan/templates/package/snippets/resource_view.html:80
msgid "Width"
msgstr "Šírka"

#: ckan/templates/package/snippets/resource_view.html:83
msgid "Height"
msgstr "Výška"

#: ckan/templates/package/snippets/resource_view.html:86
msgid "Code"
msgstr "Kód"

#: ckan/templates/package/snippets/resource_views_list.html:8
msgid "Resource Preview"
msgstr "Zobrazenie dátového zdroja"

#: ckan/templates/package/snippets/resources_list.html:13
msgid "Data and Resources"
msgstr "Dáta a Dátové zdroje"

#: ckan/templates/package/snippets/resources_list.html:30
msgid "This dataset has no data"
msgstr "Tento dataset neobsahuje dáta"

#: ckan/templates/package/snippets/revisions_table.html:24
#, python-format
msgid "Read dataset as of %s"
msgstr "Načítať datasety z %s"

#: ckan/templates/package/snippets/stages.html:23
#: ckan/templates/package/snippets/stages.html:25
msgid "Create dataset"
msgstr "Vytvoriť dataset"

#: ckan/templates/package/snippets/stages.html:30
#: ckan/templates/package/snippets/stages.html:34
#: ckan/templates/package/snippets/stages.html:36
msgid "Add data"
msgstr "Pridať dáta"

#: ckan/templates/package/snippets/view_form.html:8
msgid "eg. My View"
msgstr "napr. Môj náhľad"

#: ckan/templates/package/snippets/view_form.html:9
msgid "eg. Information about my view"
msgstr "napr. Informácie o mojom náhľade"

#: ckan/templates/package/snippets/view_form_filters.html:28
msgid "Remove Filter"
msgstr "Odstrániť filter"

#: ckan/templates/package/snippets/view_form_filters.html:46
#: ckanext/reclineview/theme/public/recline_view.js:219
#: ckanext/reclineview/theme/public/recline_view.min.js:14
msgid "Filters"
msgstr "Filtre"

#: ckan/templates/package/snippets/view_help.html:2
msgid "What's a view?"
msgstr "Čo je náhľad?"

#: ckan/templates/package/snippets/view_help.html:4
msgid "A view is a representation of the data held against a resource"
msgstr "Náhľad je reprezentácia dát dátového zdroja"

#: ckan/templates/revision/diff.html:6
msgid "Differences"
msgstr "Rozdiely"

#: ckan/templates/revision/diff.html:13 ckan/templates/revision/diff.html:18
#: ckan/templates/revision/diff.html:23
msgid "Revision Differences"
msgstr "Rozdiely revízií"

#: ckan/templates/revision/diff.html:44
msgid "Difference"
msgstr "Rozdiel"

#: ckan/templates/revision/diff.html:54
msgid "No Differences"
msgstr "Žiadne rozdiely"

#: ckan/templates/revision/list.html:3 ckan/templates/revision/list.html:6
#: ckan/templates/revision/list.html:10
msgid "Revision History"
msgstr "História revízií"

#: ckan/templates/revision/list.html:6 ckan/templates/revision/read.html:8
msgid "Revisions"
msgstr "Revízie"

#: ckan/templates/revision/read.html:30
msgid "Undelete"
msgstr "Obnoviť"

#: ckan/templates/revision/read.html:64
msgid "Changes"
msgstr "Zmeny"

#: ckan/templates/revision/read.html:74
msgid "Datasets' Tags"
msgstr "Tagy datasetov"

#: ckan/templates/revision/snippets/revisions_list.html:7
msgid "Entity"
msgstr "Prvok"

#: ckan/templates/snippets/activity_item.html:3
msgid "New activity item"
msgstr "Nová aktivita"

#: ckan/templates/snippets/add_dataset.html:6
msgid "Add Dataset"
msgstr "Pridať dataset"

#: ckan/templates/snippets/datapusher_status.html:8
msgid "Datapusher status: {status}."
msgstr "Stav dátovej pumpy: {status}."

#: ckan/templates/snippets/disqus_trackback.html:2
msgid "Trackback URL"
msgstr "Sledovacia URL"

#: ckan/templates/snippets/facet_list.html:82
msgid "Show More {facet_type}"
msgstr "Zobraziť viac {facet_type}"

#: ckan/templates/snippets/facet_list.html:85
msgid "Show Only Popular {facet_type}"
msgstr "Zobrazť iba obľúbené {facet_type}"

#: ckan/templates/snippets/facet_list.html:89
msgid "There are no {facet_type} that match this search"
msgstr "Neexistujú žiadne {facet_type} ktoré zodpovedajú hľadanému výrazu"

#: ckan/templates/snippets/home_breadcrumb_item.html:2
msgid "Home"
msgstr "Domov"

#: ckan/templates/snippets/language_selector.html:3
msgid "Language"
msgstr "Jazyk"

#: ckan/templates/snippets/language_selector.html:11
#: ckan/templates/snippets/search_form.html:42
#: ckan/templates/snippets/simple_search.html:15
#: ckan/templates/snippets/sort_by.html:22
msgid "Go"
msgstr "Ísť"

#: ckan/templates/snippets/license.html:14
msgid "No License Provided"
msgstr "Neposkytnutá žiadna licencia"

#: ckan/templates/snippets/license.html:28
msgid "This dataset satisfies the Open Definition."
msgstr "Tento dataset vyhovuje Open Definition."

#: ckan/templates/snippets/organization.html:48
msgid "There is no description for this organization"
msgstr "Táto organizácia nemá popis"

#: ckan/templates/snippets/package_item.html:57
msgid "This dataset has no description"
msgstr "Tento dataset nemá popis"

#: ckan/templates/snippets/search_form.html:33
#: ckan/templates/snippets/simple_search.html:8
#: ckan/templates/snippets/sort_by.html:12
msgid "Order by"
msgstr "Zoradiť podľa"

#: ckan/templates/snippets/search_form.html:74
msgid "Filter Results"
msgstr "Výsledky filtrovania"

#: ckan/templates/snippets/search_form.html:81
msgid " <p class=\"extra\">Please try another search.</p> "
msgstr " <p class=\"extra\">Prosím vyskúšajte iný vyhľadávací výraz.</p> "

#: ckan/templates/snippets/search_form.html:87
msgid ""
" <p id=\"search-error\"><strong>There was an error while searching.</strong>"
" Please try again.</p> "
msgstr ""

#: ckan/templates/snippets/search_result_text.html:15
msgid "{number} dataset found for \"{query}\""
msgid_plural "{number} datasets found for \"{query}\""
msgstr[0] "{number} dataset nájdený na dopyt \"{query}\""
msgstr[1] "{number} datasety nájdené na dopyt \"{query}\""
msgstr[2] "{number} datasetov nájdených na dopyt\"{query}\""
msgstr[3] "{number} datasetov nájdených na dopyt\"{query}\""

#: ckan/templates/snippets/search_result_text.html:16
msgid "No datasets found for \"{query}\""
msgstr "Žiadne datasety nenájdené pre dopyt \"{query}\""

#: ckan/templates/snippets/search_result_text.html:17
msgid "{number} dataset found"
msgid_plural "{number} datasets found"
msgstr[0] "{number} dataset nájdený"
msgstr[1] "{number} datasety nájdené"
msgstr[2] "{number} datasetov nájdených"
msgstr[3] "{number} datasetov nájdených"

#: ckan/templates/snippets/search_result_text.html:18
msgid "No datasets found"
msgstr "Žiadne datasety nenájdené"

#: ckan/templates/snippets/search_result_text.html:21
msgid "{number} group found for \"{query}\""
msgid_plural "{number} groups found for \"{query}\""
msgstr[0] "{number} skupina nájdená na dopyt \"{query}\""
msgstr[1] "{number} skupiny nájdené na dopyt \"{query}\""
msgstr[2] "{number} skupín nájdených na dopyt \"{query}\""
msgstr[3] "{number} skupín nájdených na dopyt \"{query}\""

#: ckan/templates/snippets/search_result_text.html:22
msgid "No groups found for \"{query}\""
msgstr "Žiadne skupiny nenájdené na dopyt \"{query}\""

#: ckan/templates/snippets/search_result_text.html:23
msgid "{number} group found"
msgid_plural "{number} groups found"
msgstr[0] "{number} skupina nájdená"
msgstr[1] "{number} skupiny nájdené"
msgstr[2] "{number} skupín nájdených"
msgstr[3] "{number} skupín nájdených"

#: ckan/templates/snippets/search_result_text.html:24
msgid "No groups found"
msgstr "Nenájdené žiadne skupiny"

#: ckan/templates/snippets/search_result_text.html:27
msgid "{number} organization found for \"{query}\""
msgid_plural "{number} organizations found for \"{query}\""
msgstr[0] "{number} organizácia nájdená na dopyt \"{query}\""
msgstr[1] "{number} organizácie nájdené na dopyt \"{query}\""
msgstr[2] "{number} organizácií nájdených na dopyt \"{query}\""
msgstr[3] "{number} organizácií nájdených na dopyt \"{query}\""

#: ckan/templates/snippets/search_result_text.html:28
msgid "No organizations found for \"{query}\""
msgstr "Žiadne organizácie nenájdné na dopyt \"{query}\""

#: ckan/templates/snippets/search_result_text.html:29
msgid "{number} organization found"
msgid_plural "{number} organizations found"
msgstr[0] "{number} organizácia nájdená"
msgstr[1] "{number} organizácie nájdené"
msgstr[2] "{number} organizácií nájdených"
msgstr[3] "{number} organizácií nájdených"

#: ckan/templates/snippets/search_result_text.html:30
msgid "No organizations found"
msgstr "Žiadne organizácie nenájdené"

#: ckan/templates/snippets/social.html:5
msgid "Social"
msgstr "Zdieľať"

#: ckan/templates/snippets/subscribe.html:2
msgid "Subscribe"
msgstr "Prihlásiť k odberu"

#: ckan/templates/snippets/subscribe.html:4
#: ckan/templates/user/edit_user_form.html:12
#: ckan/templates/user/new_user_form.html:7
#: ckan/templates/user/read_base.html:82
msgid "Email"
msgstr "Email"

#: ckan/templates/snippets/subscribe.html:5
msgid "RSS"
msgstr "RSS"

#: ckan/templates/snippets/context/user.html:23
#: ckan/templates/user/read_base.html:57
msgid "Edits"
msgstr "Úpravy"

#: ckan/templates/tag/index.html:33 ckan/templates/tag/index.html:34
msgid "Search Tags"
msgstr "Hľadať tagy"

<<<<<<< HEAD
#: ckan/templates/package/snippets/package_basic_fields.html:41
msgid ""
"License definitions and additional information can be found at <a "
"href=\"http://opendefinition.org/licenses/\">opendefinition.org</a>"
msgstr ""
"Informácie o licenciách nájdete na <a "
"href=\"http://opendefinition.org/licenses/\"> opendefinition.org</a>"
=======
#: ckan/templates/user/dashboard.html:19 ckan/templates/user/dashboard.html:37
msgid "News feed"
msgstr "Novinky"
>>>>>>> fc1a6656

#: ckan/templates/user/dashboard.html:20
#: ckan/templates/user/dashboard_datasets.html:12
msgid "My Datasets"
msgstr "Moje datasety"

#: ckan/templates/user/dashboard.html:21
#: ckan/templates/user/dashboard_organizations.html:12
msgid "My Organizations"
msgstr "Moje organizacie"

#: ckan/templates/user/dashboard.html:22
#: ckan/templates/user/dashboard_groups.html:12
msgid "My Groups"
msgstr "Moje skupiny"

#: ckan/templates/user/dashboard.html:39
msgid "Activity from items that I'm following"
msgstr "Aktivity z poloziek ktore sledujem"

#: ckan/templates/user/dashboard_datasets.html:17
#: ckan/templates/user/read.html:20
msgid "You haven't created any datasets."
msgstr "Nemáte vytvorené žiadne datasety."

#: ckan/templates/user/dashboard_datasets.html:19
#: ckan/templates/user/dashboard_groups.html:22
#: ckan/templates/user/dashboard_organizations.html:23
#: ckan/templates/user/read.html:22
msgid "Create one now?"
msgstr "Vytvoriť jeden teraz?"

#: ckan/templates/user/dashboard_groups.html:20
msgid "You are not a member of any groups."
msgstr "Nie ste členom žiadnej skupiny."

#: ckan/templates/user/dashboard_organizations.html:21
msgid "You are not a member of any organizations."
msgstr "Nie ste členom žiadnej organizácie."

#: ckan/templates/user/edit.html:6 ckan/templates/user/edit_base.html:3
#: ckan/templates/user/list.html:6 ckan/templates/user/list.html:13
#: ckan/templates/user/read_base.html:5 ckan/templates/user/read_base.html:8
#: ckan/templates/user/snippets/user_search.html:2
msgid "Users"
msgstr "Používatelia"

#: ckan/templates/user/edit.html:17
msgid "Account Info"
msgstr "Informácie o účte"

#: ckan/templates/user/edit.html:19
msgid ""
" Your profile lets other CKAN users know about who you are and what you do. "
msgstr ""
"Pomocou vášho CKAN profilu môžete povedať ostatným používateľom niečo o sebe"
" a o tom čo robíte."

#: ckan/templates/user/edit_user_form.html:7
msgid "Change details"
msgstr "Zmena údajov"

#: ckan/templates/user/edit_user_form.html:10
msgid "Full name"
msgstr "Celé meno"

#: ckan/templates/user/edit_user_form.html:10
msgid "eg. Joe Bloggs"
msgstr "napr. Joe Bloggs"

#: ckan/templates/user/edit_user_form.html:12
msgid "eg. joe@example.com"
msgstr "napr. joe@example.com"

#: ckan/templates/user/edit_user_form.html:14
msgid "A little information about yourself"
msgstr "Základné informácie o vás"

#: ckan/templates/user/edit_user_form.html:17
msgid "Subscribe to notification emails"
msgstr "Prihlásiť sa k emailovým upozorneniam"

#: ckan/templates/user/edit_user_form.html:26
msgid "Change password"
msgstr "Zmena hesla"

#: ckan/templates/user/edit_user_form.html:29
msgid "Sysadmin Password"
msgstr ""

#: ckan/templates/user/edit_user_form.html:37
#: ckan/templates/user/logout_first.html:11
#: ckan/templates/user/new_user_form.html:8
#: ckan/templates/user/perform_reset.html:25
#: ckan/templates/user/snippets/login_form.html:22
msgid "Password"
msgstr "Heslo"

#: ckan/templates/user/edit_user_form.html:39
msgid "Confirm Password"
msgstr "Potvrdiť heslo"

#: ckan/templates/user/edit_user_form.html:45
msgid "Are you sure you want to delete this User?"
msgstr "Určite chcete vymazať tohto používateľa?"

#: ckan/templates/user/edit_user_form.html:50
msgid "Are you sure you want to regenerate the API key?"
msgstr "Ste si istí, že chcete nanovo vygenerovať API kľúč?"

#: ckan/templates/user/edit_user_form.html:50
msgid "Regenerate API Key"
msgstr "Nanovo vygenerovať API kľúč"

#: ckan/templates/user/edit_user_form.html:54
msgid "Update Profile"
msgstr "Aktualizovať profil"

#: ckan/templates/user/list.html:3
#: ckan/templates/user/snippets/user_search.html:11
msgid "All Users"
msgstr "Všetci používatelia"

#: ckan/templates/user/login.html:3 ckan/templates/user/login.html:6
#: ckan/templates/user/login.html:12
#: ckan/templates/user/snippets/login_form.html:28
msgid "Login"
msgstr "Prihlásiť sa"

#: ckan/templates/user/login.html:25
msgid "Need an Account?"
msgstr "Potrebujete používateľsy účet?"

#: ckan/templates/user/login.html:27
msgid "Then sign right up, it only takes a minute."
msgstr "Tak sa zaregistrujte, zaberie vám to len minútku."

#: ckan/templates/user/login.html:30
msgid "Create an Account"
msgstr "Vytvoriť účet"

#: ckan/templates/user/login.html:42
msgid "Forgotten your password?"
msgstr "Zabudli ste vaše heslo?"

#: ckan/templates/user/login.html:44
msgid "No problem, use our password recovery form to reset it."
msgstr ""
"Žiaden problém, využite formulár na obnovenie zabudnutého hesla a "
"vyresetujte ho."

#: ckan/templates/user/login.html:47
msgid "Forgot your password?"
msgstr "Zabudli ste heslo?"

#: ckan/templates/user/logout.html:3 ckan/templates/user/logout.html:9
msgid "Logged Out"
msgstr "Odhlásený"

#: ckan/templates/user/logout.html:11
msgid "You are now logged out."
msgstr "Teraz ste odhlásený."

#: ckan/templates/user/logout_first.html:9
msgid "You're already logged in as {user}."
msgstr "Už ste pihlásený ako {user}"

#: ckan/templates/user/logout_first.html:9
msgid "Logout"
msgstr "Odhlásiť sa"

#: ckan/templates/user/logout_first.html:12
#: ckan/templates/user/snippets/login_form.html:24
msgid "Remember me"
msgstr "Zapamätať si ma"

#: ckan/templates/user/logout_first.html:20
msgid "You're already logged in"
msgstr "Už ste prihlásený"

#: ckan/templates/user/logout_first.html:22
msgid "You need to log out before you can log in with another account."
msgstr "Ak sa chcete prihlásiť pod iným účtom, musíte sa najskôr odhlásiť."

#: ckan/templates/user/logout_first.html:23
msgid "Log out now"
msgstr "Ihneď odhlásiť"

#: ckan/templates/user/new.html:6
msgid "Registration"
msgstr "Registrácia"

#: ckan/templates/user/new.html:14
msgid "Register for an Account"
msgstr "Registrujte sa a vytvorte si účet"

#: ckan/templates/user/new.html:26
msgid "Why Sign Up?"
msgstr "Prečo by som sa mal prihlásiť?"

#: ckan/templates/user/new.html:28
msgid "Create datasets, groups and other exciting things"
msgstr ""
"Aby ste mohli vytvárať datasety, skupiny a veľa ďalších zaujímavých vecí"

#: ckan/templates/user/new_user_form.html:5
msgid "username"
msgstr "Používateľské meno"

#: ckan/templates/user/new_user_form.html:6
msgid "Full Name"
msgstr "Celé meno"

#: ckan/templates/user/new_user_form.html:19
msgid "Create Account"
msgstr "Vytvoriť účet"

#: ckan/templates/user/perform_reset.html:4
#: ckan/templates/user/perform_reset.html:15
msgid "Reset Your Password"
msgstr "Obnoviť heslo"

#: ckan/templates/user/perform_reset.html:7
#: ckan/templates/user/request_reset.html:6
msgid "Password Reset"
msgstr "Obnoviť heslo"

#: ckan/templates/user/perform_reset.html:21
msgid "You can also change username. It can not be modified later."
msgstr ""

#: ckan/templates/user/perform_reset.html:29
msgid "Update Password"
msgstr "Zmeniť heslo"

#: ckan/templates/user/perform_reset.html:43
#: ckan/templates/user/request_reset.html:36
msgid "How does this work?"
msgstr "Ako to funguje?"

#: ckan/templates/user/perform_reset.html:45
msgid "Simply enter a new password and we'll update your account"
msgstr "Jednoducho vložte nové heslo a my Vám zaktualizujeme účet"

#: ckan/templates/user/read.html:27
msgid "User hasn't created any datasets."
msgstr "Používateľ zatiaľ nevytvoril žiadny dataset"

#: ckan/templates/user/read_base.html:39
msgid "You have not provided a biography."
msgstr "Nezadali ste svoj životopis."

#: ckan/templates/user/read_base.html:41
msgid "This user has no biography."
msgstr "Tento používateľ nemá zadaný životopis."

#: ckan/templates/user/read_base.html:73
msgid "Open ID"
msgstr "Open ID"

#: ckan/templates/user/read_base.html:82 ckan/templates/user/read_base.html:96
msgid "This means only you can see this"
msgstr "To znamená, že len vy to môžete vidieť"

#: ckan/templates/user/read_base.html:87
msgid "Member Since"
msgstr "Členom od"

#: ckan/templates/user/read_base.html:96
msgid "API Key"
msgstr "Kľúč API"

#: ckan/templates/user/request_reset.html:3
#: ckan/templates/user/request_reset.html:13
msgid "Reset your password"
msgstr "Obnoviť heslo"

#: ckan/templates/user/request_reset.html:17
msgid "Email or username"
msgstr ""

#: ckan/templates/user/request_reset.html:22
msgid "Request Reset"
msgstr ""

#: ckan/templates/user/request_reset.html:38
msgid ""
"Enter your email address or username into the box and we will send you an "
"email with a link to enter a new password. "
msgstr ""

#: ckan/templates/user/snippets/followee_dropdown.html:15
#: ckan/templates/user/snippets/followee_dropdown.html:16
msgid "Activity from:"
msgstr "Aktívny od:"

#: ckan/templates/user/snippets/followee_dropdown.html:23
msgid "Search list..."
msgstr "Prehľadať zoznam..."

#: ckan/templates/user/snippets/followee_dropdown.html:44
msgid "You are not following anything"
msgstr "Momentálne nič nenasledujete"

#: ckan/templates/user/snippets/followers.html:9
msgid "No followers"
msgstr "Žiadny nasledovatelia"

#: ckan/templates/user/snippets/user_search.html:5
msgid "Search Users"
msgstr "Hľadať používateľov"

#: ckan/views/user.py:509
msgid "Email is required"
msgstr ""

#: ckan/views/user.py:561
msgid ""
"Error sending the email. Try again later or contact an administrator for "
"help"
msgstr ""

#: ckan/views/user.py:569
msgid ""
"A reset link has been emailed to you (unless the account specified does not "
"exist)"
msgstr ""

#: ckan/views/user.py:611
msgid "Your password must be 8 characters or longer."
msgstr ""

#: ckanext/datapusher/helpers.py:21
msgid "Complete"
msgstr "Ukončené"

#: ckanext/datapusher/helpers.py:22
msgid "Pending"
msgstr "Čakajúce na spracovanie"

#: ckanext/datapusher/helpers.py:23
msgid "Submitting"
msgstr "Nahrávanie"

#: ckanext/datapusher/helpers.py:29
msgid "Not Uploaded Yet"
msgstr "Doposiaľ nenahrané"

#: ckanext/datapusher/templates-bs2/datapusher/resource_data.html:12
#: ckanext/datapusher/templates/datapusher/resource_data.html:12
msgid "Upload to DataStore"
msgstr "Nahrať do DataStore"

#: ckanext/datapusher/templates-bs2/datapusher/resource_data.html:19
#: ckanext/datapusher/templates/datapusher/resource_data.html:19
msgid "Upload error:"
msgstr "Chyba pri nahrávaní:"

#: ckanext/datapusher/templates-bs2/datapusher/resource_data.html:25
#: ckanext/datapusher/templates-bs2/datapusher/resource_data.html:27
#: ckanext/datapusher/templates/datapusher/resource_data.html:25
#: ckanext/datapusher/templates/datapusher/resource_data.html:27
msgid "Error:"
msgstr "Chyba: "

#: ckanext/datapusher/templates-bs2/datapusher/resource_data.html:36
#: ckanext/datapusher/templates/datapusher/resource_data.html:36
msgid "Error traceback:"
msgstr ""

#: ckanext/datapusher/templates-bs2/datapusher/resource_data.html:48
#: ckanext/datapusher/templates/datapusher/resource_data.html:48
msgid "Status"
msgstr "Stav"

#: ckanext/datapusher/templates-bs2/datapusher/resource_data.html:52
#: ckanext/datapusher/templates/datapusher/resource_data.html:52
msgid "Last updated"
msgstr "Naposledy zmenené"

#: ckanext/datapusher/templates-bs2/datapusher/resource_data.html:56
#: ckanext/datapusher/templates/datapusher/resource_data.html:56
msgid "Never"
msgstr "Nikdy"

#: ckanext/datapusher/templates-bs2/datapusher/resource_data.html:62
#: ckanext/datapusher/templates/datapusher/resource_data.html:62
msgid "Upload Log"
msgstr "Nahrať záznam"

#: ckanext/datapusher/templates-bs2/datapusher/resource_data.html:76
#: ckanext/datapusher/templates/datapusher/resource_data.html:76
msgid "Details"
msgstr "Detaily"

#: ckanext/datapusher/templates-bs2/datapusher/resource_data.html:83
#: ckanext/datapusher/templates/datapusher/resource_data.html:83
msgid "End of log"
msgstr "Koniec záznamu"

#: ckanext/datapusher/templates-bs2/package/resource_edit_base.html:5
#: ckanext/datapusher/templates/package/resource_edit_base.html:5
msgid "DataStore"
msgstr "DataStore"

#: ckanext/datastore/controller.py:53
#, python-format
msgid "format: must be one of %s"
msgstr ""

#: ckanext/datastore/controller.py:65
msgid "DataStore resource not found"
msgstr "Požadovaný zdroj z DataStore nebol nájdený"

#: ckanext/datastore/controller.py:101
msgid ""
"Data Dictionary saved. Any type overrides will take effect when the resource"
" is next uploaded to DataStore"
msgstr ""

#: ckanext/datastore/backend/postgres.py:1036
msgid ""
"The data was invalid (for example: a numeric value is out of range or was "
"inserted into a text field)."
msgstr ""
"Dáta boli neplatné  (napríklad: číselná hodnota je mimo rozsah alebo bola "
"vložená do textového poľa)."

#: ckanext/datastore/logic/action.py:258 ckanext/datastore/logic/action.py:286
#: ckanext/datastore/logic/action.py:344 ckanext/datastore/logic/action.py:457
msgid "Resource \"{0}\" was not found."
msgstr "Zdroj \"{0}\" nebol nájdený"

#: ckanext/datastore/logic/auth.py:19
msgid "User {0} not authorized to update resource {1}"
msgstr "Používateľ {0} nemá oprávnenie na úpravu zdroja {1}"

#: ckanext/datastore/templates-bs2/ajax_snippets/api_info.html:19
#: ckanext/datastore/templates/ajax_snippets/api_info.html:21
msgid "CKAN Data API"
msgstr "CKAN dátové API"

#: ckanext/datastore/templates-bs2/ajax_snippets/api_info.html:23
#: ckanext/datastore/templates/ajax_snippets/api_info.html:25
msgid "Access resource data via a web API with powerful query support"
msgstr ""
"Prístup k zdrojom dát prostredníctvom webového API s podporou dopytovania"

#: ckanext/datastore/templates/ajax_snippets/api_info.html:26
msgid ""
" Further information in the <a             "
"href=\"http://docs.ckan.org/en/latest/maintaining/datastore.html\" "
"target=\"_blank\">main CKAN Data API and DataStore documentation</a>.</p> "
msgstr ""

#: ckanext/datastore/templates-bs2/ajax_snippets/api_info.html:33
#: ckanext/datastore/templates/ajax_snippets/api_info.html:35
msgid "Endpoints"
msgstr "Koncové body"

#: ckanext/datastore/templates-bs2/ajax_snippets/api_info.html:37
#: ckanext/datastore/templates/ajax_snippets/api_info.html:39
msgid ""
"The Data API can be accessed via the following actions of the CKAN action "
"API."
msgstr "Prístup k dátovému API prostredníctvom nasledujúcich CKAN akcií API"

#: ckanext/datastore/templates-bs2/ajax_snippets/api_info.html:42
#: ckanext/datastore/templates/ajax_snippets/api_info.html:44
msgid "Create"
msgstr "Vytvoriť"

#: ckanext/datastore/templates-bs2/ajax_snippets/api_info.html:46
#: ckanext/datastore/templates/ajax_snippets/api_info.html:48
msgid "Update / Insert"
msgstr "Aktualizovať / Vložiť"

#: ckanext/datastore/templates-bs2/ajax_snippets/api_info.html:50
#: ckanext/datastore/templates/ajax_snippets/api_info.html:52
msgid "Query"
msgstr "Dopyt"

#: ckanext/datastore/templates-bs2/ajax_snippets/api_info.html:54
#: ckanext/datastore/templates/ajax_snippets/api_info.html:56
msgid "Query (via SQL)"
msgstr "Dopyt (prostredníctvom SQL)"

#: ckanext/datastore/templates-bs2/ajax_snippets/api_info.html:66
#: ckanext/datastore/templates/ajax_snippets/api_info.html:68
msgid "Querying"
msgstr "Dopytovanie"

#: ckanext/datastore/templates-bs2/ajax_snippets/api_info.html:70
#: ckanext/datastore/templates/ajax_snippets/api_info.html:72
msgid "Query example (first 5 results)"
msgstr "Príklad dopytu (prvých 5 výsledkov)"

#: ckanext/datastore/templates-bs2/ajax_snippets/api_info.html:75
#: ckanext/datastore/templates/ajax_snippets/api_info.html:77
msgid "Query example (results containing 'jones')"
msgstr "Príklad dotazu (výsledky obsahujúce 'jones')"

#: ckanext/datastore/templates-bs2/ajax_snippets/api_info.html:80
#: ckanext/datastore/templates/ajax_snippets/api_info.html:82
msgid "Query example (via SQL statement)"
msgstr "Ukážka dopytu (cez SQL výraz)"

#: ckanext/datastore/templates-bs2/ajax_snippets/api_info.html:91
#: ckanext/datastore/templates/ajax_snippets/api_info.html:93
msgid "Example: Javascript"
msgstr "Ukážka: JavaScript"

#: ckanext/datastore/templates-bs2/ajax_snippets/api_info.html:95
#: ckanext/datastore/templates/ajax_snippets/api_info.html:97
msgid "A simple ajax (JSONP) request to the data API using jQuery."
msgstr ""
"Jednoduchá ajaxová (JSONP) požiadavka pre dátovú API využívajúcu jQuery"

#: ckanext/datastore/templates-bs2/ajax_snippets/api_info.html:116
#: ckanext/datastore/templates/ajax_snippets/api_info.html:118
msgid "Example: Python"
msgstr "Príklad: Python"

#: ckanext/datastore/templates-bs2/datastore/dictionary.html:16
#: ckanext/datastore/templates/datastore/snippets/dictionary_form.html:3
msgid "Field {num}."
msgstr ""

#: ckanext/datastore/templates/datastore/snippets/dictionary_form.html:12
msgid "Type Override"
msgstr ""

#: ckanext/datastore/templates-bs2/datastore/dictionary.html:18
#: ckanext/datastore/templates-bs2/package/resource_read.html:20
#: ckanext/datastore/templates/datastore/snippets/dictionary_form.html:20
#: ckanext/datastore/templates/package/resource_read.html:21
#: ckanext/datatablesview/templates/datatables/datatables_form.html:18
msgid "Label"
msgstr ""

#: ckanext/datastore/templates-bs2/package/resource_edit_base.html:6
#: ckanext/datastore/templates-bs2/package/resource_read.html:14
#: ckanext/datastore/templates/package/resource_edit_base.html:6
#: ckanext/datastore/templates/package/resource_read.html:14
msgid "Data Dictionary"
msgstr ""

#: ckanext/datastore/templates-bs2/package/resource_read.html:18
#: ckanext/datastore/templates/package/resource_read.html:19
#: ckanext/datatablesview/templates/datatables/datatables_form.html:17
msgid "Column"
msgstr ""

#: ckanext/datastore/templates-bs2/package/resource_read.html:19
#: ckanext/datastore/templates/package/resource_read.html:20
msgid "Type"
msgstr ""

#: ckanext/datastore/templates-bs2/package/snippets/data_api_button.html:10
#: ckanext/datastore/templates/package/snippets/data_api_button.html:9
msgid "Data API"
msgstr "Data API"

#: ckanext/datastore/templates-bs2/ajax_snippets/api_info.html:24
msgid ""
<<<<<<< HEAD
"Your profile lets other CKAN users know about who you are and what you do."
=======
" Further information in the <a       "
"href=\"http://docs.ckan.org/en/latest/maintaining/datastore.html\" "
"target=\"_blank\">main CKAN Data API and DataStore documentation</a>.</p> "
>>>>>>> fc1a6656
msgstr ""
"Viac informácií na <a "
"href=\"http://docs.ckan.org/en/latest/maintaining/datastore.html\" "
"target=\"_blank\">hlavná dokumentácia CKAN Data API  a CKAN "
"DataStore</a>.</p>"

#: ckanext/datatablesview/plugin.py:47 ckanext/reclineview/plugin.py:137
msgid "Table"
msgstr "Tabuľka"

#: ckanext/datatablesview/templates/datatables/datatables_form.html:6
msgid "Responsive display"
msgstr ""

#: ckanext/datatablesview/templates/datatables/datatables_form.html:12
msgid "Show Columns"
msgstr ""

#: ckanext/datatablesview/templates/datatables/datatables_view.html:28
msgid "Hide/Unhide Columns"
msgstr ""

#: ckanext/example_iconfigurer/templates/admin/config.html:11
msgid "Datasets per page"
msgstr "Datasetov na stránku"

#: ckanext/example_iconfigurer/templates/admin/config.html:13
msgid "Test conf"
msgstr ""

#: ckanext/example_idatasetform/templates/package/search.html:16
msgid "Custom Field Ascending"
msgstr "Vlastné pole vzostupne"

#: ckanext/example_idatasetform/templates/package/search.html:17
msgid "Custom Field Descending"
msgstr "Vlastné pole zostupne"

#: ckanext/example_idatasetform/templates/package/snippets/additional_info.html:6
#: ckanext/example_idatasetform/templates/package/snippets/package_basic_fields.html:4
#: ckanext/example_idatasetform/templates/package/snippets/resource_form.html:6
msgid "Custom Text"
msgstr "Vlastný Text"

#: ckanext/example_idatasetform/templates/package/snippets/package_basic_fields.html:4
msgid "custom text"
msgstr "vlastný text"

#: ckanext/example_idatasetform/templates/package/snippets/package_metadata_fields.html:11
msgid "Country Code"
msgstr "Kód krajiny"

#: ckanext/example_idatasetform/templates/package/snippets/resource_form.html:6
msgid "custom resource text"
msgstr "vlastný zdroj textu"

#: ckanext/example_itranslation/templates/home/index.html:4
msgid "This is an untranslated string"
msgstr ""

#: ckanext/example_theme_docs/v10_custom_snippet/templates/snippets/example_theme_most_popular_groups.html:20
#: ckanext/example_theme_docs/v11_HTML_and_CSS/templates/snippets/example_theme_most_popular_groups.html:19
msgid "This group has no description"
msgstr "Táto skupina nemá popis"

#: ckanext/example_theme_docs/v12_extra_public_dir/templates/home/snippets/promoted.html:4
msgid "CKAN's data previewing tool has many powerful features"
msgstr "Nástroj CKAN-u na zobrazenie dát má mnoho užitočných funkcií"

#: ckanext/imageview/theme/templates/image_form.html:3
msgid "Image url"
msgstr "URL obrázku"

#: ckanext/imageview/theme/templates/image_form.html:3
msgid "eg. http://example.com/image.jpg (if blank uses resource url)"
msgstr ""
"napr. http://example.com/image.jpg (ak je prázdne, použije sa url dátového "
"zdroja)"

#: ckanext/reclineview/plugin.py:110
msgid "Data Explorer"
msgstr "Data Explorer"

#: ckanext/reclineview/plugin.py:180
#: ckanext/reclineview/theme/public/recline_view.js:204
#: ckanext/reclineview/theme/public/recline_view.min.js:14
msgid "Graph"
msgstr "Graf"

#: ckanext/reclineview/plugin.py:240
#: ckanext/reclineview/theme/public/recline_view.js:211
#: ckanext/reclineview/theme/public/recline_view.min.js:14
msgid "Map"
msgstr "Mapa"

#: ckanext/reclineview/theme/public/recline_view.js:29
#: ckanext/reclineview/theme/public/recline_view.min.js:1
msgid "error loading view"
msgstr ""

#: ckanext/reclineview/theme/public/recline_view.js:79
#: ckanext/reclineview/theme/public/recline_view.min.js:5
msgid "Could not load view"
msgstr ""

#: ckanext/reclineview/theme/public/recline_view.js:81
#: ckanext/reclineview/theme/public/recline_view.min.js:5
msgid "DataStore returned an error"
msgstr ""

#: ckanext/reclineview/theme/public/recline_view.js:83
#: ckanext/reclineview/theme/public/recline_view.min.js:5
msgid "DataProxy returned an error"
msgstr ""

#: ckanext/reclineview/theme/public/recline_view.js:197
#: ckanext/reclineview/theme/public/recline_view.min.js:14
msgid "Grid"
msgstr ""

#: ckanext/reclineview/theme/templates/recline_graph_form.html:3
#: ckanext/reclineview/theme/templates/recline_map_form.html:3
msgid "Row offset"
msgstr "offset riadka"

#: ckanext/reclineview/theme/templates/recline_graph_form.html:3
#: ckanext/reclineview/theme/templates/recline_map_form.html:3
msgid "eg: 0"
msgstr "napr: 0"

#: ckanext/reclineview/theme/templates/recline_graph_form.html:4
#: ckanext/reclineview/theme/templates/recline_map_form.html:4
msgid "Number of rows"
msgstr "Počet riadkov"

#: ckanext/reclineview/theme/templates/recline_graph_form.html:4
#: ckanext/reclineview/theme/templates/recline_map_form.html:4
msgid "eg: 100"
msgstr "napr: 100"

#: ckanext/reclineview/theme/templates/recline_graph_form.html:6
msgid "Graph type"
msgstr "Typ grafu"

#: ckanext/reclineview/theme/templates/recline_graph_form.html:7
msgid "Group (Axis 1)"
msgstr "Skupina (os 1)"

#: ckanext/reclineview/theme/templates/recline_graph_form.html:8
msgid "Series (Axis 2)"
msgstr "Rad (os 2)"

#: ckanext/reclineview/theme/templates/recline_map_form.html:6
msgid "Field type"
msgstr "Typ poľa"

#: ckanext/reclineview/theme/templates/recline_map_form.html:7
msgid "Latitude field"
msgstr "pole zemepisná šírka"

#: ckanext/reclineview/theme/templates/recline_map_form.html:8
msgid "Longitude field"
msgstr "pole zemepisná dĺžka"

#: ckanext/reclineview/theme/templates/recline_map_form.html:9
msgid "GeoJSON field"
msgstr "GeoJSON pole"

#: ckanext/reclineview/theme/templates/recline_map_form.html:10
msgid "Auto zoom to features"
msgstr "Auto zoom funkcií"

#: ckanext/reclineview/theme/templates/recline_map_form.html:11
msgid "Cluster markers"
msgstr "Značky klastra"

#: ckanext/stats/templates/ckanext/stats/index.html:10
msgid "Total number of Datasets"
msgstr "Celkový počet datasetov"

#: ckanext/stats/templates/ckanext/stats/index.html:17
#: ckanext/stats/templates/ckanext/stats/index.html:40
msgid "Date"
msgstr "Dátum"

#: ckanext/stats/templates/ckanext/stats/index.html:18
msgid "Total datasets"
msgstr "Ceľkový počet datasetov"

#: ckanext/stats/templates/ckanext/stats/index.html:33
#: ckanext/stats/templates/ckanext/stats/index.html:179
msgid "Dataset Revisions per Week"
msgstr "Zmeny datasetu za týždeň"

#: ckanext/stats/templates/ckanext/stats/index.html:41
msgid "All dataset revisions"
msgstr "Všetky zmeny datasetu"

#: ckanext/stats/templates/ckanext/stats/index.html:42
msgid "New datasets"
msgstr "Nové datasety"

#: ckanext/stats/templates/ckanext/stats/index.html:58
#: ckanext/stats/templates/ckanext/stats/index.html:180
msgid "Top Rated Datasets"
msgstr "Najlepšie hodnotené datasety"

#: ckanext/stats/templates/ckanext/stats/index.html:64
msgid "Average rating"
msgstr "Priemerné hodnotenie"

#: ckanext/stats/templates/ckanext/stats/index.html:65
msgid "Number of ratings"
msgstr "Počet hodnotení"

#: ckanext/stats/templates/ckanext/stats/index.html:79
msgid "No ratings"
msgstr "Bez hodnotení"

#: ckanext/stats/templates/ckanext/stats/index.html:84
#: ckanext/stats/templates/ckanext/stats/index.html:181
msgid "Most Edited Datasets"
msgstr "Najviac upravované datasety"

#: ckanext/stats/templates/ckanext/stats/index.html:90
msgid "Number of edits"
msgstr "Počet úprav"

#: ckanext/stats/templates/ckanext/stats/index.html:103
msgid "No edited datasets"
msgstr "Žiadne datasety neboli upravené"

#: ckanext/stats/templates/ckanext/stats/index.html:108
#: ckanext/stats/templates/ckanext/stats/index.html:182
msgid "Largest Groups"
msgstr "Najväčšie skupiny"

#: ckanext/stats/templates/ckanext/stats/index.html:114
msgid "Number of datasets"
msgstr "Počet datasetov"

#: ckanext/stats/templates/ckanext/stats/index.html:127
msgid "No groups"
msgstr "Žiadne skupiny"

#: ckanext/stats/templates/ckanext/stats/index.html:132
#: ckanext/stats/templates/ckanext/stats/index.html:183
msgid "Top Tags"
msgstr "Najčastejšie tagy"

#: ckanext/stats/templates/ckanext/stats/index.html:136
msgid "Tag Name"
msgstr "Názov tagu"

#: ckanext/stats/templates/ckanext/stats/index.html:137
#: ckanext/stats/templates/ckanext/stats/index.html:157
msgid "Number of Datasets"
msgstr "Počet datasetov"

#: ckanext/stats/templates/ckanext/stats/index.html:152
#: ckanext/stats/templates/ckanext/stats/index.html:184
msgid "Users Creating Most Datasets"
msgstr ""

#: ckanext/stats/templates/ckanext/stats/index.html:175
msgid "Statistics Menu"
msgstr "Štatistické menu"

#: ckanext/stats/templates/ckanext/stats/index.html:178
msgid "Total Number of Datasets"
msgstr "Ceľkový počet datasetov"

#: ckanext/textview/plugin.py:67 ckanext/textview/plugin.py:69
msgid "Text"
msgstr ""

#: ckanext/textview/theme/public/text_view.js:70
#: ckanext/textview/theme/public/text_view.min.js:3
msgid "An error occured during AJAX request. Could not load view."
msgstr ""

#: ckanext/webpageview/plugin.py:22 ckanext/webpageview/plugin.py:27
msgid "Website"
msgstr "Webová stránka"

#: ckanext/webpageview/theme/templates/webpage_form.html:3
msgid "Web Page url"
msgstr "URL webovej stránky"

#: ckanext/webpageview/theme/templates/webpage_form.html:3
msgid "eg. http://example.com (if blank uses resource url)"
msgstr ""
"napr. http://example.com (ak je prázdna, použije sa url dátového zdroja)"<|MERGE_RESOLUTION|>--- conflicted
+++ resolved
@@ -1,13 +1,8 @@
 # Translations template for ckan.
 # Copyright (C) 2020 ORGANIZATION
 # This file is distributed under the same license as the ckan project.
-<<<<<<< HEAD
-# FIRST AUTHOR <EMAIL@ADDRESS>, 2018.
-#
-=======
 # FIRST AUTHOR <EMAIL@ADDRESS>, 2020.
 # 
->>>>>>> fc1a6656
 # Translators:
 # Adrià Mercader <adria.mercader@okfn.org>, 2018
 #
@@ -23,10 +18,7 @@
 "MIME-Version: 1.0\n"
 "Content-Type: text/plain; charset=UTF-8\n"
 "Content-Transfer-Encoding: 8bit\n"
-<<<<<<< HEAD
-=======
 "Generated-By: Babel 2.3.4\n"
->>>>>>> fc1a6656
 "Language: sk\n"
 "Plural-Forms: nplurals=4; plural=(n % 1 == 0 && n == 1 ? 0 : n % 1 == 0 && n >= 2 && n <= 4 ? 1 : n % 1 != 0 ? 2: 3);\n"
 "Generated-By: Babel 2.5.3\n"
@@ -142,18 +134,6 @@
 msgid "Access denied"
 msgstr "Prístup bol odmietnutý"
 
-<<<<<<< HEAD
-#: ckanext/datastore/templates/ajax_snippets/api_info.html:24
-msgid ""
-"Further information in the <a "
-"href=\"http://docs.ckan.org/en/latest/maintaining/datastore.html\" "
-"target=\"_blank\">main CKAN Data API and DataStore documentation</a>.</p>"
-msgstr ""
-"Viac informácií na <a "
-"href=\"http://docs.ckan.org/en/latest/maintaining/datastore.html\" "
-"target=\"_blank\">hlavná dokumentácia CKAN Data API  a CKAN "
-"DataStore</a>.</p>"
-=======
 #: ckan/controllers/api.py:133 ckan/controllers/api.py:227
 #: ckan/logic/action/create.py:911 ckan/logic/converters.py:123
 #: ckan/logic/converters.py:148 ckan/logic/converters.py:173
@@ -164,7 +144,6 @@
 #: ckan/logic/validators.py:715 ckan/views/api.py:121 ckan/views/api.py:310
 msgid "Not found"
 msgstr "Nenájdené"
->>>>>>> fc1a6656
 
 #: ckan/controllers/api.py:139 ckan/views/api.py:128
 msgid "Bad request"
@@ -305,22 +284,9 @@
 msgid "Not authorized to perform bulk update"
 msgstr "Nemáte opravnenie na vykonanie hromadnej aktualizácie"
 
-<<<<<<< HEAD
-#: ckanext/datastore/templates-bs2/ajax_snippets/api_info.html:24
-msgid ""
-"Further information in the <a "
-"href=\"http://docs.ckan.org/en/latest/maintaining/datastore.html\" "
-"target=\"_blank\">main CKAN Data API and DataStore documentation</a>.</p>"
-msgstr ""
-"Viac informácií na <a "
-"href=\"http://docs.ckan.org/en/latest/maintaining/datastore.html\" "
-"target=\"_blank\">hlavná dokumentácia CKAN Data API  a CKAN "
-"DataStore</a>.</p>"
-=======
 #: ckan/controllers/group.py:461
 msgid "Unauthorized to create a group"
 msgstr "Nemáte oprávnenie vytvoriť skupinu"
->>>>>>> fc1a6656
 
 #: ckan/controllers/group.py:539 ckan/controllers/group.py:569
 #: ckan/controllers/package.py:944 ckan/controllers/package.py:992
@@ -690,16 +656,9 @@
 msgid "incorrect password"
 msgstr "nesprávne heslo"
 
-<<<<<<< HEAD
-#: ckanext/webpageview/theme/templates/webpage_form.html:3
-msgid "eg. http://example.com  (if blank uses resource url)"
-msgstr ""
-"napr. http://example.com (ak je prázdna, použije sa url dátového zdroja)"
-=======
 #: ckan/controllers/user.py:427 ckan/views/user.py:386
 msgid "Login failed. Bad username or password."
 msgstr "Prihlásenie sa nepodarilo. Zlé prihlasovacie meno alebo heslo."
->>>>>>> fc1a6656
 
 #: ckan/controllers/user.py:460 ckan/views/user.py:503
 msgid "Unauthorized to request reset password."
@@ -3096,17 +3055,8 @@
 "data-target=\"popover\" data-content=\"%(markdown_tooltip)s\" data-"
 "html=\"true\">Markdown formátovanie</a>"
 
-<<<<<<< HEAD
-#: ckan/templates/admin/index.html:20
-#, python-format
-msgid ""
-"<p>As a sysadmin user you have full control over this CKAN instance. Proceed"
-" with care!</p> <p>For guidance on using sysadmin features, see the CKAN  <a"
-" href=\"%(docs_url)s\" target=\"_blank\">sysadmin guide</a></p>"
-=======
 #: ckan/templates/macros/form.html:233
 msgid "Key"
->>>>>>> fc1a6656
 msgstr ""
 
 #: ckan/templates/macros/form.html:245
@@ -3456,23 +3406,9 @@
 msgid "Views"
 msgstr "Náhľady"
 
-<<<<<<< HEAD
-#: ckan/templates/group/snippets/helper.html:8
-msgid ""
-"You can use CKAN Groups to create and manage collections of datasets. This "
-"could be to catalogue datasets for a particular project or team, or on a "
-"particular theme, or as a very simple way to help people find and search "
-"your own published datasets."
-msgstr ""
-" Možeš využiť CKAN Groups na vytvorenie a spravovanie kolekcií datasetov. "
-"This could be to catalogue datasets for a particular project or team, or on "
-"a particular theme, or as a very simple way to help people find and search "
-"your own published datasets. "
-=======
 #: ckan/templates/package/resource_read.html:40
 msgid "API Endpoint"
 msgstr "Koncový bod API"
->>>>>>> fc1a6656
 
 #: ckan/templates/package/resource_read.html:42
 #: ckan/templates/package/snippets/resource_item.html:47
@@ -3510,51 +3446,9 @@
 msgid "Here are some reasons you may not be seeing expected views:"
 msgstr "Tu sú možné príčiny, pre ktoré nevidíte očakávaný náhľad:"
 
-<<<<<<< HEAD
-#: ckan/templates/home/snippets/about_text.html:1
-msgid ""
-"<p>CKAN is the world’s leading open-source data portal platform.</p> <p>CKAN"
-" is a complete out-of-the-box software solution that makes data accessible "
-"and usable – by providing tools to streamline publishing, sharing, finding "
-"and using data (including storage of data and provision of robust data "
-"APIs). CKAN is aimed at data publishers (national and regional governments, "
-"companies and organizations) wanting to make their data open and "
-"available.</p> <p>CKAN is used by governments and user groups worldwide and "
-"powers a variety of official and community data portals including portals "
-"for local, national and international government, such as the UK’s <a "
-"href=\"http://data.gov.uk\">data.gov.uk</a> and the European Union’s <a "
-"href=\"http://publicdata.eu/\">publicdata.eu</a>, the Brazilian <a "
-"href=\"http://dados.gov.br/\">dados.gov.br</a>, Dutch and Netherland "
-"government portals, as well as city and municipal sites in the US, UK, "
-"Argentina, Finland and elsewhere.</p> <p>CKAN: <a "
-"href=\"http://ckan.org/\">http://ckan.org/</a><br /> CKAN Tour: <a "
-"href=\"http://ckan.org/tour/\">http://ckan.org/tour/</a><br /> Features "
-"overview: <a "
-"href=\"http://ckan.org/features/\">http://ckan.org/features/</a></p>"
-msgstr ""
-"<P>CKAN je celosvetovo vedúca open-source dátová platforma.</p> <p>CKAN je "
-"kompletné out-of-box softvérové ​​riešenie, ktoré robí dáta prístupné a "
-"použiteľné - poskytuje nástroje pre zefektívnenie ich publikovania a "
-"katalogizáciu, zdieľanie, vyhľadávanie a používanie dát (ako úložisko dát s "
-"robustným dátovým rozhraním API). CKAN je určený pre všetkých poskytovateľov"
-" dát (národné a regionálne vlády, spoločnosti a organizácie), ktorí chcú, "
-"aby ich dáta boli otvorené a dostupné. </p> <p>CKAN je používaný vládami a "
-"skupinami používateľov po celom svete na prevádzku rôznych oficiálnych a "
-"komunitných dátových portálov, vrátane portálov pre miestne, národné a "
-"medzinárodné vlády, ako napríklad vo Veľkej Británii <a "
-"href=\"http://data.gov.uk\"> data.gov.uk </a> a Európskej únii <a href = "
-"\"http://publicdata.eu/ \"> publicdata.eu </a>, Brazílii <a "
-"href=\"http://dados.gov.br/\"> dados.gov.br </a>, Holandsku, ale aj stránky "
-"miest a obcií v USA, Veľkej Británii, Argentíne, Fínsku a inde </ p> "
-"<p>CKAN: <a href=\"http://ckan.org/\">http://ckan.org/</a><br /> CKAN "
-"prehliadka: <a href=\"http://ckan.org/tour/\">http://ckan.org/tour/</a><br "
-"/> Prehľad funkcii: <a "
-"href=\"http://ckan.org/features/\">http://ckan.org/features/</a></p>"
-=======
 #: ckan/templates/package/resource_read.html:138
 msgid "No view has been created that is suitable for this resource"
 msgstr "Pre daný dátový zdroj nebol vytvorený žiadny vhodný náhľad"
->>>>>>> fc1a6656
 
 #: ckan/templates/package/resource_read.html:139
 msgid "The site administrators may not have enabled the relevant view plugins"
@@ -3562,14 +3456,9 @@
 
 #: ckan/templates/package/resource_read.html:140
 msgid ""
-<<<<<<< HEAD
-"This is a nice introductory paragraph about CKAN or the site in general. We "
-"don't have any copy to go here yet but soon we will"
-=======
 "If a view requires the DataStore, the DataStore plugin may not be enabled, "
 "or the data may not have been pushed to the DataStore, or the DataStore "
 "hasn't finished processing the data yet"
->>>>>>> fc1a6656
 msgstr ""
 "Ak náhľad vyžaduje DataStore, DataStore plugin nemusí byť povolený, alebo "
 "dáta neboli odoslané do DataStore, alebo DataStore doposiaľ neukončil "
@@ -3817,27 +3706,6 @@
 msgid "Joe Bloggs"
 msgstr "Joe Bloggs"
 
-<<<<<<< HEAD
-#: ckan/templates/organization/snippets/help.html:7
-msgid ""
-"<p>Organizations act like publishing departments for datasets (for example, "
-"the Department of Health). This means that datasets can be published by and "
-"belong to a department instead of an individual user.</p> <p>Within "
-"organizations, admins can assign roles and authorise its members, giving "
-"individual users the right to publish datasets from that particular "
-"organisation (e.g. Office of National Statistics).</p>"
-msgstr ""
-
-#: ckan/templates/organization/snippets/helper.html:8
-msgid ""
-"CKAN Organizations are used to create, manage and publish collections of "
-"datasets. Users can have different roles within an Organization, depending "
-"on their level of authorisation to create, edit and publish."
-msgstr ""
-"Organizácie sú používané na vytváranie, spravovanie a publikovanie \"\n"
-"\"zbierok datasetov. Používatelia môžu mať rozličné role v Organizácii, v závislosti \"\n"
-"\"od ich úrovne autorizácie vytvárať, upravovať a pulikovať"
-=======
 #: ckan/templates/package/snippets/package_metadata_fields.html:16
 msgid "Author Email"
 msgstr "Email autora"
@@ -3847,7 +3715,6 @@
 #: ckan/templates/user/new_user_form.html:7
 msgid "joe@example.com"
 msgstr "joe@example.com"
->>>>>>> fc1a6656
 
 #: ckan/templates/package/snippets/package_metadata_fields.html:22
 msgid "Maintainer Email"
@@ -3955,16 +3822,8 @@
 
 #: ckan/templates/package/snippets/resource_view.html:77
 msgid ""
-<<<<<<< HEAD
-"Data Explorer views may be slow and unreliable unless the DataStore "
-"extension is enabled. For more information, please see the <a "
-"href='http://docs.ckan.org/en/latest/maintaining/data-viewer.html#viewing-"
-"structured-data-the-data-explorer' target='_blank'>Data Explorer "
-"documentation</a>."
-=======
 "You can copy and paste the embed code into a CMS or blog software that "
 "supports raw HTML"
->>>>>>> fc1a6656
 msgstr ""
 "Môžete skopírovať a vložiť pridaný kód do CMS alebo do blog softvéru, ktorý "
 "podporuje raw HTML"
@@ -4256,19 +4115,9 @@
 msgid "Search Tags"
 msgstr "Hľadať tagy"
 
-<<<<<<< HEAD
-#: ckan/templates/package/snippets/package_basic_fields.html:41
-msgid ""
-"License definitions and additional information can be found at <a "
-"href=\"http://opendefinition.org/licenses/\">opendefinition.org</a>"
-msgstr ""
-"Informácie o licenciách nájdete na <a "
-"href=\"http://opendefinition.org/licenses/\"> opendefinition.org</a>"
-=======
 #: ckan/templates/user/dashboard.html:19 ckan/templates/user/dashboard.html:37
 msgid "News feed"
 msgstr "Novinky"
->>>>>>> fc1a6656
 
 #: ckan/templates/user/dashboard.html:20
 #: ckan/templates/user/dashboard_datasets.html:12
@@ -4834,13 +4683,9 @@
 
 #: ckanext/datastore/templates-bs2/ajax_snippets/api_info.html:24
 msgid ""
-<<<<<<< HEAD
-"Your profile lets other CKAN users know about who you are and what you do."
-=======
 " Further information in the <a       "
 "href=\"http://docs.ckan.org/en/latest/maintaining/datastore.html\" "
 "target=\"_blank\">main CKAN Data API and DataStore documentation</a>.</p> "
->>>>>>> fc1a6656
 msgstr ""
 "Viac informácií na <a "
 "href=\"http://docs.ckan.org/en/latest/maintaining/datastore.html\" "
