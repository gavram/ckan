--- conflicted
+++ resolved
@@ -574,45 +574,6 @@
             return h.redirect_to(user_index)
 
 
-<<<<<<< HEAD
-def activity(id: str, offset: int = 0) -> str:
-    u'''Render this user's public activity stream page.'''
-
-    context = cast(Context, {
-        u'model': model,
-        u'session': model.Session,
-        u'user': current_user.name,
-        u'auth_user_obj': current_user,
-        u'for_view': True
-    })
-    data_dict: dict[str, Any] = {
-        u'id': id,
-        u'user_obj': current_user,
-        u'include_num_followers': True
-    }
-    try:
-        logic.check_access(u'user_show', context, data_dict)
-    except logic.NotAuthorized:
-        base.abort(403, _(u'Not authorized to see this page'))
-
-    extra_vars = _extra_template_variables(context, data_dict)
-
-    try:
-        extra_vars['user_activity_stream'] = \
-            logic.get_action(u'user_activity_list')(
-                context, {
-                    u'id': extra_vars[u'user_dict'][u'id'],
-                    u'offset': offset
-                })
-    except logic.ValidationError:
-        base.abort(400)
-    extra_vars['id'] = id
-
-    return base.render(u'user/activity_stream.html', extra_vars)
-
-
-=======
->>>>>>> 4777f3dd
 class RequestResetView(MethodView):
     def _prepare(self):
         context = cast(Context, {
