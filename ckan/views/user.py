# encoding: utf-8
from __future__ import annotations

import logging
from typing import Any, Optional, Union, cast

from flask import Blueprint
from flask.views import MethodView
from ckan.common import asbool
from six import ensure_str
import dominate.tags as dom_tags

import ckan.lib.authenticator as authenticator
import ckan.lib.base as base
import ckan.lib.captcha as captcha
import ckan.lib.helpers as h
import ckan.lib.mailer as mailer
import ckan.lib.maintain as maintain
import ckan.lib.navl.dictization_functions as dictization_functions
import ckan.logic as logic
import ckan.logic.schema as schema
import ckan.model as model
import ckan.plugins as plugins
from ckan import authz
<<<<<<< HEAD
from ckan.common import _, config, g, request, current_user
from flask_login import login_user, logout_user
=======
from ckan.common import (
    _, config, g, request, current_user, login_user, logout_user
)
>>>>>>> df50c365
from ckan.types import Context, Schema, Response
from ckan.lib import signals

log = logging.getLogger(__name__)

# hooks for subclasses
new_user_form = u'user/new_user_form.html'
edit_user_form = u'user/edit_user_form.html'

user = Blueprint(u'user', __name__, url_prefix=u'/user')


<<<<<<< HEAD
def set_repoze_user(user_id: str, resp: Response) -> None:
    """
    This function exists only to maintain backward compatibility
    to extensions like saml2auth.
    """
    if current_user.is_anonymous:
        user = model.User.get(user_id)
        login_user(user)
=======
@maintain.deprecated('''set_repoze_user() is deprecated and will be removed.
                        Use login_user() instead''', since="2.10.0")
def set_repoze_user(user_id: str, resp: Optional[Response] = None) -> None:
    """
    This function is deprecated and will be removed.
    It exists only to maintain backward compatibility
    to extensions like saml2auth.
    """
    user_obj = model.User.get(user_id)
    login_user(user_obj)
>>>>>>> df50c365


def _edit_form_to_db_schema() -> Schema:
    return schema.user_edit_form_schema()


def _new_form_to_db_schema() -> Schema:
    return schema.user_new_form_schema()


def _extra_template_variables(context: Context,
                              data_dict: dict[str, Any]) -> dict[str, Any]:
    is_sysadmin = False
<<<<<<< HEAD
    if not current_user.is_anonymous:
=======
    if current_user.is_authenticated:
>>>>>>> df50c365
        is_sysadmin = authz.is_sysadmin(current_user.name)
    try:
        user_dict = logic.get_action(u'user_show')(context, data_dict)
    except logic.NotFound:
        base.abort(404, _(u'User not found'))
    except logic.NotAuthorized:
        base.abort(403, _(u'Not authorized to see this page'))

    is_myself = user_dict[u'name'] == current_user.name
    about_formatted = h.render_markdown(user_dict[u'about'])
    extra: dict[str, Any] = {
        u'is_sysadmin': is_sysadmin,
        u'user_dict': user_dict,
        u'is_myself': is_myself,
        u'about_formatted': about_formatted
    }
    return extra


@user.before_request
def before_request() -> None:
    try:
        context = cast(Context, {
            "model": model,
            "user": current_user.name,
            "auth_user_obj": current_user
        })
        logic.check_access(u'site_read', context)
    except logic.NotAuthorized:
        action = plugins.toolkit.get_endpoint()[1]
        if action not in (
                u'login',
                u'request_reset',
                u'perform_reset',
        ):
            base.abort(403, _(u'Not authorized to see this page'))


def index():
    page_number = h.get_page_number(request.args)
    q = request.args.get('q', '')
    order_by = request.args.get('order_by', 'name')
    default_limit: int = config.get_value('ckan.user_list_limit')
    limit = int(request.args.get('limit', default_limit))
    context = cast(Context, {
        u'return_query': True,
        u'user': current_user.name,
        u'auth_user_obj': current_user
    })

    data_dict = {
        u'q': q,
        u'order_by': order_by
    }

    try:
        logic.check_access(u'user_list', context, data_dict)
    except logic.NotAuthorized:
        base.abort(403, _(u'Not authorized to see this page'))

    users_list = logic.get_action(u'user_list')(context, data_dict)

    page = h.Page(
        collection=users_list,
        page=page_number,
        url=h.pager_url,
        item_count=users_list.count(),
        items_per_page=limit)

    extra_vars: dict[str, Any] = {
        u'page': page, u'q': q, u'order_by': order_by}
    return base.render(u'user/list.html', extra_vars)


def me() -> Response:
    return h.redirect_to(
        config.get_value(u'ckan.route_after_login'))


def read(id: str) -> Union[Response, str]:
    context = cast(Context, {
        u'model': model,
        u'session': model.Session,
        u'user': current_user.name,
        u'auth_user_obj': current_user,
        u'for_view': True
    })
    data_dict: dict[str, Any] = {
        u'id': id,
        u'user_obj': current_user,
        u'include_datasets': True,
        u'include_num_followers': True
    }
    # FIXME: line 331 in multilingual plugins expects facets to be defined.
    # any ideas?
    g.fields = []

    extra_vars = _extra_template_variables(context, data_dict)
    if extra_vars is None:
        return h.redirect_to(u'user.login')
    return base.render(u'user/read.html', extra_vars)


class ApiTokenView(MethodView):
    def get(self,
            id: str,
            data: Optional[dict[str, Any]] = None,
            errors: Optional[dict[str, Any]] = None,
            error_summary: Optional[dict[str, Any]] = None
            ) -> Union[Response, str]:
        context = cast(Context, {
            u'model': model,
            u'session': model.Session,
            u'user': current_user.name,
            u'auth_user_obj': current_user,
            u'for_view': True,
            u'include_plugin_extras': True
        })
        try:
            tokens = logic.get_action(u'api_token_list')(
                context, {u'user': id}
            )
        except logic.NotAuthorized:
            base.abort(403, _(u'Unauthorized to view API tokens.'))

        data_dict: dict[str, Any] = {
            u'id': id,
            u'user_obj': current_user,
            u'include_datasets': True,
            u'include_num_followers': True
        }

        extra_vars = _extra_template_variables(context, data_dict)
        if extra_vars is None:
            return h.redirect_to(u'user.login')
        extra_vars[u'tokens'] = tokens
        extra_vars.update({
            u'data': data,
            u'errors': errors,
            u'error_summary': error_summary
        })
        return base.render(u'user/api_tokens.html', extra_vars)

    def post(self, id: str) -> Union[Response, str]:
        context = cast(Context, {u'model': model})

        data_dict = logic.clean_dict(
            dictization_functions.unflatten(
                logic.tuplize_dict(logic.parse_params(request.form))))

        data_dict[u'user'] = id
        try:
            token = logic.get_action(u'api_token_create')(
                context,
                data_dict
            )[u'token']
        except logic.NotAuthorized:
            base.abort(403, _(u'Unauthorized to create API tokens.'))
        except logic.ValidationError as e:
            errors = e.error_dict
            error_summary = e.error_summary
            return self.get(id, data_dict, errors, error_summary)

        copy_btn = dom_tags.button(dom_tags.i(u'', {
            u'class': u'fa fa-copy'
        }), {
            u'type': u'button',
            u'class': u'btn btn-default btn-xs',
            u'data-module': u'copy-into-buffer',
            u'data-module-copy-value': ensure_str(token)
        })
        h.flash_success(
            _(
                u"API Token created: <code style=\"word-break:break-all;\">"
                u"{token}</code> {copy}<br>"
                u"Make sure to copy it now, "
                u"you won't be able to see it again!"
            ).format(token=ensure_str(token), copy=copy_btn),
            True
        )
        return h.redirect_to(u'user.api_tokens', id=id)


def api_token_revoke(id: str, jti: str) -> Response:
    context = cast(Context, {u'model': model})
    try:
        logic.get_action(u'api_token_revoke')(context, {u'jti': jti})
    except logic.NotAuthorized:
        base.abort(403, _(u'Unauthorized to revoke API tokens.'))
    return h.redirect_to(u'user.api_tokens', id=id)


class EditView(MethodView):
    def _prepare(self, id: Optional[str]) -> tuple[Context, str]:
        context = cast(Context, {
            u'save': u'save' in request.form,
            u'schema': _edit_form_to_db_schema(),
            u'model': model,
            u'session': model.Session,
            u'user': current_user.name,
            u'auth_user_obj': current_user
        })
        if id is None:
<<<<<<< HEAD
            if not current_user.is_anonymous:
=======
            if current_user.is_authenticated:
>>>>>>> df50c365
                id = current_user.id  # type: ignore
            else:
                base.abort(400, _(u'No user specified'))
        assert id
        data_dict = {u'id': id}

        try:
            logic.check_access(u'user_update', context, data_dict)
        except logic.NotAuthorized:
            base.abort(403, _(u'Unauthorized to edit a user.'))
        return context, id

    def post(self, id: Optional[str] = None) -> Union[Response, str]:
        context, id = self._prepare(id)
        if not context[u'save']:
            return self.get(id)

        try:
            data_dict = logic.clean_dict(
                dictization_functions.unflatten(
                    logic.tuplize_dict(logic.parse_params(request.form))))
            data_dict.update(logic.clean_dict(
                dictization_functions.unflatten(
                    logic.tuplize_dict(logic.parse_params(request.files))))
            )

        except dictization_functions.DataError:
            base.abort(400, _(u'Integrity Error'))
        data_dict.setdefault(u'activity_streams_email_notifications', False)

        data_dict[u'id'] = id

        # we need this comparison when sysadmin edits a user,
        # this will return True
        # and we can utilize it for later use.
        email_changed = data_dict[u'email'] != current_user.email

        # common users can edit their own profiles without providing
        # password, but if they want to change
        # their old password with new one... old password must be provided..
        # so we are checking here if password1
        # and password2 are filled so we can enter the validation process.
        # when sysadmins edits a user he MUST provide sysadmin password.
        # We are recognizing sysadmin user
        # by email_changed variable.. this returns True
        # and we are entering the validation.
        if (data_dict[u'password1']
                and data_dict[u'password2']) or email_changed:

            # getting the identity for current logged user
            identity = {
                u'login': current_user.name,
                u'password': data_dict[u'old_password']
            }
            auth_user = authenticator.ckan_authenticator(identity)

            # we are checking if the identity is not the
            # same with the current logged user if so raise error.
<<<<<<< HEAD
            if auth.authenticate(identity) != current_user.name:
=======
            auth_username = auth_user.name if auth_user else ''
            if auth_username != current_user.name:
>>>>>>> df50c365
                errors = {"oldpassword": [_("Password entered was incorrect")]}
                error_summary = (
                    {_("Old Password"): _("incorrect password")}
                    if not current_user.sysadmin  # type: ignore
                    else {_("Sysadmin Password"): _("incorrect password")}
                )
                return self.get(id, data_dict, errors, error_summary)

        try:
            user = logic.get_action(u'user_update')(context, data_dict)
        except logic.NotAuthorized:
            base.abort(403, _(u'Unauthorized to edit user %s') % id)
        except logic.NotFound:
            base.abort(404, _(u'User not found'))
        except logic.ValidationError as e:
            errors = e.error_dict
            error_summary = e.error_summary
            return self.get(id, data_dict, errors, error_summary)

        h.flash_success(_(u'Profile updated'))
        resp = h.redirect_to(u'user.read', id=user[u'name'])

        return resp

    def get(self,
            id: Optional[str] = None,
            data: Optional[dict[str, Any]] = None,
            errors: Optional[dict[str, Any]] = None,
            error_summary: Optional[dict[str, Any]] = None) -> str:
        context, id = self._prepare(id)
        data_dict = {u'id': id}
        try:

            old_data = logic.get_action(u'user_show')(context, data_dict)
            data = data or old_data

        except logic.NotAuthorized:
            base.abort(403, _(u'Unauthorized to edit user %s') % u'')
        except logic.NotFound:
            base.abort(404, _(u'User not found'))

        errors = errors or {}
        vars: dict[str, Any] = {
            u'data': data,
            u'errors': errors,
            u'error_summary': error_summary
        }

        extra_vars = _extra_template_variables(cast(Context, {
            u'model': model,
            u'session': model.Session,
            u'user': current_user.name
        }), data_dict)

        vars.update(extra_vars)
        extra_vars[u'form'] = base.render(edit_user_form, extra_vars=vars)

        return base.render(u'user/edit.html', extra_vars)


class RegisterView(MethodView):
    def _prepare(self):
        context = cast(Context, {
            u'model': model,
            u'session': model.Session,
            u'user': current_user.name,
            u'auth_user_obj': current_user,
            u'schema': _new_form_to_db_schema(),
            u'save': u'save' in request.form
        })
        try:
            logic.check_access(u'user_create', context)
        except logic.NotAuthorized:
            base.abort(403, _(u'Unauthorized to register as a user.'))
        return context

    def post(self) -> Union[Response, str]:
        context = self._prepare()
        try:
            data_dict = logic.clean_dict(
                dictization_functions.unflatten(
                    logic.tuplize_dict(logic.parse_params(request.form))))
            data_dict.update(logic.clean_dict(
                dictization_functions.unflatten(
                    logic.tuplize_dict(logic.parse_params(request.files)))
            ))

        except dictization_functions.DataError:
            base.abort(400, _(u'Integrity Error'))

        try:
            captcha.check_recaptcha(request)
        except captcha.CaptchaError:
            error_msg = _(u'Bad Captcha. Please try again.')
            h.flash_error(error_msg)
            return self.get(data_dict)

        try:
            user_dict = logic.get_action(u'user_create')(context, data_dict)
        except logic.NotAuthorized:
            base.abort(403, _(u'Unauthorized to create user %s') % u'')
        except logic.NotFound:
            base.abort(404, _(u'User not found'))
        except logic.ValidationError as e:
            errors = e.error_dict
            error_summary = e.error_summary
            return self.get(data_dict, errors, error_summary)

        user = current_user.name
        if user:
            # #1799 User has managed to register whilst logged in - warn user
            # they are not re-logged in as new user.
            h.flash_success(
                _(u'User "%s" is now registered but you are still '
                  u'logged in as "%s" from before') % (data_dict[u'name'],
                                                       user))
            if authz.is_sysadmin(user):
                # the sysadmin created a new user. We redirect him to the
                # activity page for the newly created user
                if "activity" in g.plugins:
                    return h.redirect_to(
                        u'activity.user_activity', id=data_dict[u'name'])
                return h.redirect_to(u'user.read', id=data_dict[u'name'])
            else:
                return base.render(u'user/logout_first.html')

        # log the user in programatically
        userobj = model.User.get(user_dict["id"])
        if userobj:
            login_user(userobj)
<<<<<<< HEAD
            rotate_token()
=======
>>>>>>> df50c365
        resp = h.redirect_to(u'user.me')
        return resp

    def get(self,
            data: Optional[dict[str, Any]] = None,
            errors: Optional[dict[str, Any]] = None,
            error_summary: Optional[dict[str, Any]] = None) -> str:
        self._prepare()
        user = current_user.name

        if user and not data and not authz.is_sysadmin(user):
            # #1799 Don't offer the registration form if already logged in
            return base.render(u'user/logout_first.html', {})

        form_vars = {
            u'data': data or {},
            u'errors': errors or {},
            u'error_summary': error_summary or {}
        }

        extra_vars: dict[str, Any] = {
            u'is_sysadmin': authz.is_sysadmin(user),
            u'form': base.render(new_user_form, form_vars)
        }
        return base.render(u'user/new.html', extra_vars)


def next_page_or_default(target: Optional[str]) -> Response:
    if target and h.url_is_local(target):
        return h.redirect_to(target)
    return me()


<<<<<<< HEAD
def rotate_token():
    """
    Change the CSRF token - should be done on login
    for security purposes.
    """
    from flask_wtf.csrf import generate_csrf
    from ckan.common import session
    # WTF_CSRF_FIELD_NAME is added by flask_wtf
    field_name = config.get_value("WTF_CSRF_FIELD_NAME")

    if session.get(field_name):
        session.pop(field_name)
        generate_csrf()


@user.route("/login.html", methods=["GET", "POST"])
=======
>>>>>>> df50c365
def login() -> Union[Response, str]:
    for item in plugins.PluginImplementations(plugins.IAuthenticator):
        response = item.login()
        if response:
            return response

    extra_vars: dict[str, Any] = {}

<<<<<<< HEAD
    if not current_user.is_anonymous:
=======
    if current_user.is_authenticated:
>>>>>>> df50c365
        return base.render("user/logout_first.html", extra_vars)

    if request.method == "POST":
        username_or_email = request.form.get("login")
        password = request.form.get("password")
        _remember = request.form.get("remember")

<<<<<<< HEAD
        user = model.User.by_name(username_or_email)
        if not user:
            user = model.User.by_email(username_or_email)
=======
>>>>>>> df50c365
        identity = {
            u"login": username_or_email,
            u"password": password
        }

<<<<<<< HEAD
        auth = authenticator.ckan_authenticator(identity)
        if auth:
=======
        user_obj = authenticator.ckan_authenticator(identity)
        if user_obj:
>>>>>>> df50c365
            next = request.args.get('next', request.args.get('came_from'))
            if _remember:
                from datetime import timedelta
                duration_time = timedelta(milliseconds=int(_remember))
<<<<<<< HEAD
                login_user(user, remember=True, duration=duration_time)
                rotate_token()
                return next_page_or_default(next)
            else:
                login_user(user)
                rotate_token()
=======
                login_user(user_obj, remember=True, duration=duration_time)
                return next_page_or_default(next)
            else:
                login_user(user_obj)
>>>>>>> df50c365
                return next_page_or_default(next)
        else:
            err = _(u"Login failed. Bad username or password.")
            h.flash_error(err)
            return base.render("user/login.html", extra_vars)
<<<<<<< HEAD
=======

    return base.render("user/login.html", extra_vars)
>>>>>>> df50c365

    return base.render("user/login.html", extra_vars)


@user.route("/logout.html", methods=["GET", "POST"])
def logout() -> Response:
    for item in plugins.PluginImplementations(plugins.IAuthenticator):
        response = item.logout()
        if response:
            return response
    user = current_user.name
    if not user:
        return h.redirect_to('user.login')

    came_from = request.args.get('came_from', '')
    logout_user()

    if h.url_is_local(came_from):
        return h.redirect_to(str(came_from))

    return h.redirect_to('user.logged_out_page')


def logged_out_page() -> str:
    return base.render(u'user/logout.html', {})


def delete(id: str) -> Union[Response, Any]:
    u'''Delete user with id passed as parameter'''
    context = cast(Context, {
        u'model': model,
        u'session': model.Session,
        u'user': current_user.name,
        u'auth_user_obj': current_user
    })
    data_dict = {u'id': id}

    try:
        logic.get_action(u'user_delete')(context, data_dict)
    except logic.NotAuthorized:
        msg = _(u'Unauthorized to delete user with id "{user_id}".')
        base.abort(403, msg.format(user_id=id))

<<<<<<< HEAD
    if not current_user.is_anonymous:
=======
    if current_user.is_authenticated:
>>>>>>> df50c365
        if current_user.id == id:  # type: ignore
            return logout()
        else:
            user_index = h.url_for(u'user.index')
            return h.redirect_to(user_index)


class RequestResetView(MethodView):
    def _prepare(self):
        context = cast(Context, {
            u'model': model,
            u'session': model.Session,
            u'user': current_user.name,
            u'auth_user_obj': current_user
        })
        try:
            logic.check_access(u'request_reset', context)
        except logic.NotAuthorized:
            base.abort(403, _(u'Unauthorized to request reset password.'))

    def post(self) -> Response:
        self._prepare()
        id = request.form.get(u'user', '')
        if id in (None, u''):
            h.flash_error(_(u'Email is required'))
            return h.redirect_to(u'/user/reset')
        log.info(u'Password reset requested for user "{}"'.format(id))

        context = cast(
            Context, {
                u'model': model,
                u'user': current_user.name,
                u'ignore_auth': True
            }
        )
        user_objs: list[model.User] = []

        # Usernames cannot contain '@' symbols
        if u'@' in id:
            # Search by email address
            # (You can forget a user id, but you don't tend to forget your
            # email)
            user_list = logic.get_action(u'user_list')(context, {
                u'email': id
            })
            if user_list:
                # send reset emails for *all* user accounts with this email
                # (otherwise we'd have to silently fail - we can't tell the
                # user, as that would reveal the existence of accounts with
                # this email address)
                for user_dict in user_list:
                    # This is ugly, but we need the user object for the mailer,
                    # and user_list does not return them
                    logic.get_action(u'user_show')(
                        context, {u'id': user_dict[u'id']})
                    user_objs.append(context[u'user_obj'])

        else:
            # Search by user name
            # (this is helpful as an option for a user who has multiple
            # accounts with the same email address and they want to be
            # specific)
            try:
                logic.get_action(u'user_show')(context, {u'id': id})
                user_objs.append(context[u'user_obj'])
            except logic.NotFound:
                pass

        if not user_objs:
            log.info(u'User requested reset link for unknown user: {}'
                     .format(id))

        for user_obj in user_objs:
            log.info(u'Emailing reset link to user: {}'
                     .format(user_obj.name))
            try:
                # FIXME: How about passing user.id instead? Mailer already
                # uses model and it allow to simplify code above
                mailer.send_reset_link(user_obj)
                signals.request_password_reset.send(
                    user_obj.name, user=user_obj)
            except mailer.MailerException as e:
                # SMTP is not configured correctly or the server is
                # temporarily unavailable
                h.flash_error(_(u'Error sending the email. Try again later '
                                'or contact an administrator for help'))
                log.exception(e)
                return h.redirect_to(config.get_value(
                    u'ckan.user_reset_landing_page'))

        # always tell the user it succeeded, because otherwise we reveal
        # which accounts exist or not
        h.flash_success(
            _(u'A reset link has been emailed to you '
              '(unless the account specified does not exist)'))
        return h.redirect_to(config.get_value(
            u'ckan.user_reset_landing_page'))

    def get(self) -> str:
        self._prepare()
        return base.render(u'user/request_reset.html', {})


class PerformResetView(MethodView):
    def _prepare(self, id: str) -> tuple[Context, dict[str, Any]]:
        # FIXME 403 error for invalid key is a non helpful page
        context = cast(Context, {
            u'model': model,
            u'session': model.Session,
            u'user': id,
            u'keep_email': True
        })

        try:
            logic.check_access(u'user_reset', context)
        except logic.NotAuthorized:
            base.abort(403, _(u'Unauthorized to reset password.'))

        try:
            user_dict = logic.get_action(u'user_show')(context, {u'id': id})
        except logic.NotFound:
            base.abort(404, _(u'User not found'))
        user_obj = context[u'user_obj']
        g.reset_key = request.args.get(u'key')
        if not mailer.verify_reset_link(user_obj, g.reset_key):
            msg = _(u'Invalid reset key. Please try again.')
            h.flash_error(msg)
            base.abort(403, msg)
        return context, user_dict

    def _get_form_password(self):
        password1 = request.form.get(u'password1')
        password2 = request.form.get(u'password2')
        if (password1 is not None and password1 != u''):
            if len(password1) < 8:
                raise ValueError(
                    _(u'Your password must be 8 '
                      u'characters or longer.'))
            elif password1 != password2:
                raise ValueError(
                    _(u'The passwords you entered'
                      u' do not match.'))
            return password1
        msg = _(u'You must provide a password')
        raise ValueError(msg)

    def post(self, id: str) -> Union[Response, str]:
        context, user_dict = self._prepare(id)
        context[u'reset_password'] = True
        user_state = user_dict[u'state']
        try:
            new_password = self._get_form_password()
            user_dict[u'password'] = new_password
            username = request.form.get(u'name')
            if (username is not None and username != u''):
                user_dict[u'name'] = username
            user_dict[u'reset_key'] = g.reset_key
            user_dict[u'state'] = model.State.ACTIVE
            logic.get_action(u'user_update')(context, user_dict)
            mailer.create_reset_key(context[u'user_obj'])
            signals.perform_password_reset.send(
                username, user=context[u'user_obj'])

            h.flash_success(_(u'Your password has been reset.'))
            return h.redirect_to(config.get_value(
                u'ckan.user_reset_landing_page'))

        except logic.NotAuthorized:
            h.flash_error(_(u'Unauthorized to edit user %s') % id)
        except logic.NotFound:
            h.flash_error(_(u'User not found'))
        except dictization_functions.DataError:
            h.flash_error(_(u'Integrity Error'))
        except logic.ValidationError as e:
            h.flash_error(u'%r' % e.error_dict)
        except ValueError as e:
            h.flash_error(str(e))
        user_dict[u'state'] = user_state
        return base.render(u'user/perform_reset.html', {
            u'user_dict': user_dict
        })

    def get(self, id: str) -> str:
        user_dict = self._prepare(id)[1]
        return base.render(u'user/perform_reset.html', {
            u'user_dict': user_dict
        })


def follow(id: str) -> Response:
    u'''Start following this user.'''
    context = cast(Context, {
        u'model': model,
        u'session': model.Session,
        u'user': current_user.name,
        u'auth_user_obj': current_user
    })
    data_dict: dict[str, Any] = {u'id': id, u'include_num_followers': True}
    try:
        logic.get_action(u'follow_user')(context, data_dict)
        user_dict = logic.get_action(u'user_show')(context, data_dict)
        h.flash_success(
            _(u'You are now following {0}').format(user_dict[u'display_name']))
    except logic.ValidationError as e:
        error_message: Any = (e.message or e.error_summary or e.error_dict)
        h.flash_error(error_message)
    except (logic.NotFound, logic.NotAuthorized) as e:
        h.flash_error(e.message)
    return h.redirect_to(u'user.read', id=id)


def unfollow(id: str) -> Response:
    u'''Stop following this user.'''
    context = cast(Context, {
        u'model': model,
        u'session': model.Session,
        u'user': current_user.name,
        u'auth_user_obj': current_user
    })
    data_dict: dict[str, Any] = {u'id': id, u'include_num_followers': True}
    try:
        logic.get_action(u'unfollow_user')(context, data_dict)
        user_dict = logic.get_action(u'user_show')(context, data_dict)
        h.flash_success(
            _(u'You are no longer following {0}').format(
                user_dict[u'display_name']))
    except logic.ValidationError as e:
        error_message: Any = (e.error_summary or e.message or e.error_dict)
        h.flash_error(error_message)
    except (logic.NotFound, logic.NotAuthorized) as e:
        h.flash_error(e.message)
    return h.redirect_to(u'user.read', id=id)


def followers(id: str) -> str:
    context = cast(Context, {
        u'for_view': True,
        u'user': current_user.name,
        u'auth_user_obj': current_user
    })
    data_dict: dict[str, Any] = {
        u'id': id,
        u'user_obj': current_user,
        u'include_num_followers': True
    }
    extra_vars = _extra_template_variables(context, data_dict)
    f = logic.get_action(u'user_follower_list')
    try:
        extra_vars[u'followers'] = f(context, {
            u'id': extra_vars[u'user_dict'][u'id']
        })
    except logic.NotAuthorized:
        base.abort(403, _(u'Unauthorized to view followers %s') % u'')
    return base.render(u'user/followers.html', extra_vars)


def sysadmin() -> Response:
    username = request.form.get(u'username')
    status = asbool(request.form.get(u'status'))

    try:
        context = cast(Context, {
            u'model': model,
            u'session': model.Session,
            u'user': current_user.name,
            u'auth_user_obj': current_user,
        })
        data_dict: dict[str, Any] = {u'id': username, u'sysadmin': status}
        user = logic.get_action(u'user_patch')(context, data_dict)
    except logic.NotAuthorized:
        return base.abort(
            403,
            _(u'Not authorized to promote user to sysadmin')
        )
    except logic.NotFound:
        return base.abort(404, _(u'User not found'))

    if status:
        h.flash_success(
            _(u'Promoted {} to sysadmin'.format(user[u'display_name']))
        )
    else:
        h.flash_success(
            _(
                u'Revoked sysadmin permission from {}'.format(
                    user[u'display_name']
                )
            )
        )
    return h.redirect_to(u'admin.index')


user.add_url_rule(u'/', view_func=index, strict_slashes=False)
user.add_url_rule(u'/me', view_func=me)

_edit_view: Any = EditView.as_view(str(u'edit'))
user.add_url_rule(u'/edit', view_func=_edit_view)
user.add_url_rule(u'/edit/<id>', view_func=_edit_view)

user.add_url_rule(
    u'/register', view_func=RegisterView.as_view(str(u'register')))

<<<<<<< HEAD
user.add_url_rule(u'/login', view_func=login)
=======
user.add_url_rule(u'/login', view_func=login, methods=('GET', 'POST'))
>>>>>>> df50c365
user.add_url_rule(u'/_logout', view_func=logout)
user.add_url_rule(u'/logged_out_redirect', view_func=logged_out_page)

user.add_url_rule(u'/delete/<id>', view_func=delete, methods=(u'POST', ))

user.add_url_rule(
    u'/reset', view_func=RequestResetView.as_view(str(u'request_reset')))
user.add_url_rule(
    u'/reset/<id>', view_func=PerformResetView.as_view(str(u'perform_reset')))

user.add_url_rule(u'/follow/<id>', view_func=follow, methods=(u'POST', ))
user.add_url_rule(u'/unfollow/<id>', view_func=unfollow, methods=(u'POST', ))
user.add_url_rule(u'/followers/<id>', view_func=followers)

user.add_url_rule(u'/<id>', view_func=read)
user.add_url_rule(
    u'/<id>/api-tokens', view_func=ApiTokenView.as_view(str(u'api_tokens'))
)
user.add_url_rule(
    u'/<id>/api-tokens/<jti>/revoke', view_func=api_token_revoke,
    methods=(u'POST',)
)
user.add_url_rule(rule=u'/sysadmin', view_func=sysadmin, methods=['POST'])<|MERGE_RESOLUTION|>--- conflicted
+++ resolved
@@ -22,14 +22,9 @@
 import ckan.model as model
 import ckan.plugins as plugins
 from ckan import authz
-<<<<<<< HEAD
-from ckan.common import _, config, g, request, current_user
-from flask_login import login_user, logout_user
-=======
 from ckan.common import (
     _, config, g, request, current_user, login_user, logout_user
 )
->>>>>>> df50c365
 from ckan.types import Context, Schema, Response
 from ckan.lib import signals
 
@@ -42,16 +37,6 @@
 user = Blueprint(u'user', __name__, url_prefix=u'/user')
 
 
-<<<<<<< HEAD
-def set_repoze_user(user_id: str, resp: Response) -> None:
-    """
-    This function exists only to maintain backward compatibility
-    to extensions like saml2auth.
-    """
-    if current_user.is_anonymous:
-        user = model.User.get(user_id)
-        login_user(user)
-=======
 @maintain.deprecated('''set_repoze_user() is deprecated and will be removed.
                         Use login_user() instead''', since="2.10.0")
 def set_repoze_user(user_id: str, resp: Optional[Response] = None) -> None:
@@ -62,7 +47,6 @@
     """
     user_obj = model.User.get(user_id)
     login_user(user_obj)
->>>>>>> df50c365
 
 
 def _edit_form_to_db_schema() -> Schema:
@@ -76,11 +60,7 @@
 def _extra_template_variables(context: Context,
                               data_dict: dict[str, Any]) -> dict[str, Any]:
     is_sysadmin = False
-<<<<<<< HEAD
-    if not current_user.is_anonymous:
-=======
     if current_user.is_authenticated:
->>>>>>> df50c365
         is_sysadmin = authz.is_sysadmin(current_user.name)
     try:
         user_dict = logic.get_action(u'user_show')(context, data_dict)
@@ -284,11 +264,7 @@
             u'auth_user_obj': current_user
         })
         if id is None:
-<<<<<<< HEAD
-            if not current_user.is_anonymous:
-=======
             if current_user.is_authenticated:
->>>>>>> df50c365
                 id = current_user.id  # type: ignore
             else:
                 base.abort(400, _(u'No user specified'))
@@ -347,12 +323,8 @@
 
             # we are checking if the identity is not the
             # same with the current logged user if so raise error.
-<<<<<<< HEAD
-            if auth.authenticate(identity) != current_user.name:
-=======
             auth_username = auth_user.name if auth_user else ''
             if auth_username != current_user.name:
->>>>>>> df50c365
                 errors = {"oldpassword": [_("Password entered was incorrect")]}
                 error_summary = (
                     {_("Old Password"): _("incorrect password")}
@@ -483,10 +455,7 @@
         userobj = model.User.get(user_dict["id"])
         if userobj:
             login_user(userobj)
-<<<<<<< HEAD
             rotate_token()
-=======
->>>>>>> df50c365
         resp = h.redirect_to(u'user.me')
         return resp
 
@@ -520,7 +489,6 @@
     return me()
 
 
-<<<<<<< HEAD
 def rotate_token():
     """
     Change the CSRF token - should be done on login
@@ -537,8 +505,6 @@
 
 
 @user.route("/login.html", methods=["GET", "POST"])
-=======
->>>>>>> df50c365
 def login() -> Union[Response, str]:
     for item in plugins.PluginImplementations(plugins.IAuthenticator):
         response = item.login()
@@ -547,11 +513,7 @@
 
     extra_vars: dict[str, Any] = {}
 
-<<<<<<< HEAD
-    if not current_user.is_anonymous:
-=======
     if current_user.is_authenticated:
->>>>>>> df50c365
         return base.render("user/logout_first.html", extra_vars)
 
     if request.method == "POST":
@@ -559,56 +521,32 @@
         password = request.form.get("password")
         _remember = request.form.get("remember")
 
-<<<<<<< HEAD
-        user = model.User.by_name(username_or_email)
-        if not user:
-            user = model.User.by_email(username_or_email)
-=======
->>>>>>> df50c365
         identity = {
             u"login": username_or_email,
             u"password": password
         }
 
-<<<<<<< HEAD
-        auth = authenticator.ckan_authenticator(identity)
-        if auth:
-=======
         user_obj = authenticator.ckan_authenticator(identity)
         if user_obj:
->>>>>>> df50c365
             next = request.args.get('next', request.args.get('came_from'))
             if _remember:
                 from datetime import timedelta
                 duration_time = timedelta(milliseconds=int(_remember))
-<<<<<<< HEAD
                 login_user(user, remember=True, duration=duration_time)
                 rotate_token()
                 return next_page_or_default(next)
             else:
                 login_user(user)
                 rotate_token()
-=======
-                login_user(user_obj, remember=True, duration=duration_time)
-                return next_page_or_default(next)
-            else:
-                login_user(user_obj)
->>>>>>> df50c365
                 return next_page_or_default(next)
         else:
             err = _(u"Login failed. Bad username or password.")
             h.flash_error(err)
             return base.render("user/login.html", extra_vars)
-<<<<<<< HEAD
-=======
 
     return base.render("user/login.html", extra_vars)
->>>>>>> df50c365
-
-    return base.render("user/login.html", extra_vars)
-
-
-@user.route("/logout.html", methods=["GET", "POST"])
+
+
 def logout() -> Response:
     for item in plugins.PluginImplementations(plugins.IAuthenticator):
         response = item.logout()
@@ -647,11 +585,7 @@
         msg = _(u'Unauthorized to delete user with id "{user_id}".')
         base.abort(403, msg.format(user_id=id))
 
-<<<<<<< HEAD
-    if not current_user.is_anonymous:
-=======
     if current_user.is_authenticated:
->>>>>>> df50c365
         if current_user.id == id:  # type: ignore
             return logout()
         else:
@@ -954,11 +888,7 @@
 user.add_url_rule(
     u'/register', view_func=RegisterView.as_view(str(u'register')))
 
-<<<<<<< HEAD
-user.add_url_rule(u'/login', view_func=login)
-=======
 user.add_url_rule(u'/login', view_func=login, methods=('GET', 'POST'))
->>>>>>> df50c365
 user.add_url_rule(u'/_logout', view_func=logout)
 user.add_url_rule(u'/logged_out_redirect', view_func=logged_out_page)
 
