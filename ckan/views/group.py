# encoding: utf-8

import logging
import re
from collections import OrderedDict

from urllib.parse import urlencode
from datetime import datetime

import ckan.lib.base as base
import ckan.lib.helpers as h
import ckan.lib.navl.dictization_functions as dict_fns
import ckan.logic as logic
import ckan.lib.search as search
import ckan.model as model
import ckan.authz as authz
import ckan.lib.plugins as lib_plugins
import ckan.plugins as plugins
from ckan.common import g, config, request, _
from ckan.views.home import CACHE_PARAMETERS
from ckan.views.dataset import _get_search_details

from flask import Blueprint
from flask.views import MethodView


NotFound = logic.NotFound
NotAuthorized = logic.NotAuthorized
ValidationError = logic.ValidationError
check_access = logic.check_access
get_action = logic.get_action
tuplize_dict = logic.tuplize_dict
clean_dict = logic.clean_dict
parse_params = logic.parse_params

log = logging.getLogger(__name__)

lookup_group_plugin = lib_plugins.lookup_group_plugin
lookup_group_controller = lib_plugins.lookup_group_controller
lookup_group_blueprint = lib_plugins.lookup_group_blueprints

is_org = False


def _get_group_template(template_type, group_type=None):
    group_plugin = lookup_group_plugin(group_type)
    method = getattr(group_plugin, template_type)
    try:
        return method(group_type)
    except TypeError as err:
        if u'takes 1' not in str(err) and u'takes exactly 1' not in str(err):
            raise
        return method()


def _db_to_form_schema(group_type=None):
    u'''This is an interface to manipulate data from the database
     into a format suitable for the form (optional)'''
    return lookup_group_plugin(group_type).db_to_form_schema()


def _setup_template_variables(context, data_dict, group_type=None):
    if u'type' not in data_dict:
        data_dict[u'type'] = group_type
    return lookup_group_plugin(group_type).\
        setup_template_variables(context, data_dict)


def _replace_group_org(string):
    u''' substitute organization for group if this is an org'''
    if is_org:
        return re.sub(u'^group', u'organization', string)
    return string


def _action(action_name):
    u''' select the correct group/org action '''
    return get_action(_replace_group_org(action_name))


def _check_access(action_name, *args, **kw):
    u''' select the correct group/org check_access '''
    return check_access(_replace_group_org(action_name), *args, **kw)


def _force_reindex(grp):
    u''' When the group name has changed, we need to force a reindex
    of the datasets within the group, otherwise they will stop
    appearing on the read page for the group (as they're connected via
    the group name)'''
    group = model.Group.get(grp['name'])
    for dataset in group.packages():
        search.rebuild(dataset.name)


def _guess_group_type(expecting_name=False):
    u"""
            Guess the type of group from the URL.
            * The default url '/group/xyz' returns None
            * group_type is unicode
            * this handles the case where there is a prefix on the URL
              (such as /data/organization)
        """
    parts = [x for x in request.path.split(u'/') if x]

    idx = 0
    if expecting_name:
        idx = -1

    gt = parts[idx]

    return gt


def set_org(is_organization):
    global is_org
    is_org = is_organization


def index(group_type, is_organization):
    extra_vars = {}
    set_org(is_organization)
<<<<<<< HEAD
    page = h.get_page_number(request.args) or 1
    items_per_page = int(config.get(u'ckan.datasets_per_page', 20))
=======
    page = h.get_page_number(request.params) or 1
    items_per_page = config.get_value(u'ckan.datasets_per_page')
>>>>>>> ace6850d

    context = {
        u'model': model,
        u'session': model.Session,
        u'user': g.user,
        u'for_view': True,
        u'with_private': False
    }

    try:
        _check_access(u'site_read', context)
        _check_access(u'group_list', context)
    except NotAuthorized:
        base.abort(403, _(u'Not authorized to see this page'))

    q = request.args.get(u'q', u'')
    sort_by = request.args.get(u'sort')

    # TODO: Remove
    # ckan 2.9: Adding variables that were removed from c object for
    # compatibility with templates in existing extensions
    g.q = q
    g.sort_by_selected = sort_by

    extra_vars["q"] = q
    extra_vars["sort_by_selected"] = sort_by

    # pass user info to context as needed to view private datasets of
    # orgs correctly
    if g.userobj:
        context['user_id'] = g.userobj.id
        context['user_is_admin'] = g.userobj.sysadmin

    try:
        data_dict_global_results = {
            u'all_fields': False,
            u'q': q,
            u'sort': sort_by,
            u'type': group_type or u'group',
        }
        global_results = _action(u'group_list')(context,
                                                data_dict_global_results)
    except ValidationError as e:
        if e.error_dict and e.error_dict.get(u'message'):
            msg = e.error_dict['message']
        else:
            msg = str(e)
        h.flash_error(msg)
        extra_vars["page"] = h.Page([], 0)
        extra_vars["group_type"] = group_type
        return base.render(
            _get_group_template(u'index_template', group_type), extra_vars)

    data_dict_page_results = {
        u'all_fields': True,
        u'q': q,
        u'sort': sort_by,
        u'type': group_type or u'group',
        u'limit': items_per_page,
        u'offset': items_per_page * (page - 1),
        u'include_extras': True
    }
    page_results = _action(u'group_list')(context, data_dict_page_results)

    extra_vars["page"] = h.Page(
        collection=global_results,
        page=page,
        url=h.pager_url,
        items_per_page=items_per_page, )

    extra_vars["page"].items = page_results
    extra_vars["group_type"] = group_type

    # TODO: Remove
    # ckan 2.9: Adding variables that were removed from c object for
    # compatibility with templates in existing extensions
    g.page = extra_vars["page"]
    return base.render(
        _get_group_template(u'index_template', group_type), extra_vars)


def _read(id, limit, group_type):
    u''' This is common code used by both read and bulk_process'''
    extra_vars = {}
    context = {
        u'model': model,
        u'session': model.Session,
        u'user': g.user,
        u'schema': _db_to_form_schema(group_type=group_type),
        u'for_view': True,
        u'extras_as_string': True
    }

    q = request.args.get(u'q', u'')

    # TODO: Remove
    # ckan 2.9: Adding variables that were removed from c object for
    # compatibility with templates in existing extensions
    g.q = q

    # Search within group
    if g.group_dict.get(u'is_organization'):
        fq = u' owner_org:"%s"' % g.group_dict.get(u'id')
    else:
        fq = u' groups:"%s"' % g.group_dict.get(u'name')

    extra_vars["q"] = q

    g.description_formatted = \
        h.render_markdown(g.group_dict.get(u'description'))

    context['return_query'] = True

    page = h.get_page_number(request.args)

    # most search operations should reset the page counter:
    params_nopage = [(k, v) for k, v in request.args.items(multi=True)
                     if k != u'page']
    sort_by = request.args.get(u'sort', None)

    def search_url(params):
        action = u'bulk_process' if getattr(
            g, u'action', u'') == u'bulk_process' else u'read'
        url = h.url_for(u'.'.join([group_type, action]), id=id)
        params = [(k, v.encode(u'utf-8')
                   if isinstance(v, str) else str(v))
                  for k, v in params]
        return url + u'?' + urlencode(params)

    def drill_down_url(**by):
        return h.add_url_param(
            alternative_url=None,
            controller=group_type,
            action=u'read',
            extras=dict(id=g.group_dict.get(u'name')),
            new_params=by)

    extra_vars["drill_down_url"] = drill_down_url

    def remove_field(key, value=None, replace=None):
        controller = lookup_group_controller(group_type)
        return h.remove_url_param(
            key,
            value=value,
            replace=replace,
            controller=controller,
            action=u'read',
            extras=dict(id=g.group_dict.get(u'name')))

    extra_vars["remove_field"] = remove_field

    def pager_url(q=None, page=None):  # noqa
        params = list(params_nopage)
        params.append((u'page', page))
        return search_url(params)

    details = _get_search_details()
    extra_vars[u'fields'] = details[u'fields']
    extra_vars[u'fields_grouped'] = details[u'fields_grouped']
    fq += details[u'fq']
    search_extras = details[u'search_extras']

    # TODO: Remove
    # ckan 2.9: Adding variables that were removed from c object for
    # compatibility with templates in existing extensions
    g.fields = extra_vars[u'fields']
    g.fields_grouped = extra_vars[u'fields_grouped']

    facets = OrderedDict()

    org_label = h.humanize_entity_type(
        u'organization',
        h.default_group_type(u'organization'),
        u'facet label') or _(u'Organizations')

    group_label = h.humanize_entity_type(
        u'group',
        h.default_group_type(u'group'),
        u'facet label') or _(u'Groups')

    default_facet_titles = {
        u'organization': org_label,
        u'groups': group_label,
        u'tags': _(u'Tags'),
        u'res_format': _(u'Formats'),
        u'license_id': _(u'Licenses')
    }

    for facet in h.facets():
        if facet in default_facet_titles:
            facets[facet] = default_facet_titles[facet]
        else:
            facets[facet] = facet

    # Facet titles
    facets = _update_facet_titles(facets, group_type)

    extra_vars["facet_titles"] = facets

    data_dict = {
        u'q': q,
        u'fq': fq,
        u'include_private': True,
        u'facet.field': list(facets.keys()),
        u'rows': limit,
        u'sort': sort_by,
        u'start': (page - 1) * limit,
        u'extras': search_extras
    }

    context_ = dict((k, v) for (k, v) in context.items() if k != u'schema')
    try:
        query = get_action(u'package_search')(context_, data_dict)
    except search.SearchError as se:
        log.error(u'Group search error: %r', se.args)
        extra_vars["query_error"] = True
        extra_vars["page"] = h.Page(collection=[])
    else:
        extra_vars["page"] = h.Page(
            collection=query['results'],
            page=page,
            url=pager_url,
            item_count=query['count'],
            items_per_page=limit)

        # TODO: Remove
        # ckan 2.9: Adding variables that were removed from c object for
        # compatibility with templates in existing extensions
        g.group_dict['package_count'] = query['count']

        extra_vars["search_facets"] = g.search_facets = query['search_facets']
        extra_vars["search_facets_limits"] = g.search_facets_limits = {}
        for facet in g.search_facets.keys():
            limit = int(
<<<<<<< HEAD
                request.args.get(
                    u'_%s_limit' % facet,
                    config.get(u'search.facets.default', 10)
                    ))
=======
                request.params.get(
                    u'_%s_limit' % facet,
                    config.get_value(u'search.facets.default')))
>>>>>>> ace6850d
            g.search_facets_limits[facet] = limit
        extra_vars["page"].items = query['results']

        extra_vars["sort_by_selected"] = sort_by

    # TODO: Remove
    # ckan 2.9: Adding variables that were removed from c object for
    # compatibility with templates in existing extensions
    g.facet_titles = facets
    g.page = extra_vars["page"]

    extra_vars["group_type"] = group_type
    _setup_template_variables(context, {u'id': id}, group_type=group_type)
    return extra_vars


def _update_facet_titles(facets, group_type):
    for plugin in plugins.PluginImplementations(plugins.IFacets):
        facets = plugin.group_facets(facets, group_type, None)
    return facets


def _get_group_dict(id, group_type):  # noqa
    u''' returns the result of group_show action or aborts if there is a
    problem '''
    context = {
        u'model': model,
        u'session': model.Session,
        u'user': g.user,
        u'for_view': True
    }
    try:
        return _action(u'group_show')(context, {
            u'id': id,
            u'include_datasets': False
        })
    except (NotFound, NotAuthorized):
        base.abort(404, _(u'Group not found'))


def read(group_type, is_organization, id=None, limit=20):
    extra_vars = {}
    set_org(is_organization)
    context = {
        u'model': model,
        u'session': model.Session,
        u'user': g.user,
        u'schema': _db_to_form_schema(group_type=group_type),
        u'for_view': True
    }
    data_dict = {u'id': id, u'type': group_type}

    # unicode format (decoded from utf8)
    q = request.args.get(u'q', u'')

    extra_vars["q"] = q

    try:
        # Do not query for the group datasets when dictizing, as they will
        # be ignored and get requested on the controller anyway
        data_dict['include_datasets'] = False

        # Do not query group members as they aren't used in the view
        data_dict['include_users'] = False

        group_dict = _action(u'group_show')(context, data_dict)
        group = context['group']
    except (NotFound, NotAuthorized):
        base.abort(404, _(u'Group not found'))

    # if the user specified a group id, redirect to the group name
    if data_dict['id'] == group_dict['id'] and \
            data_dict['id'] != group_dict['name']:

        url_with_name = h.url_for(u'{}.read'.format(group_type),
                                  id=group_dict['name'])

        return h.redirect_to(
            h.add_url_param(alternative_url=url_with_name))

    # TODO: Remove
    # ckan 2.9: Adding variables that were removed from c object for
    # compatibility with templates in existing extensions
    g.q = q
    g.group_dict = group_dict
    g.group = group

    extra_vars = _read(id, limit, group_type)

    extra_vars["group_type"] = group_type
    extra_vars["group_dict"] = group_dict

    return base.render(
        _get_group_template(u'read_template', g.group_dict['type']),
        extra_vars)


def activity(id, group_type, is_organization, offset=0):
    u'''Render this group's public activity stream page.'''
    extra_vars = {}
    set_org(is_organization)
    context = {
        u'model': model,
        u'session': model.Session,
        u'user': g.user,
        u'for_view': True
    }
    try:
        group_dict = _get_group_dict(id, group_type)
    except (NotFound, NotAuthorized):
        base.abort(404, _(u'Group not found'))

    try:
        # Add the group's activity stream (already rendered to HTML) to the
        # template context for the group/read.html
        # template to retrieve later.
        extra_vars["activity_stream"] = \
            _action(u'organization_activity_list'
                    if group_dict.get(u'is_organization')
                    else u'group_activity_list')(
            context, {
                u'id': group_dict['id'],
                u'offset': offset
            })

    except ValidationError as error:
        base.abort(400, error.message)

    # TODO: Remove
    # ckan 2.9: Adding variables that were removed from c object for
    # compatibility with templates in existing extensions
    g.group_activity_stream = extra_vars["activity_stream"]
    g.group_dict = group_dict

    extra_vars["group_type"] = group_type
    extra_vars["group_dict"] = group_dict
    extra_vars["id"] = id
    return base.render(
        _get_group_template(u'activity_template', group_type), extra_vars)


def changes(id, group_type, is_organization):
    '''
    Shows the changes to an organization in one particular activity stream
    item.
    '''
    set_org(is_organization)
    extra_vars = {}
    activity_id = id
    context = {
        u'model': model, u'session': model.Session,
        u'user': g.user, u'auth_user_obj': g.userobj
    }
    try:
        activity_diff = get_action(u'activity_diff')(
            context, {u'id': activity_id, u'object_type': u'group',
                      u'diff_type': u'html'})
    except NotFound as e:
        log.info(u'Activity not found: {} - {}'.format(str(e), activity_id))
        return base.abort(404, _(u'Activity not found'))
    except NotAuthorized:
        return base.abort(403, _(u'Unauthorized to view activity data'))

    # 'group_dict' needs to go to the templates for page title & breadcrumbs.
    # Use the current version of the package, in case the name/title have
    # changed, and we need a link to it which works
    group_id = activity_diff[u'activities'][1][u'data'][u'group'][u'id']
    current_group_dict = get_action(group_type + u'_show')(
        context, {u'id': group_id})
    group_activity_list = get_action(group_type + u'_activity_list')(
        context, {
            u'id': group_id,
            u'limit': 100
        }
    )

    extra_vars = {
        u'activity_diffs': [activity_diff],
        u'group_dict': current_group_dict,
        u'group_activity_list': group_activity_list,
        u'group_type': current_group_dict[u'type'],
    }

    return base.render(_replace_group_org(u'group/changes.html'), extra_vars)


def changes_multiple(is_organization, group_type=None):
    '''
    Called when a user specifies a range of versions they want to look at
    changes between. Verifies that the range is valid and finds the set of
    activity diffs for the changes in the given version range, then
    re-renders changes.html with the list.
    '''
    set_org(is_organization)
    extra_vars = {}
    new_id = h.get_request_param(u'new_id')
    old_id = h.get_request_param(u'old_id')

    context = {
        u'model': model, u'session': model.Session,
        u'user': g.user, u'auth_user_obj': g.userobj
    }

    # check to ensure that the old activity is actually older than
    # the new activity
    old_activity = get_action(u'activity_show')(context, {
        u'id': old_id,
        u'include_data': False})
    new_activity = get_action(u'activity_show')(context, {
        u'id': new_id,
        u'include_data': False})

    old_timestamp = old_activity[u'timestamp']
    new_timestamp = new_activity[u'timestamp']

    t1 = datetime.strptime(old_timestamp, u'%Y-%m-%dT%H:%M:%S.%f')
    t2 = datetime.strptime(new_timestamp, u'%Y-%m-%dT%H:%M:%S.%f')

    time_diff = t2 - t1
    # if the time difference is negative, just return the change that put us
    # at the more recent ID we were just looking at
    # TODO: do something better here - go back to the previous page,
    # display a warning that the user can't look at a sequence where
    # the newest item is older than the oldest one, etc
    if time_diff.total_seconds() < 0:
        return changes(h.get_request_param(u'current_new_id'))

    done = False
    current_id = new_id
    diff_list = []

    while not done:
        try:
            activity_diff = get_action(u'activity_diff')(
                context, {
                    u'id': current_id,
                    u'object_type': u'group',
                    u'diff_type': u'html'})
        except NotFound as e:
            log.info(
                u'Activity not found: {} - {}'.format(str(e), current_id)
            )
            return base.abort(404, _(u'Activity not found'))
        except NotAuthorized:
            return base.abort(403, _(u'Unauthorized to view activity data'))

        diff_list.append(activity_diff)

        if activity_diff['activities'][0]['id'] == old_id:
            done = True
        else:
            current_id = activity_diff['activities'][0]['id']

    group_id = diff_list[0][u'activities'][1][u'data'][u'group'][u'id']
    current_group_dict = get_action(group_type + u'_show')(
        context, {u'id': group_id})
    group_activity_list = get_action(group_type + u'_activity_list')(context, {
        u'id': group_id,
        u'limit': 100})

    extra_vars = {
        u'activity_diffs': diff_list,
        u'group_dict': current_group_dict,
        u'group_activity_list': group_activity_list,
        u'group_type': current_group_dict[u'type'],
    }

    return base.render(_replace_group_org(u'group/changes.html'), extra_vars)


def about(id, group_type, is_organization):
    extra_vars = {}
    set_org(is_organization)
    context = {u'model': model, u'session': model.Session, u'user': g.user}
    group_dict = _get_group_dict(id, group_type)
    group_type = group_dict['type']
    _setup_template_variables(context, {u'id': id}, group_type=group_type)

    # TODO: Remove
    # ckan 2.9: Adding variables that were removed from c object for
    # compatibility with templates in existing extensions
    g.group_dict = group_dict
    g.group_type = group_type

    extra_vars = {u"group_dict": group_dict,
                  u"group_type": group_type}

    return base.render(
        _get_group_template(u'about_template', group_type), extra_vars)


def members(id, group_type, is_organization):
    extra_vars = {}
    set_org(is_organization)
    context = {u'model': model, u'session': model.Session, u'user': g.user}

    try:
        data_dict = {u'id': id}
        check_access(u'group_edit_permissions', context, data_dict)
        members = get_action(u'member_list')(context, {
            u'id': id,
            u'object_type': u'user'
        })
        data_dict['include_datasets'] = False
        group_dict = _action(u'group_show')(context, data_dict)
    except NotFound:
        base.abort(404, _(u'Group not found'))
    except NotAuthorized:
        base.abort(403,
                   _(u'User %r not authorized to edit members of %s') %
                   (g.user, id))

    # TODO: Remove
    # ckan 2.9: Adding variables that were removed from c object for
    # compatibility with templates in existing extensions
    g.members = members
    g.group_dict = group_dict

    extra_vars = {
        u"members": members,
        u"group_dict": group_dict,
        u"group_type": group_type
    }
    return base.render(_replace_group_org(u'group/members.html'), extra_vars)


def member_delete(id, group_type, is_organization):
    extra_vars = {}
    set_org(is_organization)
    if u'cancel' in request.args:
        return h.redirect_to(u'{}.members'.format(group_type), id=id)

    context = {u'model': model, u'session': model.Session, u'user': g.user}

    try:
        _check_access(u'group_member_delete', context, {u'id': id})
    except NotAuthorized:
        base.abort(403, _(u'Unauthorized to delete group %s members') % u'')

    try:
        user_id = request.args.get(u'user')
        if request.method == u'POST':
            _action(u'group_member_delete')(context, {
                u'id': id,
                u'user_id': user_id
            })
            h.flash_notice(_(u'Group member has been deleted.'))
            return h.redirect_to(u'{}.members'.format(group_type), id=id)
        user_dict = _action(u'group_show')(context, {u'id': user_id})

        # TODO: Remove
        # ckan 2.9: Adding variables that were removed from c object for
        # compatibility with templates in existing extensions
        g.user_dict = user_dict
        g.user_id = user_id
        g.group_id = id

    except NotAuthorized:
        base.abort(403, _(u'Unauthorized to delete group %s members') % u'')
    except NotFound:
        base.abort(404, _(u'Group not found'))
    extra_vars = {
        u"user_id": user_id,
        u"user_dict": user_dict,
        u"group_id": id
    }
    return base.render(_replace_group_org(u'group/confirm_delete_member.html'),
                       extra_vars)


# deprecated
def history(id, group_type, is_organization):  # noqa
    return h.redirect_to(u'group.activity', id=id)


def follow(id, group_type, is_organization):
    u'''Start following this group.'''
    set_org(is_organization)
    context = {u'model': model, u'session': model.Session, u'user': g.user}
    data_dict = {u'id': id}
    try:
        get_action(u'follow_group')(context, data_dict)
        group_dict = get_action(u'group_show')(context, data_dict)
        h.flash_success(
            _(u"You are now following {0}").format(group_dict['title']))

        id = group_dict['name']
    except ValidationError as e:
        error_message = (e.message or e.error_summary or e.error_dict)
        h.flash_error(error_message)
    except NotAuthorized as e:
        h.flash_error(e.message)
    return h.redirect_to(u'group.read', id=id)


def unfollow(id, group_type, is_organization):  # noqa
    u'''Stop following this group.'''
    set_org(is_organization)
    context = {u'model': model, u'session': model.Session, u'user': g.user}
    data_dict = {u'id': id}
    try:
        get_action(u'unfollow_group')(context, data_dict)
        group_dict = get_action(u'group_show')(context, data_dict)
        h.flash_success(
            _(u"You are no longer following {0}").format(group_dict['title']))
        id = group_dict['name']
    except ValidationError as e:
        error_message = (e.message or e.error_summary or e.error_dict)
        h.flash_error(error_message)
    except (NotFound, NotAuthorized) as e:
        error_message = e.message
        h.flash_error(error_message)
    return h.redirect_to(u'group.read', id=id)


def followers(id, group_type, is_organization):
    extra_vars = {}
    set_org(is_organization)
    context = {u'model': model, u'session': model.Session, u'user': g.user}
    group_dict = _get_group_dict(id, group_type)
    try:
        followers = \
            get_action(u'group_follower_list')(context, {u'id': id})
    except NotAuthorized:
        base.abort(403, _(u'Unauthorized to view followers %s') % u'')

    # TODO: Remove
    # ckan 2.9: Adding variables that were removed from c object for
    # compatibility with templates in existing extensions
    g.group_dict = group_dict
    g.followers = followers

    extra_vars = {
        u"group_dict": group_dict,
        u"group_type": group_type,
        u"followers": followers
    }
    return base.render(u'group/followers.html', extra_vars)


def admins(id, group_type, is_organization):
    extra_vars = {}
    set_org(is_organization)
    group_dict = _get_group_dict(id, group_type)
    admins = authz.get_group_or_org_admin_ids(id)

    # TODO: Remove
    # ckan 2.9: Adding variables that were removed from c object for
    # compatibility with templates in existing extensions
    g.group_dict = group_dict
    g.admins = admins

    extra_vars = {
        u"group_dict": group_dict,
        u'group_type': group_type,
        u"admins": admins
    }

    return base.render(
        _get_group_template(u'admins_template', group_dict['type']),
        extra_vars)


class BulkProcessView(MethodView):
    u''' Bulk process view'''

    def _prepare(self, group_type, id=None):

        # check we are org admin

        context = {
            u'model': model,
            u'session': model.Session,
            u'user': g.user,
            u'schema': _db_to_form_schema(group_type=group_type),
            u'for_view': True,
            u'extras_as_string': True
        }

        try:
            check_access(u'bulk_update_public', context, {u'org_id': id})
        except NotAuthorized:
            base.abort(403, _(u'Unauthorized to access'))

        return context

    def get(self, id, group_type, is_organization):
        extra_vars = {}
        set_org(is_organization)
        context = self._prepare(group_type, id)
        data_dict = {u'id': id, u'type': group_type}
        data_dict['include_datasets'] = False
        try:
            group_dict = _action(u'group_show')(context, data_dict)
            group = context['group']
        except NotFound:
            base.abort(404, _(u'Group not found'))

        if not group_dict['is_organization']:
            # FIXME: better error
            raise Exception(u'Must be an organization')

        # If no action then just show the datasets
        limit = 500
        # TODO: Remove
        # ckan 2.9: Adding variables that were removed from c object for
        # compatibility with templates in existing extensions
        g.group_dict = group_dict
        g.group = group
        extra_vars = _read(id, limit, group_type)
        g.packages = g.page.items

        extra_vars = {
            u"group_dict": group_dict,
            u"group": group,
            u"page": g.page,
            u"packages": g.page.items,
            u'group_type': group_type
        }

        return base.render(
            _get_group_template(u'bulk_process_template', group_type),
            extra_vars)

    def post(self, id, group_type, is_organization, data=None):  # noqa
        set_org(is_organization)
        context = self._prepare(group_type, id)
        data_dict = {u'id': id, u'type': group_type}
        try:
            # Do not query for the group datasets when dictizing, as they will
            # be ignored and get requested on the controller anyway
            data_dict['include_datasets'] = False
            group_dict = _action(u'group_show')(context, data_dict)
            group = context['group']
        except NotFound:
            group_label = h.humanize_entity_type(
                u'organization' if is_organization else u'group',
                group_type,
                u'default label') or _(
                    u'Organization' if is_organization else u'Group')
            base.abort(404, _(u'{} not found'.format(group_label)))
        except NotAuthorized:
            base.abort(403,
                       _(u'User %r not authorized to edit %s') % (g.user, id))

        if not group_dict['is_organization']:
            # FIXME: better error
            raise Exception(u'Must be an organization')

        # TODO: Remove
        # ckan 2.9: Adding variables that were removed from c object for
        # compatibility with templates in existing extensions
        g.group_dict = group_dict
        g.group = group

        # use different form names so that ie7 can be detected
        form_names = set([
            u"bulk_action.public",
            u"bulk_action.delete",
            u"bulk_action.private"
        ])
        actions_in_form = set(request.form.keys())
        actions = form_names.intersection(actions_in_form)
        # ie7 puts all buttons in form params but puts submitted one twice

        for key, value in request.form.to_dict().items():
            if value in [u'private', u'public']:
                action = key.split(u'.')[-1]
                break
        else:
            # normal good browser form submission
            action = actions.pop().split(u'.')[-1]

        # process the action first find the datasets to perform the action on.
        # they are prefixed by dataset_ in the form data
        datasets = []
        for param in request.form:
            if param.startswith(u'dataset_'):
                datasets.append(param[8:])

        action_functions = {
            u'private': u'bulk_update_private',
            u'public': u'bulk_update_public',
            u'delete': u'bulk_update_delete',
        }

        data_dict = {u'datasets': datasets, u'org_id': group_dict['id']}

        try:
            get_action(action_functions[action])(context, data_dict)
        except NotAuthorized:
            base.abort(403, _(u'Not authorized to perform bulk update'))
        return h.redirect_to(u'{}.bulk_process'.format(group_type), id=id)


class CreateGroupView(MethodView):
    u'''Create group view '''

    def _prepare(self, data=None):
        if data and u'type' in data:
            group_type = data['type']
        else:
            group_type = _guess_group_type()
        if data:
            data['type'] = group_type

        context = {
            u'model': model,
            u'session': model.Session,
            u'user': g.user,
            u'save': u'save' in request.args,
            u'parent': request.args.get(u'parent', None),
            u'group_type': group_type
        }

        try:
            _check_access(u'group_create', context)
        except NotAuthorized:
            base.abort(403, _(u'Unauthorized to create a group'))

        return context

    def post(self, group_type, is_organization):
        set_org(is_organization)
        context = self._prepare()
        try:
            data_dict = clean_dict(
                dict_fns.unflatten(tuplize_dict(parse_params(request.form))))
            data_dict.update(clean_dict(
                dict_fns.unflatten(tuplize_dict(parse_params(request.files)))
            ))
            data_dict['type'] = group_type or u'group'
            context['message'] = data_dict.get(u'log_message', u'')
            data_dict['users'] = [{u'name': g.user, u'capacity': u'admin'}]
            group = _action(u'group_create')(context, data_dict)

        except (NotFound, NotAuthorized):
            base.abort(404, _(u'Group not found'))
        except dict_fns.DataError:
            base.abort(400, _(u'Integrity Error'))
        except ValidationError as e:
            errors = e.error_dict
            error_summary = e.error_summary
            return self.get(group_type, is_organization,
                            data_dict, errors, error_summary)

        return h.redirect_to(group['type'] + u'.read', id=group['name'])

    def get(self, group_type, is_organization,
            data=None, errors=None, error_summary=None):
        extra_vars = {}
        set_org(is_organization)
        context = self._prepare()
        data = data or clean_dict(
            dict_fns.unflatten(
                tuplize_dict(
                    parse_params(request.args, ignore_keys=CACHE_PARAMETERS)
                )
            )
        )

        if not data.get(u'image_url', u'').startswith(u'http'):
            data.pop(u'image_url', None)
        errors = errors or {}
        error_summary = error_summary or {}
        extra_vars = {
            u'data': data,
            u'errors': errors,
            u'error_summary': error_summary,
            u'action': u'new',
            u'group_type': group_type
        }
        _setup_template_variables(
            context, data, group_type=group_type)
        form = base.render(
            _get_group_template(u'group_form', group_type), extra_vars)

        # TODO: Remove
        # ckan 2.9: Adding variables that were removed from c object for
        # compatibility with templates in existing extensions
        g.form = form

        extra_vars["form"] = form
        return base.render(
            _get_group_template(u'new_template', group_type), extra_vars)


class EditGroupView(MethodView):
    u''' Edit group view'''

    def _prepare(self, id, is_organization, data=None):  # noqa
        data_dict = {u'id': id, u'include_datasets': False}

        context = {
            u'model': model,
            u'session': model.Session,
            u'user': g.user,
            u'save': u'save' in request.args,
            u'for_edit': True,
            u'parent': request.args.get(u'parent', None),
            u'id': id
        }

        try:
            _action(u'group_show')(context, data_dict)
            check_access(u'group_update', context)
        except NotAuthorized:
            base.abort(403, _(u'Unauthorized to create a group'))
        except NotFound:
            base.abort(404, _(u'Group not found'))

        return context

    def post(self, group_type, is_organization, id=None):
        set_org(is_organization)
        context = self._prepare(id, is_organization)
        try:
            data_dict = clean_dict(
                dict_fns.unflatten(tuplize_dict(parse_params(request.form))))
            data_dict.update(clean_dict(
                dict_fns.unflatten(tuplize_dict(parse_params(request.files)))
            ))
            context['message'] = data_dict.get(u'log_message', u'')
            data_dict['id'] = context['id']
            context['allow_partial_update'] = True
            group = _action(u'group_update')(context, data_dict)
            if id != group['name']:
                _force_reindex(group)

        except (NotFound, NotAuthorized):
            base.abort(404, _(u'Group not found'))
        except dict_fns.DataError:
            base.abort(400, _(u'Integrity Error'))
        except ValidationError as e:
            errors = e.error_dict
            error_summary = e.error_summary
            return self.get(id, group_type, is_organization,
                            data_dict, errors, error_summary)
        return h.redirect_to(group[u'type'] + u'.read', id=group[u'name'])

    def get(self, id, group_type, is_organization,
            data=None, errors=None, error_summary=None):
        extra_vars = {}
        set_org(is_organization)
        context = self._prepare(id, is_organization)
        data_dict = {u'id': id, u'include_datasets': False}
        try:
            group_dict = _action(u'group_show')(context, data_dict)
        except (NotFound, NotAuthorized):
            base.abort(404, _(u'Group not found'))
        data = data or group_dict
        errors = errors or {}
        extra_vars = {
            u'data': data,
            u"group_dict": group_dict,
            u'errors': errors,
            u'error_summary': error_summary,
            u'action': u'edit',
            u'group_type': group_type
        }

        _setup_template_variables(context, data, group_type=group_type)
        form = base.render(
            _get_group_template(u'group_form', group_type), extra_vars)

        # TODO: Remove
        # ckan 2.9: Adding variables that were removed from c object for
        # compatibility with templates in existing extensions
        g.grouptitle = group_dict.get(u'title')
        g.groupname = group_dict.get(u'name')
        g.data = data
        g.group_dict = group_dict

        extra_vars["form"] = form
        return base.render(
            _get_group_template(u'edit_template', group_type), extra_vars)


class DeleteGroupView(MethodView):
    u'''Delete group view '''

    def _prepare(self, id=None):
        context = {
            u'model': model,
            u'session': model.Session,
            u'user': g.user,
        }
        try:
            _check_access(u'group_delete', context, {u'id': id})
        except NotAuthorized:
            base.abort(403, _(u'Unauthorized to delete group %s') % u'')
        return context

    def post(self, group_type, is_organization, id=None):
        set_org(is_organization)
        context = self._prepare(id)
        try:
            _action(u'group_delete')(context, {u'id': id})
            group_label = h.humanize_entity_type(
                u'group',
                group_type,
                u'has been deleted') or _(u'Group')
            h.flash_notice(
                _(u'%s has been deleted.') % _(group_label))
        except NotAuthorized:
            base.abort(403, _(u'Unauthorized to delete group %s') % u'')
        except NotFound:
            base.abort(404, _(u'Group not found'))
        except ValidationError as e:
            h.flash_error(e.error_dict['message'])
            return h.redirect_to(u'{}.read'.format(group_type), id=id)

        return h.redirect_to(u'{}.index'.format(group_type))

    def get(self, group_type, is_organization, id=None):
        extra_vars = {}
        set_org(is_organization)
        context = self._prepare(id)
        group_dict = _action(u'group_show')(context, {u'id': id})
        if u'cancel' in request.args:
            return h.redirect_to(u'{}.edit'.format(group_type), id=id)

        # TODO: Remove
        g.group_dict = group_dict
        extra_vars = {
            u"group_dict": group_dict,
            u"group_type": group_type
        }
        return base.render(_replace_group_org(u'group/confirm_delete.html'),
                           extra_vars)


class MembersGroupView(MethodView):
    u'''New members group view'''

    def _prepare(self, id=None):
        context = {
            u'model': model,
            u'session': model.Session,
            u'user': g.user
        }
        try:
            _check_access(u'group_member_create', context, {u'id': id})
        except NotAuthorized:
            base.abort(403,
                       _(u'Unauthorized to create group %s members') % u'')

        return context

    def post(self, group_type, is_organization, id=None):
        set_org(is_organization)
        context = self._prepare(id)
        data_dict = clean_dict(
            dict_fns.unflatten(tuplize_dict(parse_params(request.form))))
        data_dict['id'] = id

        email = data_dict.get(u'email')

        if email:
            user_data_dict = {
                u'email': email,
                u'group_id': data_dict['id'],
                u'role': data_dict['role']
            }
            del data_dict['email']

            try:
                user_dict = _action(u'user_invite')(context, user_data_dict)
            except ValidationError as e:
                for _key, error in e.error_summary.items():
                    h.flash_error(error)
                return h.redirect_to(
                    u'{}.member_new'.format(group_type), id=id)

            data_dict['username'] = user_dict['name']

        try:
            group_dict = _action(u'group_member_create')(context, data_dict)
        except NotAuthorized:
            base.abort(403, _(u'Unauthorized to add member to group %s') % u'')
        except NotFound:
            base.abort(404, _(u'Group not found'))
        except ValidationError as e:
            for _key, error in e.error_summary.items():
                h.flash_error(error)
            return h.redirect_to(u'{}.member_new'.format(group_type), id=id)

        # TODO: Remove
        g.group_dict = group_dict

        return h.redirect_to(u'{}.members'.format(group_type), id=id)

    def get(self, group_type, is_organization, id=None):
        extra_vars = {}
        set_org(is_organization)
        context = self._prepare(id)
        user = request.args.get(u'user')
        data_dict = {u'id': id}
        data_dict['include_datasets'] = False
        group_dict = _action(u'group_show')(context, data_dict)
        roles = _action(u'member_roles_list')(context, {
            u'group_type': group_type
        })
        user_dict = {}
        if user:
            user_dict = get_action(u'user_show')(context, {u'id': user})
            user_role =\
                authz.users_role_for_group_or_org(id, user) or u'member'
            # TODO: Remove
            g.user_dict = user_dict
            extra_vars["user_dict"] = user_dict
        else:
            user_role = u'member'

        # TODO: Remove
        g.group_dict = group_dict
        g.roles = roles
        g.user_role = user_role

        extra_vars.update({
            u"group_dict": group_dict,
            u"roles": roles,
            u"user_role": user_role,
            u"group_type": group_type,
            u"user_dict": user_dict
        })
        return base.render(_replace_group_org(u'group/member_new.html'),
                           extra_vars)


group = Blueprint(u'group', __name__, url_prefix=u'/group',
                  url_defaults={u'group_type': u'group',
                                u'is_organization': False})
organization = Blueprint(u'organization', __name__,
                         url_prefix=u'/organization',
                         url_defaults={u'group_type': u'organization',
                                       u'is_organization': True})


def register_group_plugin_rules(blueprint):
    actions = [
        u'member_delete', u'history', u'followers', u'follow',
        u'unfollow', u'admins', u'activity'
    ]
    blueprint.add_url_rule(u'/', view_func=index, strict_slashes=False)
    blueprint.add_url_rule(
        u'/new',
        methods=[u'GET', u'POST'],
        view_func=CreateGroupView.as_view(str(u'new')))
    blueprint.add_url_rule(u'/<id>', methods=[u'GET'], view_func=read)
    blueprint.add_url_rule(
        u'/edit/<id>', view_func=EditGroupView.as_view(str(u'edit')))
    blueprint.add_url_rule(
        u'/activity/<id>/<int:offset>', methods=[u'GET'], view_func=activity)
    blueprint.add_url_rule(u'/about/<id>', methods=[u'GET'], view_func=about)
    blueprint.add_url_rule(
        u'/members/<id>', methods=[u'GET', u'POST'], view_func=members)
    blueprint.add_url_rule(
        u'/member_new/<id>',
        view_func=MembersGroupView.as_view(str(u'member_new')))
    blueprint.add_url_rule(
        u'/bulk_process/<id>',
        view_func=BulkProcessView.as_view(str(u'bulk_process')))
    blueprint.add_url_rule(
        u'/delete/<id>',
        methods=[u'GET', u'POST'],
        view_func=DeleteGroupView.as_view(str(u'delete')))
    for action in actions:
        blueprint.add_url_rule(
            u'/{0}/<id>'.format(action),
            methods=[u'GET', u'POST'],
            view_func=globals()[action])
    blueprint.add_url_rule(u'/changes/<id>', view_func=changes)
    blueprint.add_url_rule(
        u'/changes_multiple',
        view_func=changes_multiple)


register_group_plugin_rules(group)
register_group_plugin_rules(organization)<|MERGE_RESOLUTION|>--- conflicted
+++ resolved
@@ -120,13 +120,8 @@
 def index(group_type, is_organization):
     extra_vars = {}
     set_org(is_organization)
-<<<<<<< HEAD
     page = h.get_page_number(request.args) or 1
-    items_per_page = int(config.get(u'ckan.datasets_per_page', 20))
-=======
-    page = h.get_page_number(request.params) or 1
-    items_per_page = config.get_value(u'ckan.datasets_per_page')
->>>>>>> ace6850d
+    items_per_page = config.get_value('ckan.datasets_per_page')
 
     context = {
         u'model': model,
@@ -361,16 +356,9 @@
         extra_vars["search_facets_limits"] = g.search_facets_limits = {}
         for facet in g.search_facets.keys():
             limit = int(
-<<<<<<< HEAD
                 request.args.get(
                     u'_%s_limit' % facet,
-                    config.get(u'search.facets.default', 10)
-                    ))
-=======
-                request.params.get(
-                    u'_%s_limit' % facet,
                     config.get_value(u'search.facets.default')))
->>>>>>> ace6850d
             g.search_facets_limits[facet] = limit
         extra_vars["page"].items = query['results']
 
