# encoding: utf-8

u'''A collection of interfaces that CKAN plugins can implement to customize and
extend CKAN.

'''
from __future__ import annotations

import warnings
from typing import (Any, Callable, Iterable, Mapping, Optional, Sequence,
                    TYPE_CHECKING, Type, Union)

from pyutilib.component.core import Interface as _pca_Interface

from flask.blueprints import Blueprint
from flask.wrappers import Response

from ckan.model import User
from ckan.exceptions import CkanDeprecationWarning
from ckan.types import (
    Action, AuthFunction, Context, DataDict, PFeedFactory,
    PUploader, PResourceUploader, Schema, SignalMapping, Validator)

if TYPE_CHECKING:
    import click
    import ckan.model as model

    from collections import OrderedDict
    from ckan.common import CKANConfig
    from ckan.config.middleware.flask_app import CKANFlask
    from ckan.config.declaration import Declaration, Key
    from .core import SingletonPlugin


__all__ = [
    u'Interface',
    u'IMiddleware',
    u'IAuthFunctions',
    u'IDomainObjectModification',
    u'IFeed',
    u'IGroupController',
    u'IOrganizationController',
    u'IPackageController',
    u'IPluginObserver',
    u'IConfigurable',
    u'IConfigDeclaration',
    u'IConfigurer',
    u'IActions',
    u'IResourceUrlChange',
    u'IDatasetForm',
    u'IValidators',
    u'IResourceView',
    u'IResourceController',
    u'IGroupForm',
    u'ITagController',
    u'ITemplateHelpers',
    u'IFacets',
    u'IAuthenticator',
    u'ITranslation',
    u'IUploader',
    u'IBlueprint',
    u'IPermissionLabels',
    u'IForkObserver',
    u'IApiToken',
    u'IClick',
    u'ISignal',
]


class Interface(_pca_Interface):
    u'''Base class for custom interfaces.

    Marker base class for extension point interfaces.  This class
    is not intended to be instantiated.  Instead, the declaration
    of subclasses of Interface are recorded, and these
    classes are used to define extension points.
    '''

    @classmethod
    def provided_by(cls, instance: "SingletonPlugin") -> bool:
        u'''Check that the object is an instance of the class that implements
        the interface.
        '''
        return cls.implemented_by(instance.__class__)

    @classmethod
    def implemented_by(cls, other: Type["SingletonPlugin"]) -> bool:
        u'''Check whether the class implements the current interface.
        '''
        try:
            return bool(cls in other._implements)
        except AttributeError:
            return False


class IMiddleware(Interface):
    u'''Hook into the CKAN middleware stack

    Note that methods on this interface will be called two times,
    one for the Pylons stack and one for the Flask stack (eventually
    there will be only the Flask stack).
    '''
    def make_middleware(self, app: 'CKANFlask',
                        config: 'CKANConfig') -> 'CKANFlask':
        u'''Return an app configured with this middleware

        When called on the Flask stack, this method will get the actual Flask
        app so plugins wanting to install Flask extensions can do it like
        this::

            import ckan.plugins as p
            from flask_mail import Mail

            class MyPlugin(p.SingletonPlugin):

                p.implements(p.Middleware)

                def make_middleware(app, config):

                    mail = Mail(app)

                    return app
        '''
        return app

    def make_error_log_middleware(self, app: 'CKANFlask',
                                  config: 'CKANConfig') -> 'CKANFlask':
        u'''Return an app configured with this error log middleware

        Note that both on the Flask and Pylons middleware stacks, this
        method will receive a wrapped WSGI app, not the actual Flask or
        Pylons app.
        '''
        return app


class IDomainObjectModification(Interface):
    u'''
    Receives notification of new, changed and deleted datasets.
    '''

    def notify(self, entity: Any, operation: str) -> None:
        u'''
        Send a notification on entity modification.

        :param entity: instance of module.Package.
        :param operation: 'new', 'changed' or 'deleted'.
        '''
        pass

    def notify_after_commit(self, entity: Any, operation: Any) -> None:
        u'''
        ** DEPRECATED **

        Supposed to send a notification after entity modification, but it
        doesn't work.

        :param entity: instance of module.Package.
        :param operation: 'new', 'changed' or 'deleted'.
        '''
        pass


class IFeed(Interface):
    """
    For extending the default Atom feeds
    """

    def get_feed_class(self) -> PFeedFactory:
        """
        Allows plugins to provide a custom class to generate feed items.

        :returns: feed class
        :rtype: type

        The feed item generator's constructor is called as follows::

            feed_class(
                feed_title,        # Mandatory
                feed_link,         # Mandatory
                feed_description,  # Mandatory
                language,          # Optional, always set to 'en'
                author_name,       # Optional
                author_link,       # Optional
                feed_guid,         # Optional
                feed_url,          # Optional
                previous_page,     # Optional, url of previous page of feed
                next_page,         # Optional, url of next page of feed
                first_page,        # Optional, url of first page of feed
                last_page,         # Optional, url of last page of feed
            )

        """
        from ckan.views.feed import CKANFeed
        return CKANFeed

    def get_item_additional_fields(
            self, dataset_dict: dict[str, Any]) -> dict[str, Any]:
        """
        Allows plugins to set additional fields on a feed item.

        :param dataset_dict: the dataset metadata
        :type dataset_dict: dictionary
        :returns: the fields to set
        :rtype: dictionary
        """
        return {}


class IResourceUrlChange(Interface):
    u'''
    Receives notification of changed URL on a resource.
    '''

    def notify(self, resource: 'model.Resource') -> None:
        u'''
        Called when a resource url has changed.

        :param resource, instance of model.Resource
        '''
        pass


class IResourceView(Interface):
    u'''Add custom view renderings for different resource types.

    '''
    def info(self) -> dict[str, Any]:
        u'''
        Returns a dictionary with configuration options for the view.

        The available keys are:

        :param name: name of the view type. This should match the name of the
            actual plugin (eg ``image_view`` or ``recline_view``).
        :param title: title of the view type. Will be displayed on the
            frontend. This should be translatable (ie wrapped with
            ``toolkit._('Title')``).
        :param default_title: default title that will be used if the view is
            created automatically (optional, defaults to 'View').
        :param default_description: default description that will be used if
            the view is created automatically (optional, defaults to '').
        :param icon: icon for the view type. Should be one of the
            `Font Awesome`_ types without the `fa fa-` prefix eg. `compass`
            (optional, defaults to 'picture').
        :param always_available: the view type should be always available when
            creating new views regardless of the format of the resource
            (optional, defaults to False).
        :param iframed: the view template should be iframed before rendering.
            You generally want this option to be True unless the view styles
            and JavaScript don't clash with the main site theme (optional,
            defaults to True).
        :param preview_enabled: the preview button should appear on the edit
            view form. Some view types have their previews integrated with the
            form (optional, defaults to False).
        :param full_page_edit: the edit form should take the full page width
            of the page (optional, defaults to False).
        :param schema: schema to validate extra configuration fields for the
            view (optional). Schemas are defined as a dictionary, with the
            keys being the field name and the values a list of validator
            functions that will get applied to the field. For instance::

                {
                    'offset': [ignore_empty, natural_number_validator],
                    'limit': [ignore_empty, natural_number_validator],
                }

        Example configuration object::

            {'name': 'image_view',
             'title': toolkit._('Image'),
             'schema': {
                'image_url': [ignore_empty, unicode]
             },
             'icon': 'picture-o',
             'always_available': True,
             'iframed': False,
             }

        :returns: a dictionary with the view type configuration
        :rtype: dict

        .. _Font Awesome: http://fortawesome.github.io/Font-Awesome/3.2.1/icons
        '''
        return {u'name': self.__class__.__name__}

    def can_view(self, data_dict: DataDict) -> bool:
        u'''
        Returns whether the plugin can render a particular resource.

        The ``data_dict`` contains the following keys:

        :param resource: dict of the resource fields
        :param package: dict of the full parent dataset

        :returns: True if the plugin can render a particular resource, False
            otherwise
        :rtype: bool
        '''
        return False

    def setup_template_variables(self, context: Context,
                                 data_dict: DataDict) -> dict[str, Any]:
        u'''
        Adds variables to be passed to the template being rendered.

        This should return a new dict instead of updating the input
        ``data_dict``.

        The ``data_dict`` contains the following keys:

        :param resource_view: dict of the resource view being rendered
        :param resource: dict of the parent resource fields
        :param package: dict of the full parent dataset

        :returns: a dictionary with the extra variables to pass
        :rtype: dict
        '''
        return {}

    def view_template(self, context: Context, data_dict: DataDict) -> str:
        u'''
        Returns a string representing the location of the template to be
        rendered when the view is displayed

        The path will be relative to the template directory you registered
        using the :py:func:`~ckan.plugins.toolkit.add_template_directory`
        on the :py:class:`~ckan.plugins.interfaces.IConfigurer.update_config`
        method, for instance ``views/my_view.html``.

        :param resource_view: dict of the resource view being rendered
        :param resource: dict of the parent resource fields
        :param package: dict of the full parent dataset

        :returns: the location of the view template.
        :rtype: string
        '''
        return ''

    def form_template(self, context: Context, data_dict: DataDict) -> str:
        u'''
        Returns a string representing the location of the template to be
        rendered when the edit view form is displayed

        The path will be relative to the template directory you registered
        using the :py:func:`~ckan.plugins.toolkit.add_template_directory`
        on the :py:class:`~ckan.plugins.interfaces.IConfigurer.update_config`
        method, for instance ``views/my_view_form.html``.

        :param resource_view: dict of the resource view being rendered
        :param resource: dict of the parent resource fields
        :param package: dict of the full parent dataset

        :returns: the location of the edit view form template.
        :rtype: string
        '''
        return ''


class ITagController(Interface):
    u'''
    Hook into the Tag view. These will usually be called just before
    committing or returning the respective object, i.e. when all validation,
    synchronization and authorization setup are complete.

    '''
    def before_view(self, tag_dict: dict[str, Any]) -> dict[str, Any]:
        u'''
        Extensions will receive this before the tag gets displayed. The
        dictionary passed will be the one that gets sent to the template.
        '''
        return tag_dict


class IGroupController(Interface):
    u'''
    Hook into the Group view. These methods will
    usually be called just before committing or returning the
    respective object i.e. when all validation, synchronization
    and authorization setup are complete.
    '''

    def read(self, entity: 'model.Group') -> None:
        u'''Called after IGroupController.before_view inside group_read.
        '''
        pass

    def create(self, entity: 'model.Group') -> None:
        u'''Called after group has been created inside group_create.
        '''
        pass

    def edit(self, entity: 'model.Group') -> None:
        u'''Called after group has been updated inside group_update.
        '''
        pass

    def delete(self, entity: 'model.Group') -> None:
        u'''Called before commit inside group_delete.
        '''
        pass

    def before_view(self, data_dict: DataDict) -> dict[str, Any]:
        u'''
        Extensions will receive this before the group gets
        displayed. The dictionary passed will be the one that gets
        sent to the template.
        '''
        return data_dict


class IOrganizationController(Interface):
    u'''
    Hook into the Organization view. These methods will
    usually be called just before committing or returning the
    respective object i.e. when all validation, synchronization
    and authorization setup are complete.
    '''

    def read(self, entity: 'model.Group') -> None:
        u'''Called after IOrganizationController.before_view inside
        organization_read.
        '''
        pass

    def create(self, entity: 'model.Group') -> None:
        u'''Called after organization had been created inside
        organization_create.
        '''
        pass

    def edit(self, entity: 'model.Group') -> None:
        u'''Called after organization had been updated inside
        organization_update.
        '''
        pass

    def delete(self, entity: 'model.Group') -> None:
        u'''Called before commit inside organization_delete.
        '''
        pass

    def before_view(self, data_dict: DataDict) -> dict[str, Any]:
        u'''
        Extensions will receive this before the organization gets
        displayed. The dictionary passed will be the one that gets
        sent to the template.
        '''
        return data_dict


class IPackageController(Interface):
    u'''
    Hook into the dataset view.
    '''
    def __init__(self):
        # Drop support by removing this __init__ function
        for old_name, new_name in [
            ["after_create", "after_dataset_create"],
            ["after_update", "after_dataset_update"],
            ["after_delete", "after_dataset_delete"],
            ["after_show", "after_dataset_show"],
            ["before_search", "before_dataset_search"],
            ["after_search", "after_dataset_search"],
            ["before_index", "before_dataset_index"],
                ["before_view", "before_dataset_view"]]:
            if hasattr(self, old_name):
                warnings.warn(
                    "The method 'IPackageController.{}' is ".format(old_name)
                    + "deprecated. Please use '{}' instead!".format(new_name),
                    CkanDeprecationWarning)
                setattr(self, new_name, getattr(self, old_name))

    def read(self, entity: 'model.Package') -> None:
        u'''
        Called after IPackageController.before_dataset_view inside
        package_show.
        '''
        pass

    def create(self, entity: 'model.Package') -> None:
        u'''Called after the dataset had been created inside package_create.
        '''
        pass

    def edit(self, entity: 'model.Package') -> None:
        u'''Called after the dataset had been updated inside package_update.
        '''
        pass

    def delete(self, entity: 'model.Package') -> None:
        u'''Called before commit inside package_delete.
        '''
        pass

    def after_dataset_create(
            self, context: Context, pkg_dict: dict[str, Any]) -> None:
        u'''
        Extensions will receive the validated data dict after the dataset
        has been created (Note that the create method will return a dataset
        domain object, which may not include all fields). Also the newly
        created dataset id will be added to the dict.
        '''
        pass

    def after_dataset_update(
            self, context: Context, pkg_dict: dict[str, Any]) -> None:
        u'''
        Extensions will receive the validated data dict after the dataset
        has been updated.
        '''
        pass

    def after_dataset_delete(
            self, context: Context, pkg_dict: dict[str, Any]) -> None:
        u'''
        Extensions will receive the data dict (typically containing
        just the dataset id) after the dataset has been deleted.
        '''
        pass

    def after_dataset_show(
            self, context: Context, pkg_dict: dict[str, Any]) -> None:
        u'''
        Extensions will receive the validated data dict after the dataset
        is ready for display.
        '''
        pass

    def before_dataset_search(
            self, search_params: dict[str, Any]) -> dict[str, Any]:
        u'''
        Extensions will receive a dictionary with the query parameters,
        and should return a modified (or not) version of it.

        search_params will include an `extras` dictionary with all values
        from fields starting with `ext_`, so extensions can receive user
        input from specific fields.
        '''
        return search_params

    def after_dataset_search(
            self, search_results: dict[str, Any],
            search_params: dict[str, Any]) -> dict[str, Any]:
        u'''
        Extensions will receive the search results, as well as the search
        parameters, and should return a modified (or not) object with the
        same structure::

            {'count': '', 'results': '', 'search_facets': ''}

        Note that count and facets may need to be adjusted if the extension
        changed the results for some reason.

        search_params will include an `extras` dictionary with all values
        from fields starting with `ext_`, so extensions can receive user
        input from specific fields.

        '''

        return search_results

    def before_dataset_index(self, pkg_dict: dict[str, Any]) -> dict[str, Any]:
        u'''
        Extensions will receive what will be given to Solr for
        indexing. This is essentially a flattened dict (except for
        multi-valued fields such as tags) of all the terms sent to
        the indexer. The extension can modify this by returning an
        altered version.
        '''
        return pkg_dict

    def before_dataset_view(self, pkg_dict: dict[str, Any]) -> dict[str, Any]:
        u'''
        Extensions will receive this before the dataset gets
        displayed. The dictionary passed will be the one that gets
        sent to the template.
        '''
        return pkg_dict


class IResourceController(Interface):
    u'''
    Hook into the resource view.
    '''
    def __init__(self):
        # Drop support by removing this __init__ function
        for old_name, new_name in [
            ["before_create", "before_resource_create"],
            ["after_create", "after_resource_create"],
            ["before_update", "before_resource_update"],
            ["after_update", "after_resource_update"],
            ["before_delete", "before_resource_delete"],
            ["after_delete", "after_resource_delete"],
                ["before_show", "before_resource_show"]]:
            if hasattr(self, old_name):
                warnings.warn(
                    "The method 'IResourceController.{}' is ".format(old_name)
                    + "deprecated. Please use '{}' instead!".format(new_name),
                    CkanDeprecationWarning)
                setattr(self, new_name, getattr(self, old_name))

    def before_resource_create(
            self, context: Context, resource: dict[str, Any]) -> None:
        u'''
        Extensions will receive this before a resource is created.

        :param context: The context object of the current request, this
            includes for example access to the ``model`` and the ``user``.
        :type context: dictionary
        :param resource: An object representing the resource to be added
            to the dataset (the one that is about to be created).
        :type resource: dictionary
        '''
        pass

    def after_resource_create(
            self, context: Context, resource: dict[str, Any]) -> None:
        u'''
        Extensions will receive this after a resource is created.

        :param context: The context object of the current request, this
            includes for example access to the ``model`` and the ``user``.
        :type context: dictionary
        :param resource: An object representing the latest resource added
            to the dataset (the one that was just created). A key in the
            resource dictionary worth mentioning is ``url_type`` which is
            set to ``upload`` when the resource file is uploaded instead
            of linked.
        :type resource: dictionary
        '''
        pass

    def before_resource_update(self, context: Context, current: dict[str, Any],
                               resource: dict[str, Any]) -> None:
        u'''
        Extensions will receive this before a resource is updated.

        :param context: The context object of the current request, this
            includes for example access to the ``model`` and the ``user``.
        :type context: dictionary
        :param current: The current resource which is about to be updated
        :type current: dictionary
        :param resource: An object representing the updated resource which
            will replace the ``current`` one.
        :type resource: dictionary
        '''
        pass

    def after_resource_update(
            self, context: Context, resource: dict[str, Any]) -> None:
        u'''
        Extensions will receive this after a resource is updated.

        :param context: The context object of the current request, this
            includes for example access to the ``model`` and the ``user``.
        :type context: dictionary
        :param resource: An object representing the updated resource in
            the dataset (the one that was just updated). As with
            ``after_resource_create``, a noteworthy key in the resource
            dictionary ``url_type`` which is set to ``upload`` when the
            resource file is uploaded instead of linked.
        :type resource: dictionary
        '''
        pass

    def before_resource_delete(
            self, context: Context, resource: dict[str, Any],
            resources: list[dict[str, Any]]) -> None:
        u'''
        Extensions will receive this before a resource is deleted.

        :param context: The context object of the current request, this
            includes for example access to the ``model`` and the ``user``.
        :type context: dictionary
        :param resource: An object representing the resource that is about
            to be deleted. This is a dictionary with one key: ``id`` which
            holds the id ``string`` of the resource that should be deleted.
        :type resource: dictionary
        :param resources: The list of resources from which the resource will
            be deleted (including the resource to be deleted if it existed
            in the dataset).
        :type resources: list
        '''
        pass

    def after_resource_delete(
            self, context: Context,
            resources: list[dict[str, Any]]) -> None:
        u'''
        Extensions will receive this after a resource is deleted.

        :param context: The context object of the current request, this
            includes for example access to the ``model`` and the ``user``.
        :type context: dictionary
        :param resources: A list of objects representing the remaining
            resources after a resource has been removed.
        :type resource: list
        '''
        pass

    def before_resource_show(
            self, resource_dict: dict[str, Any]) -> dict[str, Any]:
        u'''
        Extensions will receive the validated data dict before the resource
        is ready for display.

        Be aware that this method is not only called for UI display, but also
        in other methods, like when a resource is deleted, because package_show
        is used to get access to the resources in a dataset.
        '''
        return resource_dict


class IPluginObserver(Interface):
    u'''
    Hook into the plugin loading mechanism itself
    '''

    def before_load(self, plugin: 'SingletonPlugin') -> None:
        u'''
        Called before a plugin is loaded.
        This method is passed the plugin class.
        '''

    def after_load(self, service: Any) -> None:
        u'''
        Called after a plugin has been loaded.
        This method is passed the instantiated service object.
        '''

    def before_unload(self, plugin: 'SingletonPlugin') -> None:
        u'''
        Called before a plugin is loaded.
        This method is passed the plugin class.
        '''

    def after_unload(self, service: Any) -> None:
        u'''
        Called after a plugin has been unloaded.
        This method is passed the instantiated service object.
        '''


class IConfigurable(Interface):
    u'''
    Hook called during the startup of CKAN

    See also :py:class:`IConfigurer`.
    '''
    def configure(self, config: 'CKANConfig') -> None:
        u'''
        Called during CKAN's initialization.

        This function allows plugins to initialize themselves during
        CKAN's initialization. It is called after most of the
        environment (e.g. the database) is already set up.

        Note that this function is not only called during the
        initialization of the main CKAN process but also during the
        execution of paster commands and background jobs, since these
        run in separate processes and are therefore initialized
        independently.

        :param config: dict-like configuration object
        :type config: :py:class:`ckan.common.CKANConfig`
        '''
        return


class IConfigDeclaration(Interface):
    """Register additional configuration options.

    While it's not necessary, declared config options can be printed out using
    CLI or additionally verified in code. This makes the task of adding new
    configuration, removing obsolete config options, checking the sanity of
    config options much simpler for extension consumers.

    """

    def declare_config_options(self, declaration: Declaration, key: Key):
        """Register extra config options.

        Example::

            from ckan.config.declaration import Declaration, Key

            def declare_config_options(
                self, declaration: Declaration, key: Key):

                declaration.annotate("MyExt config section")
                group = key.ckanext.my_ext.feature
                declaration.declare(group.enabled, "no").set_description(
                    "Enables feature"
                )
                declaration.declare(group.mode, "simple")

        Produces the following config suggestion::

            ####### MyExt config section #######
            # Enables feature
            ckanext.my_ext.feature.enabled = no
            # ckanext.my_ext.feature.mode = simple

        See :ref:`declare configuration <declare-config-options>` guide for
        details.

        :param declaration:  object containing all the config declarations
        :type declaration: :py:class:`ckan.config.declaration.Declaration`

        :param key: object for generic option access.
        :type key: :py:class:`ckan.config.declaration.Key`

        """


class IConfigurer(Interface):
    u'''
    Configure the CKAN environment via the ``config`` object

    See also :py:class:`IConfigurable`.
    '''

    def update_config(self, config: 'CKANConfig') -> None:
        u'''
        Called by load_environment at the earliest point that config is
        available to plugins. The config should be updated in place.

        :param config: ``config`` object
        '''

    def update_config_schema(self, schema: Schema) -> Schema:
        u'''
        Return a schema with the runtime-editable config options.

        CKAN will use the returned schema to decide which configuration options
        can be edited during runtime (using
        :py:func:`ckan.logic.action.update.config_option_update`) and to
        validate them before storing them.

        Defaults to
        :py:func:`ckan.logic.schema.default_update_configuration_schema`, which
        will be passed to all extensions implementing this method, which can
        add or remove runtime-editable config options to it.

        :param schema: a dictionary mapping runtime-editable configuration
          option keys to lists
          of validator and converter functions to be applied to those keys
        :type schema: dictionary

        :returns: a dictionary mapping runtime-editable configuration option
          keys to lists of
          validator and converter functions to be applied to those keys
        :rtype: dictionary
        '''
        return schema


class IActions(Interface):
    u'''
    Allow adding of actions to the logic layer.
    '''
    def get_actions(self) -> dict[str, Action]:
        u'''
        Should return a dict, the keys being the name of the logic
        function and the values being the functions themselves.

        By decorating a function with the ``ckan.logic.side_effect_free``
        decorator, the associated action will be made available to a GET
        request (as well as the usual POST request) through the Action API.

        By decorating a function with ``ckan.plugins.toolkit.chained_action``,
        the action will 'intercept' calls to an existing action function. This
        allows a plugin to modify the behaviour of an existing action function.
        Chained actions must be defined as
        ``action_function(original_action, context, data_dict)``, where the
        function's name matches the original action function it intercepts, the
        first parameter is the action function it intercepts (in the next
        plugin or in core ckan). The chained action may call the
        original_action function, optionally passing different values, handling
        exceptions, returning different values and/or raising different
        exceptions to the caller. When multiple plugins chain to an action, the
        first plugin declaring is called first, and if it chooses to call the
        original_action, then the chained action in the next plugin to be
        declared next is called, and so on.
        '''
        return {}


class IValidators(Interface):
    u'''
    Add extra validators to be returned by
    :py:func:`ckan.plugins.toolkit.get_validator`.
    '''
    def get_validators(self) -> dict[str, Validator]:
        u'''Return the validator functions provided by this plugin.

        Return a dictionary mapping validator names (strings) to
        validator functions. For example::

            {'valid_shoe_size': shoe_size_validator,
             'valid_hair_color': hair_color_validator}

        These validator functions would then be available when a
        plugin calls :py:func:`ckan.plugins.toolkit.get_validator`.
        '''
        return {}


class IAuthFunctions(Interface):
    u'''Override CKAN's authorization functions, or add new auth functions.'''

    def get_auth_functions(self) -> dict[str, AuthFunction]:
        u'''Return the authorization functions provided by this plugin.

        Return a dictionary mapping authorization function names (strings) to
        functions. For example::

            {'user_create': my_custom_user_create_function,
             'group_create': my_custom_group_create}

        When a user tries to carry out an action via the CKAN API or web
        interface and CKAN or a CKAN plugin calls
        ``check_access('some_action')`` as a result, an authorization function
        named ``'some_action'`` will be searched for in the authorization
        functions registered by plugins and in CKAN's core authorization
        functions (found in ``ckan/logic/auth/``).

        For example when action function ``'package_create'`` is called, a
        ``'package_create'`` authorization function is searched for.

        If an extension registers an authorization function with the same name
        as one of CKAN's default authorization functions (as with
        ``'user_create'`` and ``'group_create'`` above), the extension's
        function will override the default one.

        Each authorization function should take two parameters ``context`` and
        ``data_dict``, and should return a dictionary ``{'success': True}`` to
        authorize the action or ``{'success': False}`` to deny it, for
        example::

            def user_create(context, data_dict=None):
                if (some condition):
                    return {'success': True}
                else:
                    return {'success': False, 'msg': 'Not allowed to register'}

        The context object will contain a ``model`` that can be used to query
        the database, a ``user`` containing the name of the user doing the
        request (or their IP if it is an anonymous web request) and an
        ``auth_user_obj`` containing the actual model.User object (or None if
        it is an anonymous request).

        See ``ckan/logic/auth/`` for more examples.

        Note that by default, all auth functions provided by extensions are
        assumed to require a validated user or API key, otherwise a
        :py:class:`ckan.logic.NotAuthorized`: exception will be raised. This
        check will be performed *before* calling the actual auth function. If
        you want to allow anonymous access to one of your actions, its auth
        function must be decorated with the ``auth_allow_anonymous_access``
        decorator, available in the plugins toolkit.

        For example::

            import ckan.plugins as p

            @p.toolkit.auth_allow_anonymous_access
            def my_search_action(context, data_dict):
                # Note that you can still return {'success': False} if for some
                # reason access is denied.

            def my_create_action(context, data_dict):
                # Unless there is a logged in user or a valid API key provided
                # NotAuthorized will be raised before reaching this function.

        By decorating a registered auth function with the
        ``ckan.plugins.toolkit.chained_auth_function`` decorator you can create
        a chain of auth checks that are completed when auth is requested. This
        chain starts with the last chained auth function to be registered and
        ends with the original auth function (or a non-chained plugin override
        version). Chained auth functions must accept an extra parameter,
        specifically the next auth function in the chain, for example::

            auth_function(next_auth, context, data_dict).

        The chained auth function may call the next_auth function, optionally
        passing different values, handling exceptions, returning different
        values and/or raising different exceptions to the caller.
        '''
        return {}


class ITemplateHelpers(Interface):
    u'''Add custom template helper functions.

    By implementing this plugin interface plugins can provide their own
    template helper functions, which custom templates can then access via the
    ``h`` variable.

    See ``ckanext/example_itemplatehelpers`` for an example plugin.

    '''
    def get_helpers(self) -> dict[str, Callable[..., Any]]:
        u'''Return a dict mapping names to helper functions.

        The keys of the dict should be the names with which the helper
        functions will be made available to templates, and the values should be
        the functions themselves. For example, a dict like:
        ``{'example_helper': example_helper}`` allows templates to access the
        ``example_helper`` function via ``h.example_helper()``.

        Function names should start with the name of the extension providing
        the function, to prevent name clashes between extensions.

        By decorating a registered helper function with the
        ``ckan.plugins.toolkit.chained_helper`` decorator you can
        create a chain of helpers that are called in a sequence. This
        chain starts with the first chained helper to be registered and
        ends with the original helper (or a non-chained plugin
        override version). Chained helpers must accept an extra
        parameter, specifically the next helper in the chain, for
        example::

            helper(next_helper, *args, **kwargs).

        The chained helper function may call the next_helper function,
        optionally passing different values, handling exceptions,
        returning different values and/or raising different exceptions
        to the caller.

        '''
        return {}


class IDatasetForm(Interface):
    u'''Customize CKAN's dataset (package) schemas and forms.

    By implementing this interface plugins can customise CKAN's dataset schema,
    for example to add new custom fields to datasets.

    Multiple IDatasetForm plugins can be used at once, each plugin associating
    itself with different dataset types using the ``package_types()`` and
    ``is_fallback()`` methods below, and then providing different schemas and
    templates for different types of dataset.  When a dataset view action
    is invoked, the ``type`` field of the dataset will determine which
    IDatasetForm plugin (if any) gets delegated to.

    When implementing IDatasetForm, you can inherit from
    ``ckan.plugins.toolkit.DefaultDatasetForm``, which provides default
    implementations for each of the methods defined in this interface.

    See ``ckanext/example_idatasetform`` for an example plugin.

    '''
    def package_types(self) -> Sequence[str]:
        u'''Return an iterable of dataset (package) types that this plugin
        handles.

        If a request involving a dataset of one of the returned types is made,
        then this plugin instance will be delegated to.

        There cannot be two IDatasetForm plugins that return the same dataset
        type, if this happens then CKAN will raise an exception at startup.

        :rtype: iterable of strings

        '''
        return []

    def is_fallback(self) -> bool:
        u'''Return ``True`` if this plugin is the fallback plugin.

        When no IDatasetForm plugin's ``package_types()`` match the ``type`` of
        the dataset being processed, the fallback plugin is delegated to
        instead.

        There cannot be more than one IDatasetForm plugin whose
        ``is_fallback()`` method returns ``True``, if this happens CKAN will
        raise an exception at startup.

        If no IDatasetForm plugin's ``is_fallback()`` method returns ``True``,
        CKAN will use ``DefaultDatasetForm`` as the fallback.

        :rtype: bool

        '''
        return False

    def create_package_schema(self) -> Schema:
        u'''Return the schema for validating new dataset dicts.

        CKAN will use the returned schema to validate and convert data coming
        from users (via the dataset form or API) when creating new datasets,
        before entering that data into the database.

        If it inherits from ``ckan.plugins.toolkit.DefaultDatasetForm``, a
        plugin can call ``DefaultDatasetForm``'s ``create_package_schema()``
        method to get the default schema and then modify and return it.

        CKAN's ``convert_to_tags()`` or ``convert_to_extras()`` functions can
        be used to convert custom fields into dataset tags or extras for
        storing in the database.

        See ``ckanext/example_idatasetform`` for examples.

        :returns: a dictionary mapping dataset dict keys to lists of validator
          and converter functions to be applied to those keys
        :rtype: dictionary

        '''
        return {}

    def update_package_schema(self) -> Schema:
        u'''Return the schema for validating updated dataset dicts.

        CKAN will use the returned schema to validate and convert data coming
        from users (via the dataset form or API) when updating datasets, before
        entering that data into the database.

        If it inherits from ``ckan.plugins.toolkit.DefaultDatasetForm``, a
        plugin can call ``DefaultDatasetForm``'s ``update_package_schema()``
        method to get the default schema and then modify and return it.

        CKAN's ``convert_to_tags()`` or ``convert_to_extras()`` functions can
        be used to convert custom fields into dataset tags or extras for
        storing in the database.

        See ``ckanext/example_idatasetform`` for examples.

        :returns: a dictionary mapping dataset dict keys to lists of validator
          and converter functions to be applied to those keys
        :rtype: dictionary

        '''
        return {}

    def show_package_schema(self) -> Schema:
        u'''
        Return a schema to validate datasets before they're shown to the user.

        CKAN will use the returned schema to validate and convert data coming
        from the database before it is returned to the user via the API or
        passed to a template for rendering.

        If it inherits from ``ckan.plugins.toolkit.DefaultDatasetForm``, a
        plugin can call ``DefaultDatasetForm``'s ``show_package_schema()``
        method to get the default schema and then modify and return it.

        If you have used ``convert_to_tags()`` or ``convert_to_extras()`` in
        your ``create_package_schema()`` and ``update_package_schema()`` then
        you should use ``convert_from_tags()`` or ``convert_from_extras()`` in
        your ``show_package_schema()`` to convert the tags or extras in the
        database back into your custom dataset fields.

        See ``ckanext/example_idatasetform`` for examples.

        :returns: a dictionary mapping dataset dict keys to lists of validator
          and converter functions to be applied to those keys
        :rtype: dictionary

        '''
        return {}

    def setup_template_variables(self, context: Context,
                                 data_dict: DataDict) -> None:
        u'''Add variables to the template context for use in dataset templates.

        This function is called before a dataset template is rendered. If you
        have custom dataset templates that require some additional variables,
        you can add them to the template context ``ckan.plugins.toolkit.c``
        here and they will be available in your templates. See
        ``ckanext/example_idatasetform`` for an example.

        '''

    def new_template(self, package_type: str) -> str:
        u'''Return the path to the template for the new dataset page.

        The path should be relative to the plugin's templates dir, e.g.
        ``'package/new.html'``.

        :rtype: string

        '''
        return ''

    def read_template(self, package_type: str) -> str:
        u'''Return the path to the template for the dataset read page.

        The path should be relative to the plugin's templates dir, e.g.
        ``'package/read.html'``.

        If the user requests the dataset in a format other than HTML, then
        CKAN will try to render a template file with the same path as returned
        by this function, but a different filename extension,
        e.g. ``'package/read.rdf'``.  If your extension (or another one)
        does not provide this version of the template file, the user
        will get a 404 error.

        :rtype: string

        '''
        return ''

    def edit_template(self, package_type: str) -> str:
        u'''Return the path to the template for the dataset edit page.

        The path should be relative to the plugin's templates dir, e.g.
        ``'package/edit.html'``.

        :rtype: string

        '''
        return ''

    def search_template(self, package_type: str) -> str:
        u'''Return the path to the template for use in the dataset search page.

        This template is used to render each dataset that is listed in the
        search results on the dataset search page.

        The path should be relative to the plugin's templates dir, e.g.
        ``'package/search.html'``.

        :rtype: string

        '''
        return ''

    def history_template(self, package_type: str) -> str:
        u'''
        .. warning:: This template is removed. The function exists for
            compatibility. It now returns None.

        '''
        return ''

    def resource_template(self, package_type: str) -> str:
        u'''Return the path to the template for the resource read page.

        The path should be relative to the plugin's templates dir, e.g.
        ``'package/resource_read.html'``.

        :rtype: string

        '''
        return ''

    def package_form(self, package_type: str) -> str:
        u'''Return the path to the template for the dataset form.

        The path should be relative to the plugin's templates dir, e.g.
        ``'package/form.html'``.

        :rtype: string

        '''
        return ''

    def resource_form(self, package_type: str) -> str:
        u'''Return the path to the template for the resource form.

        The path should be relative to the plugin's templates dir, e.g.
        ``'package/snippets/resource_form.html'``

        :rtype: string
        '''
        return ''

    def validate(
            self, context: Context, data_dict: DataDict, schema: Schema,
            action: str) -> Optional[tuple[dict[str, Any], dict[str, Any]]]:
        u'''Customize validation of datasets.

        When this method is implemented it is used to perform all validation
        for these datasets. The default implementation calls and returns the
        result from ``ckan.plugins.toolkit.navl_validate``.

        This is an adavanced interface. Most changes to validation should be
        accomplished by customizing the schemas returned from
        ``show_package_schema()``, ``create_package_schema()``
        and ``update_package_schema()``. If you need to have a different
        schema depending on the user or value of any field stored in the
        dataset, or if you wish to use a different method for validation, then
        this method may be used.

        :param context: extra information about the request
        :type context: dictionary
        :param data_dict: the dataset to be validated
        :type data_dict: dictionary
        :param schema: a schema, typically from ``show_package_schema()``,
          ``create_package_schema()`` or ``update_package_schema()``
        :type schema: dictionary
        :param action: ``'package_show'``, ``'package_create'`` or
          ``'package_update'``
        :type action: string
        :returns: (data_dict, errors) where data_dict is the possibly-modified
          dataset and errors is a dictionary with keys matching data_dict
          and lists-of-string-error-messages as values
        :rtype: (dictionary, dictionary)
        '''
        return

    def prepare_dataset_blueprint(self, package_type: str,
                                  blueprint: Blueprint) -> Blueprint:
        u'''Update or replace dataset blueprint for given package type.

        Internally CKAN registers blueprint for every custom dataset
        type. Before default routes added to this blueprint and it
        registered inside application this method is called. It can be
        used either for registration of the view function under new
        path or under existing path(like `/new`), in which case this
        new function will be used instead of default one.

        Note, this blueprint has prefix `/{package_type}`.

        :rtype: flask.Blueprint

        '''
        return blueprint

    def prepare_resource_blueprint(self, package_type: str,
                                   blueprint: Blueprint) -> Blueprint:
        u'''Update or replace resource blueprint for given package type.

        Internally CKAN registers separate resource blueprint for
        every custom dataset type. Before default routes added to this
        blueprint and it registered inside application this method is
        called. It can be used either for registration of the view
        function under new path or under existing path(like `/new`),
        in which case this new function will be used instead of
        default one.

        Note, this blueprint has prefix `/{package_type}/<id>/resource`.

        :rtype: flask.Blueprint

        '''
        return blueprint


class IGroupForm(Interface):
    u'''
    Allows customisation of the group form and its underlying schema.

    The behaviour of the plugin is determined by 5 method hooks:

     - group_form(self)
     - form_to_db_schema(self)
     - db_to_form_schema(self)
     - check_data_dict(self, data_dict)
     - setup_template_variables(self, context, data_dict)

    Furthermore, there can be many implementations of this plugin registered
    at once.  With each instance associating itself with 0 or more group
    type strings.  When a group form action is invoked, the group
    type determines which of the registered plugins to delegate to.  Each
    implementation must implement these methods which are used to determine the
    group-type -> plugin mapping:

     - is_fallback(self)
     - group_types(self)
     - group_controller(self)

    Implementations might want to consider mixing in
    ckan.lib.plugins.DefaultGroupForm which provides
    default behaviours for the 5 method hooks.

    '''

    # These methods control when the plugin is delegated to ###################

    def is_fallback(self) -> bool:
        u'''
        Returns true if this provides the fallback behaviour, when no other
        plugin instance matches a group's type.

        There must be exactly one fallback view defined, any attempt to
        register more than one will throw an exception at startup.  If there's
        no fallback registered at startup the
        ckan.lib.plugins.DefaultGroupForm used as the fallback.
        '''
        return False

    def group_types(self) -> Iterable[str]:
        u'''
        Returns an iterable of group type strings.

        If a request involving a group of one of those types is made, then
        this plugin instance will be delegated to.

        There must only be one plugin registered to each group type.  Any
        attempts to register more than one plugin instance to a given group
        type will raise an exception at startup.
        '''
        return []

    def group_controller(self) -> str:
        u'''
        Returns the name of the group view

        The group view is the view, that is used to handle requests
        of the group type(s) of this plugin.

        If this method is not provided, the default group view is used
        (`group`).
        '''
        return 'group'

    # End of control methods ##################################################

    # Hooks for customising the GroupController's behaviour          ##########
    # TODO: flesh out the docstrings a little more
    def new_template(self, group_type: str) -> str:
        u'''
        Returns a string representing the location of the template to be
        rendered for the 'new' page. Uses the default_group_type configuration
        option to determine which plugin to use the template from.
        '''
        return ''

    def index_template(self, group_type: str) -> str:
        u'''
        Returns a string representing the location of the template to be
        rendered for the index page. Uses the default_group_type configuration
        option to determine which plugin to use the template from.
        '''
        return ''

    def read_template(self, group_type: str) -> str:
        u'''
        Returns a string representing the location of the template to be
        rendered for the read page
        '''
        return ''

    def history_template(self, group_type: str) -> str:
        u'''
        Returns a string representing the location of the template to be
        rendered for the history page
        '''
        return ''

    def edit_template(self, group_type: str) -> str:
        u'''
        Returns a string representing the location of the template to be
        rendered for the edit page
        '''
        return ''

    def group_form(self, group_type: str) -> str:
        u'''
        Returns a string representing the location of the template to be
        rendered.  e.g. ``group/new_group_form.html``.
        '''
        return ''

    def form_to_db_schema(self) -> Schema:
        u'''
        Returns the schema for mapping group data from a form to a format
        suitable for the database.
        '''
        return {}

    def db_to_form_schema(self) -> Schema:
        u'''
        Returns the schema for mapping group data from the database into a
        format suitable for the form (optional)
        '''
        return {}

    def check_data_dict(self,
                        data_dict: DataDict,
                        schema: Optional[Schema] = None) -> None:
        u'''
        Check if the return data is correct.

        raise a DataError if not.
        '''

    def setup_template_variables(self, context: Context,
                                 data_dict: DataDict) -> None:
        u'''
        Add variables to c just prior to the template being rendered.
        '''

    def validate(
            self, context: Context, data_dict: DataDict, schema: Schema,
            action: str) -> Optional[tuple[dict[str, Any], dict[str, Any]]]:
        u'''Customize validation of groups.

        When this method is implemented it is used to perform all validation
        for these groups. The default implementation calls and returns the
        result from ``ckan.plugins.toolkit.navl_validate``.

        This is an adavanced interface. Most changes to validation should be
        accomplished by customizing the schemas returned from
        ``form_to_db_schema()`` and ``db_to_form_schema()``
        If you need to have a different
        schema depending on the user or value of any field stored in the
        group, or if you wish to use a different method for validation, then
        this method may be used.

        :param context: extra information about the request
        :type context: dictionary
        :param data_dict: the group to be validated
        :type data_dict: dictionary
        :param schema: a schema, typically from ``form_to_db_schema()``,
          or ``db_to_form_schema()``
        :type schema: dictionary
        :param action: ``'group_show'``, ``'group_create'``,
          ``'group_update'``, ``'organization_show'``,
          ``'organization_create'`` or ``'organization_update'``
        :type action: string
        :returns: (data_dict, errors) where data_dict is the possibly-modified
          group and errors is a dictionary with keys matching data_dict
          and lists-of-string-error-messages as values
        :rtype: (dictionary, dictionary)
        '''
        return

    def prepare_group_blueprint(self, group_type: str,
                                blueprint: Blueprint) -> Blueprint:
        u'''Update or replace group blueprint for given group type.

        Internally CKAN registers separate blueprint for
        every custom group type. Before default routes added to this
        blueprint and it registered inside application this method is
        called. It can be used either for registration of the view
        function under new path or under existing path(like `/new`),
        in which case this new function will be used instead of
        default one.

        Note, this blueprint has prefix `/{group_type}`.

        :rtype: flask.Blueprint

        '''
        return blueprint

    # End of hooks ############################################################


class IFacets(Interface):
    u'''Customize the search facets shown on search pages.

    By implementing this interface plugins can customize the search facets that
    are displayed for filtering search results on the dataset search page,
    organization pages and group pages.

    The ``facets_dict`` passed to each of the functions below is an
    ``OrderedDict`` in which the keys are CKAN's internal names for the facets
    and the values are the titles that will be shown for the facets in the web
    interface. The order of the keys in the dict determine the order that
    facets appear in on the page.  For example::

        {'groups': _('Groups'),
         'tags': _('Tags'),
         'res_format': _('Formats'),
         'license': _('License')}

    To preserve ordering, make sure to add new facets to the existing dict
    rather than updating it, ie do this::

        facets_dict['groups'] = p.toolkit._('Publisher')
        facets_dict['secondary_publisher'] = p.toolkit._('Secondary Publisher')

    rather than this::

        facets_dict.update({
           'groups': p.toolkit._('Publisher'),
           'secondary_publisher': p.toolkit._('Secondary Publisher'),
        })

    Dataset searches can be faceted on any field in the dataset schema that it
    makes sense to facet on. This means any dataset field that is in CKAN's
    Solr search index, basically any field that you see returned by
    :py:func:`~ckan.logic.action.get.package_show`.

    If there are multiple ``IFacets`` plugins active at once, each plugin will
    be called (in the order that they're listed in the CKAN config file) and
    they will each be able to modify the facets dict in turn.

    '''
    def dataset_facets(self,
                       facets_dict: 'OrderedDict[str, Any]',
                       package_type: str) -> 'OrderedDict[str, Any]':
        u'''Modify and return the ``facets_dict`` for the dataset search page.

        The ``package_type`` is the type of dataset that these facets apply to.
        Plugins can provide different search facets for different types of
        dataset. See :py:class:`~ckan.plugins.interfaces.IDatasetForm`.

        :param facets_dict: the search facets as currently specified
        :type facets_dict: OrderedDict

        :param package_type: the dataset type that these facets apply to
        :type package_type: string

        :returns: the updated ``facets_dict``
        :rtype: OrderedDict

        '''
        return facets_dict

    def group_facets(self, facets_dict: 'OrderedDict[str, Any]',
                     group_type: str, package_type: Optional[str]
                     ) -> 'OrderedDict[str, Any]':
        u'''Modify and return the ``facets_dict`` for a group's page.

        The ``package_type`` is the type of dataset that these facets apply to.
        Plugins can provide different search facets for different types of
        dataset. See :py:class:`~ckan.plugins.interfaces.IDatasetForm`.

        The ``group_type`` is the type of group that these facets apply to.
        Plugins can provide different search facets for different types of
        group. See :py:class:`~ckan.plugins.interfaces.IGroupForm`.

        :param facets_dict: the search facets as currently specified
        :type facets_dict: OrderedDict

        :param group_type: the group type that these facets apply to
        :type group_type: string

        :param package_type: the dataset type that these facets apply to
        :type package_type: string

        :returns: the updated ``facets_dict``
        :rtype: OrderedDict

        '''
        return facets_dict

    def organization_facets(
            self, facets_dict: 'OrderedDict[str, Any]', organization_type: str,
            package_type: Optional[str]) -> 'OrderedDict[str, Any]':
        u'''Modify and return the ``facets_dict`` for an organization's page.

        The ``package_type`` is the type of dataset that these facets apply to.
        Plugins can provide different search facets for different types of
        dataset. See :py:class:`~ckan.plugins.interfaces.IDatasetForm`.

        The ``organization_type`` is the type of organization that these facets
        apply to.  Plugins can provide different search facets for different
        types of organization. See
        :py:class:`~ckan.plugins.interfaces.IGroupForm`.

        :param facets_dict: the search facets as currently specified
        :type facets_dict: OrderedDict

        :param organization_type: the organization type that these facets apply
                                  to
        :type organization_type: string

        :param package_type: the dataset type that these facets apply to
        :type package_type: string

        :returns: the updated ``facets_dict``
        :rtype: OrderedDict

        '''
        return facets_dict


class IAuthenticator(Interface):
    u'''Allows custom authentication methods to be integrated into CKAN.

        All interface methods except for the ``abort()`` one support
        returning a Flask response object. This can be used for instance to
        issue redirects or set cookies in the response. If a response object
        is returned there will be no further processing of the current request
        and that response will be returned. This can be used by plugins to:

        * Issue a redirect::

            def identify(self):

                return toolkit.redirect_to('myplugin.custom_endpoint')

        * Set or clear cookies (or headers)::

            from Flask import make_response

            def identify(self)::

                response = make_response(toolkit.render('my_page.html'))
                response.set_cookie(cookie_name, expires=0)

                return response

    '''

    def identify(self) -> Optional[Response]:
        u'''Called to identify the user.

        If the user is identified then it should set:

         - g.user: The name of the user
         - g.userobj: The actual user object

        Alternatively, plugins can return a response object in order to prevent
        the default CKAN authorization flow. See
        the :py:class:`~ckan.plugins.interfaces.IAuthenticator` documentation
        for more details.

        '''

    def login(self) -> Optional[Response]:
        u'''Called before the login starts (that is before asking the user for
        user name and a password in the default authentication).

        Plugins can return a response object to prevent the default CKAN
        authorization flow. See
        the :py:class:`~ckan.plugins.interfaces.IAuthenticator` documentation
        for more details.
        '''

    def logout(self) -> Optional[Response]:
        u'''Called before the logout starts (that is before clicking the logout
        button in the default authentication).

        Plugins can return a response object to prevent the default CKAN
        authorization flow. See
        the :py:class:`~ckan.plugins.interfaces.IAuthenticator` documentation
        for more details.
        '''

    def abort(
        self,
        status_code: int,
        detail: str,
        headers: Optional[dict[str, Any]],
        comment: Optional[str],
    ) -> tuple[int, str, Optional[dict[str, Any]], Optional[str]]:
        """Called on abort.  This allows aborts due to authorization issues
        to be overridden"""
        return (status_code, detail, headers, comment)

    def authenticate(
        self, identity: 'Mapping[str, Any]'
<<<<<<< HEAD
    ) -> Optional[str]:
        """Called before the authentication starts (that is after clicking the login
        button)

        Plugins can return a response object to prevent the default CKAN
        authentication flow.
        the :py:class:`~ckan.plugins.interfaces.IAuthenticator` documentation
        for more details.
=======
    ) -> Optional["User"]:
        """Called before the authentication starts (that is after clicking the login
        button)

        Plugins should return a user object if the authentication was
        successful, or ``None``` otherwise.
>>>>>>> df50c365
        """


class ITranslation(Interface):
    u'''
    Allows extensions to provide their own translation strings.
    '''
    def i18n_directory(self) -> str:
        u'''Change the directory of the .mo translation files'''
        return ''

    def i18n_locales(self) -> list[str]:
        u'''Change the list of locales that this plugin handles'''
        return []

    def i18n_domain(self) -> str:
        u'''Change the gettext domain handled by this plugin'''
        return ''


class IUploader(Interface):
    u'''
    Extensions implementing this interface can provide custom uploaders to
    upload resources and group images.
    '''

    def get_uploader(self, upload_to: str,
                     old_filename: Optional[str]) -> Optional[PUploader]:
        u'''Return an uploader object to upload general files that must
        implement the following methods:

        ``__init__(upload_to, old_filename=None)``

        Set up the uploader.

        :param upload_to: name of the subdirectory within the storage
            directory to upload the file
        :type upload_to: string

        :param old_filename: name of an existing image asset, so the extension
            can replace it if necessary
        :type old_filename: string

        ``update_data_dict(data_dict, url_field, file_field, clear_field)``

        Allow the data_dict to be manipulated before it reaches any
        validators.

        :param data_dict: data_dict to be updated
        :type data_dict: dictionary

        :param url_field: name of the field where the upload is going to be
        :type url_field: string

        :param file_field: name of the key where the FieldStorage is kept (i.e
            the field where the file data actually is).
        :type file_field: string

        :param clear_field: name of a boolean field which requests the upload
            to be deleted.
        :type clear_field: string

        ``upload(max_size)``

        Perform the actual upload.

        :param max_size: upload size can be limited by this value in MBs.
        :type max_size: int

        '''

    def get_resource_uploader(
            self, resource: dict[str, Any]) -> Optional[PResourceUploader]:
        u'''Return an uploader object used to upload resource files that must
        implement the following methods:

        ``__init__(resource)``

        Set up the resource uploader.

        :param resource: resource dict
        :type resource: dictionary

        Optionally, this method can set the following two attributes
        on the class instance so they are set in the resource object:

         - filesize (int):  Uploaded file filesize.
         - mimetype (str):  Uploaded file mimetype.

        ``upload(id, max_size)``

        Perform the actual upload.

        :param id: resource id, can be used to create filepath
        :type id: string

        :param max_size: upload size can be limited by this value in MBs.
        :type max_size: int

        ``get_path(id)``

        Required by the ``resource_download`` action to determine the path to
        the file.

        :param id: resource id
        :type id: string

        '''


class IBlueprint(Interface):

    u'''Register an extension as a Flask Blueprint.'''

    def get_blueprint(self) -> Union[list[Blueprint], Blueprint]:
        u'''
        Return either a single Flask Blueprint object or a list of Flask
        Blueprint objects to be registered by the app.
        '''
        return []


class IPermissionLabels(Interface):
    u'''
    Extensions implementing this interface can override the permission
    labels applied to datasets to precisely control which datasets are
    visible to each user.

    Implementations might want to consider mixing in
    ``ckan.lib.plugins.DefaultPermissionLabels`` which provides
    default behaviours for these methods.

    See ``ckanext/example_ipermissionlabels`` for an example plugin.
    '''

    def get_dataset_labels(self, dataset_obj: 'model.Package') -> list[str]:
        u'''
        Return a list of unicode strings to be stored in the search index
        as the permission lables for a dataset dict.

        :param dataset_obj: dataset details
        :type dataset_obj: Package model object

        :returns: permission labels
        :rtype: list of unicode strings
        '''
        return []

    def get_user_dataset_labels(self,
                                user_obj: Optional['model.User']) -> list[str]:
        u'''
        Return the permission labels that give a user permission to view
        a dataset. If any of the labels returned from this method match
        any of the labels returned from :py:meth:`.get_dataset_labels`
        then this user is permitted to view that dataset.

        :param user_obj: user details
        :type user_obj: User model object or None

        :returns: permission labels
        :rtype: list of unicode strings
        '''
        return []


class IForkObserver(Interface):
    u'''
    Observe forks of the CKAN process.
    '''
    def before_fork(self) -> None:
        u'''
        Called shortly before the CKAN process is forked.
        '''


class IApiToken(Interface):
    """Extend functionality of API Tokens.

    This interface is unstable and new methods may be
    introduced in future. Always use `inherit=True` when implementing
    it.

    Example::

        p.implements(p.IApiToken, inherit=True)


    """

    def create_api_token_schema(self, schema: Schema) -> Schema:
        u'''Return the schema for validating new API tokens.

        :param schema: a dictionary mapping api_token dict keys to lists of
          validator and converter functions to be applied to those
          keys
        :type schema: dict

        :returns: a dictionary mapping api_token dict keys to lists of
          validator and converter functions to be applied to those
          keys
        :rtype: dict

        '''
        return schema

    def decode_api_token(
            self, encoded: str, **kwargs: Any) -> Optional[dict[str, Any]]:
        """Make an attempt to decode API Token provided in request.

        Decode token if it possible and return dictionary with
        mandatory `jti` key(token id for DB lookup) and optional
        additional items, which will be used further in
        `preprocess_api_token`.

        :param encoded: API Token provided in request
        :type encoded: str

        :param kwargs: any additional parameters that can be added
            in future or by plugins. Current implementation won't pass
            any additional fields, but plugins may use this feature, passing
            JWT `aud` or `iss` claims, for example
        :type kwargs: dict

        :returns: dictionary with all the decoded fields or None
        :rtype: dict | None

        """
        return None

    def encode_api_token(self, data: dict[str, Any],
                         **kwargs: Any) -> Optional[str]:
        """Make an attempt to encode API Token.

        Encode token if it possible and return string, that will be
        shown to user.

        :param data: dictionary, containing all postprocessed data
        :type data: dict

        :param kwargs: any additional parameters that can be added
            in future or by plugins. Current implementation won't pass
            any additional fields, but plugins may use this feature, passing
            JWT `aud` or `iss` claims, for example
        :type kwargs: dict

        :returns: token as encodes string or None
        :rtype: str | None

        """
        return None

    def preprocess_api_token(
            self, data: Mapping[str, Any]) -> Mapping[str, Any]:
        """Handle additional info from API Token.

        Allows decoding or extracting any kind of additional
        information from API Token, before it used for fetching
        current user from database.

        :param data: dictionary with all fields that were previously
            created in `postprocess_api_token` (potentially
            modified by some other plugin already.)
        :type data: dict

        :returns: dictionary that will be passed into other
            plugins and, finally, used for fetching User instance
        :rtype: dict

        """
        return data

    def postprocess_api_token(self, data: dict[str, Any], jti: str,
                              data_dict: dict[str, Any]) -> dict[str, Any]:
        """Encode additional information into API Token.

        Allows passing any kind of additional information into API
        Token or performing side effects, before it shown to user.

        :param data: dictionary representing newly
            generated API Token. May be already modified by some
            plugin.
        :type data: dict

        :param jti: Id of the token
        :type jti: str

        :param data_dict: data used for token creation.
        :type data_dict: dict

        :returns: dictionary with fields that will be encoded into
            final API Token
        :rtype: dict

        """
        return data

    def add_extra_fields(self, data_dict: DataDict) -> dict[str, Any]:
        """Provide additional information alongside with API Token.

        Any extra information that is not itself a part of a token,
        but can extend its functionality(for example, refresh token)
        is registered here.

        :param data_dict: dictionary that will bre returned from
            `api_token_create` API call.
        :type data_dict: dict

        :returns: dictionary with token and optional set of extra fields.
        :rtype: dict

        """
        return data_dict


class IClick(Interface):
    u'''
    Allow extensions to define click commands.
    '''
    def get_commands(self) -> list['click.Command']:
        u'''
        Return a list of command functions objects
        to be registered by the click.add_command.

        Example::

            p.implements(p.IClick)
            # IClick
            def get_commands(self):
                """Call me via: `ckan hello`"""
                import click
                @click.command()
                def hello():
                    click.echo('Hello, World!')
                return [hello]

        :returns: command functions objects
        :rtype: list of function objects
        '''
        return []


class ISignal(Interface):
    """Subscribe to CKAN signals.
    """

    def get_signal_subscriptions(self) -> SignalMapping:
        """Return a mapping of signals to their listeners.

        Note that keys are not strings, they are instances of
        ``blinker.Signal``. When using signals provided by CKAN core,
        it is better to use the references from the :doc:`plugins
        toolkit <plugins-toolkit>` for better future
        compatibility. Values should be a list of listener functions::

            def get_signal_subscriptions(self):
                import ckan.plugins.toolkit as tk

                # or, even better, but requires additional dependency:
                # pip install ckantoolkit
                import ckantoolkit as tk

                return {
                    tk.signals.request_started: [request_listener],
                    tk.signals.register_blueprint: [
                        first_blueprint_listener,
                        second_blueprint_listener
                    ]
                }

        Listeners are callables that accept one mandatory
        argument (``sender``) and an arbitrary number of
        named arguments (text). The best signature for a listener is
        ``def(sender, **kwargs)``.

        The ``sender`` argument  will be different depending on the signal
        and will be generally used to conditionally executing code on the
        listener. For example, the ``register_blueprint`` signal is sent every
        time a custom dataset/group/organization blueprint is registered
        (using :class:`ckan.plugins.interfaces.IDatasetForm`
        or :class:`ckan.plugins.interfaces.IGroupForm`). Depending on
        the kind of blueprint, ``sender`` may be 'dataset', 'group',
        'organization' or 'resource'. If you want to do some work only
        for 'dataset' blueprints, you may end up with something similar to::


            import ckan.plugins.toolkit as tk

            def dataset_blueprint_listener(sender, **kwargs):
                if sender != 'dataset':
                    return
                # Otherwise, do something..

            class ExamplePlugin(plugins.SingletonPlugin)
                plugins.implements(plugins.ISignal)

                def get_signal_subscriptions(self):

                    return {
                        tk.signals.register_blueprint: [
                            dataset_blueprint_listener,
                        ]
                    }

        Because this is a really common use case, there is additional
        form of listener registration supported. Instead of just
        callables, one can use dictionaries of form ``{'receiver':
        CALLABLE, 'sender': DESIRED_SENDER}``. The following code
        snippet has the same effect than the previous one::


            import ckan.plugins.toolkit as tk

            def dataset_blueprint_listener(sender, **kwargs):
                # do something..

            class ExamplePlugin(plugins.SingletonPlugin)
                plugins.implements(plugins.ISignal)

                def get_signal_subscriptions(self):

                    return {
                        tk.signals.register_blueprint: [{
                            'receiver': dataset_blueprint_listener,
                            'sender': 'dataset'
                        }]
                    }

        The two forms of registration can be mixed when multiple
        listeners are registered, callables and dictionaries with
        ``receiver``/``sender`` keys::

            import ckan.plugins.toolkit as tk

            def log_registration(sender, **kwargs):
                log.info("Log something")

            class ExamplePlugin(plugins.SingletonPlugin)
                plugins.implements(plugins.ISignal)

                def get_signal_subscriptions(self):
                    return {
                        tk.signals.request_started: [
                            log_registration,
                            {'receiver': log_registration, 'sender': 'dataset'}
                        ]
                    }

        Even though it is possible to change mutable arguments inside the
        listener, or return something from it, the main purpose of signals
        is the triggering of side effects, like logging, starting background
        jobs, calls to external services, etc.

        Any mutation or attempt to change CKAN behavior through signals should
        be considered unsafe and may lead to hard to track bugs in
        the future. So never modify the arguments of signal listener and
        treat them as constants.

        Always check for the presence of the desired value inside the received
        context (named arguments). Arguments passed to
        signals may change over time, and some arguments may disappear.

        :returns: mapping of subscriptions to signals
        :rtype: dict

        """
        return {}<|MERGE_RESOLUTION|>--- conflicted
+++ resolved
@@ -1739,23 +1739,12 @@
 
     def authenticate(
         self, identity: 'Mapping[str, Any]'
-<<<<<<< HEAD
-    ) -> Optional[str]:
-        """Called before the authentication starts (that is after clicking the login
-        button)
-
-        Plugins can return a response object to prevent the default CKAN
-        authentication flow.
-        the :py:class:`~ckan.plugins.interfaces.IAuthenticator` documentation
-        for more details.
-=======
     ) -> Optional["User"]:
         """Called before the authentication starts (that is after clicking the login
         button)
 
         Plugins should return a user object if the authentication was
         successful, or ``None``` otherwise.
->>>>>>> df50c365
         """
 
 
