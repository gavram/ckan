--- conflicted
+++ resolved
@@ -1,10 +1,5 @@
-<<<<<<< HEAD
-{% set url_action = 'resource_edit' if url_is_edit and can_edit else 'resource_read' %}
-{% set url = h.url_for(controller='package', action=url_action, id=pkg.name, resource_id=res.id, **({'activity_id': request.params['activity_id']} if 'activity_id' in request.params else {})) %}
-=======
 {% set url_action = 'resource.edit' if url_is_edit and can_edit else 'resource.read' %}
-{% set url = h.url_for(url_action, id=pkg.name, resource_id=res.id) %}
->>>>>>> d7efea1d
+{% set url = h.url_for(url_action, id=pkg.name, resource_id=res.id, **({'activity_id': request.params['activity_id']} if 'activity_id' in request.params else {})) %}
 
 <li class="resource-item" data-id="{{ res.id }}">
   {% block resource_item_title %}
