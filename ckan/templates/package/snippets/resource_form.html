--- conflicted
+++ resolved
@@ -4,11 +4,9 @@
 {% set errors = errors or {} %}
 {% set action = form_action or h.url_for(controller='package', action='new_resource', id=pkg_name) %}
 
-<<<<<<< HEAD
-<form id="resource-edit" class="dataset-form dataset-resource-form" method="post" action="{{ action }}" data-module="basic-form resource-form" enctype="multipart/form-data" novalidate>
-=======
-<form id="resource-edit" class="dataset-form dataset-resource-form form-horizontal" method="post" action="{{ action }}" data-module="basic-form resource-form" enctype="multipart/form-data">
->>>>>>> 853f40de
+
+<form id="resource-edit" class="dataset-form dataset-resource-form" method="post" action="{{ action }}" data-module="basic-form resource-form" enctype="multipart/form-data">
+
   {% block stages %}
     {# An empty stages variable will not show the stages #}
     {% if stage %}
