<form id="package-edit" class="package_create_form ckan" method="post" 
  py:attrs="{'class':'has-errors'} if errors else {}"
  xmlns:i18n="http://genshi.edgewall.org/i18n"
  xmlns:py="http://genshi.edgewall.org/"
  xmlns:xi="http://www.w3.org/2001/XInclude">


<div class="error-explanation" py:if="error_summary">
<h2>Errors in form</h2>
<p>The form contains invalid entries:</p>
<ul>
  <li py:for="key, error in error_summary.items()">${"%s: %s" % (key, error)}</li>
</ul>
</div>

<fieldset id="basic-information">
  <legend> Basic information</legend>
  <dl>
    <dt><label class="field_opt" for="title">Title</label></dt>
    <dd><input id="title" name="title" type="text" value="${data.get('title', '')}"/></dd>
    <dd class="instructions basic">A short descriptive title for the data set.</dd>
    <dd class="instructions further">It should not be a description though - save that for the Notes field. Do not give a trailing full stop.</dd>
    <dd class="field_error" py:if="errors.get('title', '')">${errors.get('title', '')}</dd>

    <dt><label class="field_req" for="name">Name *</label></dt>
    <dd><input id="name" maxlength="100" name="name" type="text" value="${data.get('name', '')}" /></dd>
    <dd class="instructions basic">A unique identifier for the package.</dd>
    <dd class="instructions further">It should be broadly humanly readable, in the spirit of Semantic Web URIs. Only use an acronym if it is widely recognised. Renaming is possible but discouraged.</dd>
    <dd class="hints">2+ characters, lowercase, using only 'a-z0-9' and '-_'</dd>
    <dd class="field_error" py:if="errors.get('name', '')">${errors.get('name', '')}</dd>

    <dt><label class="field_opt" for="url">URL</label></dt>
    <dd><input id="url" name="url" type="text" value="${data.get('url', '')}"/></dd>
    <dd class="instructions basic">The URL for the web page describing the data (not the data itself).</dd>
    <dd class="hints">e.g. http://www.example.com/growth-figures.html</dd>
    <dd class="field_error" py:if="errors.get('url', '')">${errors.get('url', '')}</dd>

    <dt><label class="field_opt" for="notes">Notes</label></dt>
    <dd><textarea cols="60" id="notes" name="notes" rows="15">${data.get('notes', '')}</textarea></dd>
    <dd class="instructions basic">The main description of the dataset</dd>
    <dd class="instructions further">It is often displayed with the package title. In particular, it should start with a short sentence that describes the data set succinctly, because the first few words alone may be used in some views of the data sets.</dd>
    <dd class="hints">You can use <a href="http://daringfireball.net/projects/markdown/syntax">Markdown formatting</a> here.</dd>

    <dt><label class="field_opt" for="license_id">Licence</label></dt>
    <dd>
      <select id="license_id" name="license_id">
        <py:for each="licence_desc, licence_id in c.licences">
          <option value="${licence_id}" py:attrs="{'selected': 'selected' if data.get('license_id', '') == licence_id else None}" >${licence_desc}</option>
        </py:for>
      </select>
    </dd>
    <dd class="instructions basic">The licence under which the dataset is released.</dd>

    <dt><label class="field_opt" for="tags">Tags</label></dt>
    <dd>
      <input class="long tagComplete" data-tagcomplete-queryparam="incomplete" 
               data-tagcomplete-url="/api/2/util/tag/autocomplete" id="tag_string" name="tag_string" size="60" type="text" 
               value="${data.get('tag_string') or ' '.join([tag['name'] for tag in data.get('tags', [])])}" />
    </dd>
    <dd class="instructions basic">Terms that may link this dataset to similar ones. For more information on conventions, see <a href="http://wiki.okfn.org/ckan/doc/faq#TagConventions">this wiki page</a>.</dd>
    <dd class="hints">e.g. pollution rivers water-quality</dd>
    <dd class="field_error" py:if="errors.get('tag_string', '')">${errors.get('tag_string', '')}</dd>
  </dl>
</fieldset>

<fieldset id="resources">
  <legend>Resources</legend>
  <table class="flexitable">
    <thead>
      <tr>
        <th class="field_req resource-url">URL*</th>
        <th class="field_opt resource-format">Format</th>
        <th class="field_opt resource-description">Description</th>
        <th class="field_opt resource-hash">Hash</th>
      </tr>
    </thead>
    <tbody>
      <py:for each="num, res in enumerate(data.get('resources', []) + [{}])">
      <tr>
        <py:for each="col in c.resource_columns">
        <td class="resource-${col}">
          <input name="resources__${num}__${col}" type="text" value="${res.get(col, '')}" class="${'medium-width' if col=='description' else 'short'}" />
        </td>
        </py:for>
        <td class="resource-id"><input name="resources__${num}__id" type="hidden" value="${res.get('id', '')}" /></td>
      </tr>
      </py:for>
    </tbody>
  </table>

  <div class="instructions basic">The files containing the data or address of the APIs for accessing it.</div>
  <div class="instructions further"><br />These can be repeated as required. For example if the data is being supplied in multiple formats, or split into different areas or time periods, each file is a different 'resource' which should be described differently. They will all appear on the dataset page on CKAN together.<br /><br /> <b>URL:</b> This is the Internet link directly to the data - by selecting this link in a web browser, the user will immediately download the full data set. Note that datasets are not hosted on this site, but by the publisher of the data. Alternatively the URL can point to an API server such as a SPARQL endpoint or JSON-P service.<br /> <b>Format:</b> This should give the file format in which the data is supplied. <br /><b>Description</b> Any information you want to add to describe the resource.<br /></div>
  <div class="hints">Format choices: CSV | RDF | XML | XBRL | SDMX | HTML+RDFa | Other as appropriate</div>
  <div class="field_error" py:if="errors.get('resources', '')">Package resource(s) incomplete.</div>
</fieldset>

<fieldset id="groups">
  <legend>Groups</legend>
  <dl>
    <py:for each="num, group in enumerate(data.get('groups', []))">
      <dt py:if="'id' in group">
      <input type="${'checkbox' if group['id'] in c.groups_authz else 'hidden'}" name="groups__${num}__id" checked="checked" value="${group['id']}" />
<<<<<<< HEAD
      <input type="hidden" name="groups__${num}__name" value="${group['name']}" />
=======
      <input type="hidden" name="groups__${num}__name" value="${group.get('name', c.groups_authz.get(group['id']))}" />
>>>>>>> 66101110
      </dt>     
      <dd py:if="'id' in group"><label for="groups__${num}__checked">${group.get('name', c.groups_authz.get(group['id']))}</label></dd>
    </py:for>

    <dt>Group</dt>
    <dd py:if="c.groups"> 
      <select id="groups__${len(data.get('groups', []))}__id" name="groups__${len(data.get('groups', []))}__id">
        <option selected="selected" value="">(None)</option>
        <py:for each="group_id, group_name in c.groups">
          <option value="${group_id}" py:if="group_id in c.groups_authz">${group_name}</option>
        </py:for>
      </select>
    </dd> 
    <dd py:if="not c.groups">Cannot add any groups.</dd>
  </dl>
</fieldset>
<fieldset id='detail'>
  <legend>Detail</legend>
  <dl>
    <dt><label class="field_opt" for="author">Author</label></dt>
    <dd><input id="author" name="author" type="text" value="${data.get('author', '')}" /></dd>
    <dd class="instructions basic">The name of the main contact, for enquiries about this particular dataset, using the e-mail address in the following field.</dd>

    <dt><label class="field_opt" for="author_email">Author email</label></dt>
    <dd><input id="author_email" name="author_email" type="text" value="${data.get('author_email', '')}" /></dd>

    <dt><label class="field_opt" for="maintainer">Maintainer</label></dt>
    <dd><input id="maintainer" name="maintainer" type="text" value="${data.get('maintainer', '')}" /></dd>
    <dd class="instructions basic">If there is another important contact person (in addition to the person in the Author field) then provide details here.</dd>

    <dt><label class="field_opt" for="maintainer_email">Maintainer email</label></dt>
    <dd><input id="maintainer_email" name="maintainer_email" type="text" value="${data.get('maintainer_email', '')}" /></dd>

    <dt><label class="field_opt" for="version">Version</label></dt>
    <dd><input id="version" maxlength="100" name="version" type="text" value="${data.get('version', '')}" /></dd>
    <dd class="instructions basic">A number representing the version (if applicable)</dd>
    <dd class="hints">e.g. 1.2.0</dd>

    <dt py:if="c.is_sysadmin or c.auth_for_change_state"><label class="field_opt" for="state">State</label></dt>
    <dd py:if="c.is_sysadmin or c.auth_for_change_state">
    <select id="state" name="state" >
      <option py:attrs="{'selected': 'selected' if data.get('state') == 'active' else None}" value="active">active</option>
      <option py:attrs="{'selected': 'selected' if data.get('state') == 'deleted' else None}" value="deleted">deleted</option>
    </select>
    </dd>

  </dl>
</fieldset>

<fieldset id='extras'>
  <legend>Extras</legend>
  <dl>
    <py:with vars="extras = data.get('extras', [])">
    <py:for each="num, extra in enumerate(data.get('extras', []))">
    <dt><label for="extras__${num}__value">${extra.get('key')}</label></dt>
    <dd>
      <input id="extras__${num}__key" name="extras__${num}__key" type="hidden" value="${extra.get('key')}" />
      <input id="extras__${num}__value" name="extras__${num}__value" type="text" value="${extra.get('value')}" />
      <input type="checkbox" name="extras__${num}__deleted" checked="${extra.get('deleted')}">Delete</input>
    </dd>
    </py:for>

    <py:for each="num in range(len(extras), len(extras) + 4)">
    <dt><label for="extras__${num}__key">New key</label></dt>
    <dd>
      <input class="medium-width" id="extras__${num}__key" name="extras__${num}__key" type="text" />
      with value
      <input class="medium-width" id="extras__${num}__value" name="extras__${num}__value" type="text" />
    </dd>
    </py:for>
    </py:with>
  </dl>
</fieldset>
<hr />

<label for="log_message">Edit summary (briefly describe the changes you have made)</label>
<textarea id="log_message" name="log_message" class="short wide">${data.get('log_message', '')}</textarea>

<div class="ckan-logged-in" style="display: none;">
  <p>Author: ${c.author}</p>
</div>
<div class="ckan-logged-out">
  <label>Author: ${c.author}</label>
  <p class="hints">
  Since you have not signed in this will just be your IP address.
  <a href="${h.url_for(controller='user', action='login', id=None)}" target="_blank">Click here to sign in</a> before saving (opens in new window).
  </p>
</div>

<div class="submit">
  <input name="preview" type="submit" value="Preview" />
  <input id="save" name="save" type="submit" value="Save" />
</div>

<p class="hints">
<strong>Important:</strong> By submitting content, you agree to release your contributions
  under the open license specified on the <a href="/license">license page</a>. Please <strong>refrain</strong> from editing this page if you are <strong>not</strong> happy to do this.
</p>


</form><|MERGE_RESOLUTION|>--- conflicted
+++ resolved
@@ -100,11 +100,7 @@
     <py:for each="num, group in enumerate(data.get('groups', []))">
       <dt py:if="'id' in group">
       <input type="${'checkbox' if group['id'] in c.groups_authz else 'hidden'}" name="groups__${num}__id" checked="checked" value="${group['id']}" />
-<<<<<<< HEAD
-      <input type="hidden" name="groups__${num}__name" value="${group['name']}" />
-=======
       <input type="hidden" name="groups__${num}__name" value="${group.get('name', c.groups_authz.get(group['id']))}" />
->>>>>>> 66101110
       </dt>     
       <dd py:if="'id' in group"><label for="groups__${num}__checked">${group.get('name', c.groups_authz.get(group['id']))}</label></dd>
     </py:for>
