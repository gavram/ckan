{% extends "package/base_form_page.html" %}

{% set logged_in = true if c.userobj else false %}

{% block subtitle %}{{ _('Add data to the dataset') }}{% endblock %}

{% block breadcrumb_content_selected %}{% endblock %}
{% block breadcrumb_content %}
  {{ super() }}
  <li class="active"><a href="#">{{ _('Add New Resource') }}</a></li>
{% endblock %}

{% block form %}{% snippet 'package/snippets/resource_form.html', data=data, errors=errors, error_summary=error_summary, include_metadata=false, pkg_name=pkg_name, stage=stage, allow_upload=g.ofs_impl and logged_in %}{% endblock %}

{% block secondary_content %}
  <section class="module module-narrow module-shallow">
    <h2 class="module-heading"><i class="icon-info-sign"></i> {{ _('What\'s a resource?') }}</h2>
    <div class="module-content">
      <p>{{ _('A resource can be any file or link to a file containing useful data.') }}</p>
    </div>
  </section>
{% endblock %}

{% block scripts %}
  {{ super() }}
  {% resource 'vendor/fileupload' %}
<<<<<<< HEAD
{% endblock %}

{% block primary_content %}
  {% set res = c.resource %}
  {% if pkg_dict and pkg_dict.state != 'draft' and res %}
    <header class="module-content page-header">
      <ul class="nav nav-tabs">
      {{ h.build_nav_icon('resource_edit', _('Edit Resource'), id=pkg_dict.id, resource_id=res.id) }}
      {% if 'datapusher' in g.plugins %}
          {{ h.build_nav_icon('resource_data', _('Resource Data'), id=pkg_dict.id, resource_id=res.id) }}
      {% endif %}
      </ul>
    </header>
  {% endif %}
  {{ super() }}
=======
>>>>>>> 5ee2ea17
{% endblock %}<|MERGE_RESOLUTION|>--- conflicted
+++ resolved
@@ -24,22 +24,4 @@
 {% block scripts %}
   {{ super() }}
   {% resource 'vendor/fileupload' %}
-<<<<<<< HEAD
 {% endblock %}
-
-{% block primary_content %}
-  {% set res = c.resource %}
-  {% if pkg_dict and pkg_dict.state != 'draft' and res %}
-    <header class="module-content page-header">
-      <ul class="nav nav-tabs">
-      {{ h.build_nav_icon('resource_edit', _('Edit Resource'), id=pkg_dict.id, resource_id=res.id) }}
-      {% if 'datapusher' in g.plugins %}
-          {{ h.build_nav_icon('resource_data', _('Resource Data'), id=pkg_dict.id, resource_id=res.id) }}
-      {% endif %}
-      </ul>
-    </header>
-  {% endif %}
-  {{ super() }}
-=======
->>>>>>> 5ee2ea17
-{% endblock %}