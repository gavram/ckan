<html xmlns:py="http://genshi.edgewall.org/"
  xmlns:xi="http://www.w3.org/2001/XInclude"
  py:strip=""
  >
  <xi:include href="../_util.html" />

  <div class="package">
    <div class="information">
      <dl class="icons clearfix">
        <dt>${h.icon('user')}</dt>
        <dd>${c.pkg_author_link}</dd>
        <py:if test="c.pkg.maintainer or c.pkg.maintainer_email">
          <dt>${h.icon('user_grey')}</dt>
          <dd>${c.pkg_maintainer_link}</dd>
        </py:if>
        <py:if test="c.pkg.version">
          <dt>${h.icon('package')}</dt>
          <dd>Version <strong>${c.pkg.version}</strong></dd>
        </py:if>
        <dt>${package_license_icon(c.pkg)}</dt>
        <py:choose test="">
<<<<<<< HEAD
          <dd py:when="c.pkg.license">${c.pkg.license.title}</dd>
=======
          <dd py:when="c.pkg.license and c.pkg.license.url"><a href="${c.pkg.license.url}">${c.pkg.license.title}</a></dd>
          <dd py:when="c.pkg.license">${c.pkg.license.title}</dd>
          <dd py:when="c.pkg.license_id">${c.pkg.license_id}</dd>
>>>>>>> e9413a47
          <dd py:otherwise="">
            License not given
          </dd>
        </py:choose>
        <dt>${package_resources_icon(c.pkg)}</dt>
        <dd>${"Resources available for download" if c.pkg.resources else "No resources given"}</dd>
      </dl>
        <py:if test="c.package_relationships">
          <h3>Related packages</h3>
          <ul>
            <py:for each="pkg, relationship_str in c.package_relationships">
              <li>${h.literal(relationship_str % (h.link_to(pkg.name, h.url_for(controller="package", action="read", id=pkg.name))))}</li>
            </py:for>
          </ul>
        </py:if>
    </div>

    <h2 class="head">
      ${c.pkg.title}
      <span class="name">(${c.pkg.name})</span>
    </h2>
    <h3 class="url" py:if="c.pkg.url">${c.pkg_url_link}</h3>

    <div class="notes" py:if="str(c.pkg_notes_formatted).strip()">
      ${c.pkg_notes_formatted}
    </div>

    <div py:choose="" class="resources ${'cleared' if str(c.pkg_notes_formatted).strip() else ''}" >
      <h4><a name="resources"></a>Resources</h4>
      <table py:when="c.pkg.resources">
        <tr><th>URL</th><th>Format</th><th>Description</th><th>Hash</th></tr>
        <py:for each="res in c.pkg.resources">
          <tr><td><a href="${res.url}">${res.url}</a></td><td>${res.format}</td><td>${res.description}</td><td>${res.hash}</td></tr>
        </py:for>
      </table>
      <table py:otherwise=""><tr><th>Resources</th><td>None given for this package.</td></tr></table>
    </div>

    <hr class="cleared" />

    <py:if test="c.pkg.extras">
      <h4>Extras</h4>
      <table>
        <tr py:for="key, value in c.pkg.extras.items()"><th>${key}</th><td>${value}</td></tr>
      </table>
    </py:if>

    <div class="twocol">

      <div class="openness">
        <h4>Openness</h4>
        <py:choose test="">
<<<<<<< HEAD
          <p py:when="c.pkg.license">
            This package is licensed
            <strong>${c.pkg.license.title}</strong>.
=======
          <p py:when="c.pkg.license_id">
            This package is licensed with
            <py:choose test="">
              <strong py:when="c.pkg.license and c.pkg.license.url"><br /><a href="${c.pkg.license.url}">${c.pkg.license.title}</a></strong>
              <strong py:when="c.pkg.license"><br />${c.pkg.license.title}</strong>
              <strong py:when="c.pkg.license_id"><br />${c.pkg.license_id}</strong>
            </py:choose>
>>>>>>> e9413a47
          </p>
          <p py:otherwise="">
            License not given
          </p>
        </py:choose>
        <p py:if="c.pkg.isopen() and c.pkg.resources" class="okd">
          <a
            href="http://www.opendefinition.org/1.0/"
            title="This package satisfies the OKFN's Open Knowledge Definition.">
            <img src="http://m.okfn.org/images/ok_buttons/ok_90x15_blue.png" alt="[Open Knowledge]" />
          </a>
        </p>
      </div>

      <div class="rating">
        <h4>Rating</h4>
        ${package_rating(c.pkg)}
      </div>

      <hr class="nomargin" />

      <div class="taglist">
        <h4>Tags</h4>
        ${tag_list(c.pkg.tags)}
      </div>

      <div class="grouplist">
        <h4>Groups</h4>
        <py:for each="group in c.pkg.groups">
        <a href="${h.url_for(controller='group', action='read', id=group.name)}">${group.name}</a>
        </py:for>
      </div>

    </div>

    <ul>
      <py:if test="c.auth_for_change_state">
         <li><strong>State:</strong> ${c.pkg.state}</li>
      </py:if>
    </ul>

    <hr class="cleared" />
  </div>

</html><|MERGE_RESOLUTION|>--- conflicted
+++ resolved
@@ -19,13 +19,9 @@
         </py:if>
         <dt>${package_license_icon(c.pkg)}</dt>
         <py:choose test="">
-<<<<<<< HEAD
-          <dd py:when="c.pkg.license">${c.pkg.license.title}</dd>
-=======
           <dd py:when="c.pkg.license and c.pkg.license.url"><a href="${c.pkg.license.url}">${c.pkg.license.title}</a></dd>
           <dd py:when="c.pkg.license">${c.pkg.license.title}</dd>
           <dd py:when="c.pkg.license_id">${c.pkg.license_id}</dd>
->>>>>>> e9413a47
           <dd py:otherwise="">
             License not given
           </dd>
@@ -78,11 +74,6 @@
       <div class="openness">
         <h4>Openness</h4>
         <py:choose test="">
-<<<<<<< HEAD
-          <p py:when="c.pkg.license">
-            This package is licensed
-            <strong>${c.pkg.license.title}</strong>.
-=======
           <p py:when="c.pkg.license_id">
             This package is licensed with
             <py:choose test="">
@@ -90,7 +81,6 @@
               <strong py:when="c.pkg.license"><br />${c.pkg.license.title}</strong>
               <strong py:when="c.pkg.license_id"><br />${c.pkg.license_id}</strong>
             </py:choose>
->>>>>>> e9413a47
           </p>
           <p py:otherwise="">
             License not given
