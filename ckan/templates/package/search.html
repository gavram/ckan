<html
  xmlns="http://www.w3.org/1999/xhtml"
  xmlns:i18n="http://genshi.edgewall.org/i18n"
  xmlns:py="http://genshi.edgewall.org/"
  xmlns:xi="http://www.w3.org/2001/XInclude"
  py:strip="">

  <xi:include href="facets.html" />
<<<<<<< HEAD
  <py:def function="page_title">Search</py:def>
=======
  <py:def function="page_title">Search - ${config.get('ckan.site_title')}</py:def>
>>>>>>> f4daf030

  <py:match path="primarysidebar">
    
    <li class="widget-container widget_text" py:if="h.am_authorized(c, actions.PACKAGE_CREATE)">
        <h4>Add a package</h4>
        <p>
            Do you know of a dataset that should be added to ${config.get('ckan.site_title')}?
            <br/>
            
            
            
            
            <a href="${h.url_for(controller='package', action='new', id=None)}">Register it now</a>.
        </p>
    </li>
<<<<<<< HEAD

=======
 
>>>>>>> f4daf030
    ${facet_sidebar('groups', label=h.group_name_to_title)}
    ${facet_sidebar('tags')}
    ${facet_sidebar('res_format')}
    ${facet_sidebar('license')}

  </py:match>

  <div py:match="content">
    <h2>Search ${config.get('ckan.site_title')}</h2>
    
    <xi:include href="search_form.html" />
    ${field_list()}   
    
      <py:if test="c.query_error">
        <p i18n:msg="item_count"><strong>There was an error while searching.</strong> 
            Please try another search term.</p>
      </py:if>
      <py:if test="c.q">      
        <h4 i18n:msg="item_count"><strong>${c.page.item_count}</strong> packages found</h4>            
     </py:if>
      <py:if test="c.page.item_count == 0 and c.q">
        <p i18n:msg="">Would you like to <a href="${h.url_for(action='new', id=None)}">create a new package?</a></p>
      </py:if>
      ${package_list(c.page.items)}
      ${c.page.pager(q=c.q)}

  </div>
  <xi:include href="layout.html" />
</html>

<|MERGE_RESOLUTION|>--- conflicted
+++ resolved
@@ -6,11 +6,7 @@
   py:strip="">
 
   <xi:include href="facets.html" />
-<<<<<<< HEAD
-  <py:def function="page_title">Search</py:def>
-=======
   <py:def function="page_title">Search - ${config.get('ckan.site_title')}</py:def>
->>>>>>> f4daf030
 
   <py:match path="primarysidebar">
     
@@ -26,11 +22,7 @@
             <a href="${h.url_for(controller='package', action='new', id=None)}">Register it now</a>.
         </p>
     </li>
-<<<<<<< HEAD
-
-=======
  
->>>>>>> f4daf030
     ${facet_sidebar('groups', label=h.group_name_to_title)}
     ${facet_sidebar('tags')}
     ${facet_sidebar('res_format')}
