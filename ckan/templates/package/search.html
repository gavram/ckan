--- conflicted
+++ resolved
@@ -14,11 +14,7 @@
       <hr />
     
       <py:if test="c.tags_count > 0">
-<<<<<<< HEAD
-        <p><strong>${c.tags_count}</strong> ${plural(c.tags_count, 'tag', 'tags')} found (max ${c.tag_limit} shown).</p>
-=======
-        <p><strong>${c.tags_count}</strong> tags found.</p>
->>>>>>> 6f8b37e9
+        <p><strong>${c.tags_count}</strong> tags found (max ${c.tag_limit} shown).</p>
         ${tag_list(c.tags)}
       </py:if>
 
