--- conflicted
+++ resolved
@@ -1,6 +1,12 @@
 {% extends "package/base.html" %}
 
 {% block subtitle %}{{ pkg.title or pkg.name }}{% endblock %}
+
+{% block breadcrumb_content %}
+  {% set dataset = pkg.title or pkg.name %}
+  <li>{% link_for _('Datasets'), controller='package', action='search', highlight_actions = 'new index' %}</li>
+  <li class="active"><a href="" title="{{ dataset }}">{{ dataset|truncate(35) }}</a></li>
+{% endblock %}
 
 {% block actions_content %}
   {# NOTE: Not implemented in stage 1 #}
@@ -48,7 +54,6 @@
 
   {% block secondary_help_content %}{% endblock %}
 
-<<<<<<< HEAD
   <div class="module context-info">
     <section class="module-content">
       <h1 class="heading">{{ pkg.title or pkg.name }}</h1>
@@ -68,13 +73,6 @@
       </div>
     </section>
   </div>
-=======
-  {% block package_organization %}
-    {% if pkg.organization %}
-      {% snippet "snippets/organization.html", organization=pkg.organization, truncate=70, show_nums=false %}
-    {% endif %}
-  {% endblock %}
->>>>>>> 27268dad
 
   {% block package_groups %}
     {% if pkg.groups %}
