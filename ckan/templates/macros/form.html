{#
All macros were split into their own template file in `templates/macros/form/`)
and here, we are importing them all to maintain backward compatibility.
#}
<<<<<<< HEAD
{% macro checkbox(name, id='', label='', value='', checked=false, placeholder='', error="", classes=[], attrs={}, is_required=false) %}
{%- set extra_html = caller() if caller -%}
<div class="form-group{{ " " ~ classes | join(" ") }}{% if error %} error{% endif %}">
<div class="controls">
  <label class="checkbox" for="{{ id or name }}">
    <input id="{{ id or name }}" type="checkbox" name="{{ name }}" value="{{ value | empty_and_escape }}" {{ "checked " if checked }} {{ attributes(attrs) }} />
    {{ label or name }}
    {% if is_required %}<span title="{{ _("This field is required") }}" class="control-required">*</span> {% endif %}
    {% if error and error is iterable %}<strong class="error-inline">{{ error|join(', ') }}</strong>{% endif %}
  </label>
  {{ extra_html }}
</div>
</div>
{% endmacro %}

{#
Creates all the markup required for an select element. Handles matching labels to
inputs and error messages.

A field should be a dict with a "value" key and an optional "text" key which
will be displayed to the user. We use a dict to easily allow extension in
future should extra options be required.

name        - The name of the form parameter.
id          - The id to use on the input and label. Convention is to prefix with 'field-'.
label       - The human readable label.
options     - A list/tuple of fields to be used as <options>.
  selected    - The value of the selected <option>.
    error       - A list of error strings for the field or just true to highlight the field.
    classes     - An array of classes to apply to the form-group.
    is_required - Boolean of whether this input is requred for the form to validate

    Examples:

    {% import 'macros/form.html' as form %}
    {{ form.select('year', label=_('Year'), options=[{'value':2010, 'text': 2010},{'value': 2011, 'text': 2011}], selected=2011, error=errors.year) }}

    Or only with values if they are the same as text:
    {{ form.select('year', label=_('Year'), options=[{'value':2010},{'value': 2011}], selected=2011, error=errors.year) }}

    Complete example:
    {{ form.select('the_data_type', id='the_data_type', label=_('Data Type'), options=[
        {'value': '0', 'text': _('[Choose Data Type]')}
        , {'value': '1', 'text': _('Private data')}
        , {'value': '2', 'text': _('Not private data')}
    ], selected=data.the_data_type if data.the_data_type else '0', is_required=true) }}

    #}
    {% macro select(name, id='', label='', options='', selected='', error='', classes=[], attrs={'class': 'form-control'}, is_required=false) %}
    {% set classes = (classes|list) %}
    {% do classes.append('control-select') %}

    {%- set extra_html = caller() if caller -%}
    {% call input_block(id or name, label or name, error, classes, extra_html=extra_html, is_required=is_required) %}
    <select id="{{ id or name }}" name="{{ name }}" {{ attributes(attrs) }}>
      {% for option in options %}
  <option value="{{ option.value }}"{% if option.value == selected %} selected{% endif %}>{{ option.text or option.value }}</option>
  {% endfor %}
  </select>
  {% endcall %}
  {% endmacro %}

  {#
  Creates all the markup required for a Markdown textarea element. Handles
  matching labels to inputs, selected item and error messages.

  name        - The name of the form parameter.
  id          - The id to use on the input and label. Convention is to prefix with 'field-'.
  label       - The human readable label.
  value       - The value of the input.
  placeholder - Some placeholder text.
  error       - A list of error strings for the field or just true to highlight the field.
  classes     - An array of classes to apply to the form-group.
  is_required - Boolean of whether this input is requred for the form to validate

  Examples:

  {% import 'macros/form.html' as form %}
  {{ form.markdown('desc', id='field-description', label=_('Description'), value=data.desc, error=errors.desc) }}

  #}
  {% macro markdown(name, id='', label='', value='', placeholder='', error="", classes=[], attrs={'class': 'form-control'}, is_required=false) %}
  {% set classes = (classes|list) %}
  {% do classes.append('control-full') %}
  {% set markdown_tooltip = "<pre><p>__Bold text__ or _italic text_</p><p># title<br>## secondary title<br>### etc</p><p>* list<br>* of<br>* items</p><p>http://auto.link.ed/</p></pre><p><b><a href='http://daringfireball.net/projects/markdown/syntax' target='_blank'>Full markdown syntax</a></b></p><p class='text-muted'><b>Please note:</b> HTML tags are stripped out for security reasons</p>" %}

  {%- set extra_html = caller() if caller -%}
  {% call input_block(id or name, label or name, error, classes, control_classes=["editor"], extra_html=extra_html, is_required=is_required) %}
  <textarea id="{{ id or name }}" name="{{ name }}" cols="20" rows="5" placeholder="{{ placeholder }}" {{ attributes(attrs) }}>{{ value | empty_and_escape }}</textarea>
  <span class="editor-info-block">{% trans %}You can use <a href="#markdown" title="Markdown quick reference" data-target="popover" data-content="{{ markdown_tooltip }}" data-html="true">Markdown formatting</a> here{% endtrans %}</span>
  {% endcall %}
  {% endmacro %}

  {#
  Creates all the markup required for a plain textarea element. Handles
  matching labels to inputs, selected item and error messages.

  name        - The name of the form parameter.
  id          - The id to use on the input and label. Convention is to prefix with 'field-'.
  label       - The human readable label.
  value       - The value of the input.
  placeholder - Some placeholder text.
  error       - A list of error strings for the field or just true to highlight the field.
  classes     - An array of classes to apply to the form-group.
  is_required - Boolean of whether this input is requred for the form to validate

  Examples:

  {% import 'macros/form.html' as form %}
  {{ form.textarea('desc', id='field-description', label=_('Description'), value=data.desc, error=errors.desc) }}

  #}
  {% macro textarea(name, id='', label='', value='', placeholder='', error="", classes=[], attrs={'class': 'form-control'}, is_required=false, rows=5, cols=20) %}
  {% set classes = (classes|list) %}
  {% do classes.append('control-full') %}

  {%- set extra_html = caller() if caller -%}
  {% call input_block(id or name, label or name, error, classes, extra_html=extra_html, is_required=is_required) %}
  <textarea id="{{ id or name }}" name="{{ name }}" cols="{{ cols }}" rows="{{ rows }}" placeholder="{{ placeholder }}" {{ attributes(attrs) }}>{{ value | empty_and_escape }}</textarea>
  {% endcall %}
  {% endmacro %}

  {#
  Creates all the markup required for an input element with a prefixed segment.
  These are useful for showing url slugs and other fields where the input
  information forms only part of the saved data.

  name        - The name of the form parameter.
  id          - The id to use on the input and label. Convention is to prefix with 'field-'.
  label       - The human readable label.
  prepend     - The text that will be prepended before the input.
  value       - The value of the input.
  which will use the name key as the value.
  placeholder - Some placeholder text.
  error       - A list of error strings for the field  or just true to highlight the field.
  classes     - An array of classes to apply to the form-group.
  is_required - Boolean of whether this input is requred for the form to validate

  Examples:

  {% import 'macros/form.html' as form %}
  {{ form.prepend('slug', id='field-slug', prepend='/dataset/', label=_('Slug'), value=data.slug, error=errors.slug) }}

  #}
  {% macro prepend(name, id='', label='', prepend='', value='', placeholder='', type='text', error="", classes=[], attrs={'class': 'form-control'}, is_required=false) %}
  {# We manually append the error here as it needs to be inside the .input-group block #}
  {% set classes = (classes|list) %}
  {% do classes.append('error') if error %}
  {%- set extra_html = caller() if caller -%}
  {% call input_block(id or name, label or name, error='', classes=classes, extra_html=extra_html, is_required=is_required) %}
  <div class="input-group">
    {% if prepend %}<span class="input-group-addon">{{ prepend }}</span>{%- endif -%}
    <input id="{{ id or name }}" type="{{ type }}" name="{{ name }}" value="{{ value | empty_and_escape }}" placeholder="{{ placeholder }}" {{ attributes(attrs) }} />
    {% if error and error is iterable %}<span class="error-block">{{ error|join(', ') }}</span>{% endif %}
  </div>
  {% endcall %}
  {% endmacro %}

  {#
  Creates all the markup required for an custom key/value input. These are usually
  used to let the user provide custom meta data. Each "field" has three inputs
  one for the key, one for the value and a checkbox to remove it. So the arguments
  for this macro are nearly all tuples containing values for the
  (key, value, delete) fields respectively.

  name        - A tuple of names for the three fields.
  id          - An id string to be used for each input.
  label       - The human readable label for the main label.
  values      - A tuple of values for the (key, value, delete) fields. If delete
  is truthy the checkbox will be checked.
  placeholder - A tuple of placeholder text for the (key, value) fields.
  error       - A list of error strings for the field or just true to highlight the field.
  classes     - An array of classes to apply to the form-group.
  is_required - Boolean of whether this input is requred for the form to validate

  Examples:

  {% import 'macros/form.html' as form %}
  {{ form.custom(
  names=('custom_key', 'custom_value', 'custom_deleted'),
  id='field-custom',
  label=_('Custom Field'),
  values=(extra.key, extra.value, extra.deleted),
  error=''
  ) }}
  #}
  {% macro custom(names=(), id="", label="", values=(), placeholders=(), error="", classes=[], attrs={}, is_required=false, key_values=()) %}
  {%- set classes = (classes|list) -%}
  {%- set label_id = (id or names[0]) ~ "-key" -%}
  {%- set extra_html = caller() if caller -%}
  {%- do classes.append('control-custom') -%}

  {% call input_block(label_id, label or name, error, classes, control_classes=["editor"], extra_html=extra_html, is_required=is_required) %}
  <div class="row">
    <div class="col-md-6">
      <div class="input-group" {{ attributes(attrs) }}>
        <label class="input-group-addon">{{ _('Key') }}</label>
        <input class="form-control" id="{{ id or names[0] }}-key" type="text" name="{{ names[0] }}" value="{{ values[0] | empty_and_escape }}" placeholder="{{ placeholders[0] }}" />
      </div>
    </div>
    <div class="col-md-6">
      {% if values[0] or values[1] or error %}
      <label class="checkbox pull-right" for="{{ id or names[2] }}-remove">
        <input type="checkbox" id="{{ id or names[2] }}-remove" name="{{ names[2] }}"{% if values[2] %} checked{% endif %} />
        <span class="btn btn-danger"><span class="fa fa-trash"></span><span class="sr-only">{{ _('Remove') }}</span></span>
      </label>
      {% endif %}
      <div class="input-group" {{ attributes(attrs) }}>
        <label for="{{ id or names[1] }}-value" class="input-group-addon">{{ _('Value') }}</label>
        <input class="form-control" id="{{ id or names[1] }}-value" type="text" name="{{ names[1] }}" value="{{ values[1] | empty_and_escape }}" placeholder="{{ placeholders[1] }}" />
      </div>
    </div>
  </div>

  {% endcall %}
  {% endmacro %}

  {#
  A generic input_block for providing the default markup for CKAN form elements.
  It is expected to be called using a {% call %} block, the contents of which
  will be inserted into the .controls element.

  for     - The id for the input that the label should match.
  label   - A human readable label.
  error   - A list of error strings for the field or just true.
  classes - An array of custom classes for the outer element.
  control_classes - An array of custom classes for the .control wrapper.
  extra_html - An html string to be inserted after the errors eg. info text.
  is_required - Boolean of whether this input is requred for the form to validate

  Example:

  {% import 'macros/form.html' as form %}
  {% call form.input_block("field", "My Field") %}
  <input id="field" type="text" name="{{ name }}" value="{{ value | empty_and_escape }}" />
  {% endcall %}

  #}
  {% macro input_block(for, label="", error="", classes=[], control_classes=[], extra_html="", is_required=false) %}
  <div class="form-group{{ " error" if error }}{{ " " ~ classes | join(' ') }}">
  <label class="control-label" for="{{ for }}">{% if is_required %}<span title="{{ _("This field is required") }}" class="control-required">*</span> {% endif %}{{ label or _('Custom') }}</label>
  <div class="controls{{ " " ~ control_classes | join(' ') }}">
  {{ caller() }}
  {% if error and error is iterable %}<span class="error-block">{{ error|join(', ') }}</span>{% endif %}
  {{ extra_html }}
  </div>
  </div>
  {% endmacro %}

  {#
  Builds a list of errors for the current form.

  errors  - A dict of field/message pairs.
  type    - The alert-* class that should be applied (default: "error")
  classes - A list of classes to apply to the wrapper (default: [])

  Example:

  {% import 'macros/form.html' as form %}
  {{ form.errors(error_summary, type="warning") }}

  #}
  {% macro errors(errors={}, type="error", classes=[]) %}
  {% if errors %}
  <div class="error-explanation alert alert-{{ type }}{{ " " ~ classes | join(' ') }}">
  <p>{{ _('The form contains invalid entries:') }}</p>
  <ul>
    {% for key, error in errors.items() %}
    <li data-field-label="{{ key }}">{% if key %}{{ key }}: {% endif %}{{ error }}</li>
    {% endfor %}
  </ul>
  </div>
  {% endif %}
  {% endmacro %}

  {#
  Renders an info box with a description. This will usually be used with in a
  call block when creating an input element.

  text    - The text to include in the box.
  inline  - If true displays the info box inline with the input.
  classes - A list of classes to add to the info box.

  Example

  {% import 'macros/form.html' as form %}
  {% call form.input('name') %}
  {{ form.info(_('My useful help text')) }}
  {% endcall %}

  #}
  {% macro info(text='', inline=false, classes=[]) %}
  {%- if text -%}
  <div class="info-block{{ ' info-inline' if inline }}{{ " " ~ classes | join(' ') }}">
  <i class="fa fa-info-circle"></i>
  {{ text }}
  </div>
  {%- endif -%}
  {% endmacro %}

  {#
  Builds a single hidden input.

  name  - name of the hidden input
  value - value of the hidden input

  Example
  {% import 'macros/form.html' as form %}
  {{ form.hidden('name', 'value') }}

  #}
  {% macro hidden(name, value) %}
  <input type="hidden" name="{{ name }}" value="{{ value }}" />
  {% endmacro %}

  {#
  Contructs hidden inputs for each name-value pair.

  fields - [('name1', 'value1'), ('name2', 'value2'), ...]

  Two parameter for excluding several names or name-value pairs.

  except_names - list of names to be excluded
  except       - list of name-value pairs to be excluded


  Example:
  {% import 'macros/form.html' as form %}
  {% form.hidden_from_list(fields=c.fields, except=[('topic', 'xyz')]) %}
  {% form.hidden_from_list(fields=c.fields, except_names=['time_min', 'time_max']) %}
  #}
  {% macro hidden_from_list(fields, except_names=None, except=None) %}
  {% set except_names = except_names or [] %}
  {% set except = except or [] %}

  {% for name, value in fields %}
  {% if name and value and name not in except_names and (name, value) not in except %}
  {{ hidden(name, value) }}
  {% endif %}
  {% endfor %}
  {% endmacro %}

  {#
  Builds a space seperated list of html attributes from a dict of key/value pairs.
  Generally only used internally by macros.

  attrs - A dict of attribute/value pairs

  Example

  {% import 'macros/form.html' as form %}
  {{ form.attributes({}) }}

  #}
  {%- macro attributes(attrs={}) -%}
  {%- for key, value in attrs.items() -%}
  {{ " " }}{{ key }}{% if value != "" %}="{{ value }}"{% endif %}
  {%- endfor -%}
  {%- endmacro -%}

  {#
  Outputs the "* Required field" message for the bottom of formss

  Example
  {% import 'macros/form.html' as form %}
  {{ form.required_message() }}

  #}
  {% macro required_message() %}
  <p class="control-required-message">
    <span class="control-required">*</span> {{ _("Required field") }}
  </p>
  {% endmacro %}

  {#
  Builds a file upload for input

  Example
  {% import 'macros/form.html' as form %}
  {{ form.image_upload(data, errors, is_upload_enabled=true) }}

  #}
{% macro image_upload(data, errors, field_url='image_url', field_upload='image_upload', field_clear='clear_upload',
                      is_url=false, is_upload=false, is_upload_enabled=false, placeholder=false,
                      url_label='', upload_label='', field_name='image_url')  %}
  {% set placeholder = placeholder if placeholder else _('http://example.com/my-image.jpg') %}
  {% set url_label = url_label or _('Image URL')  %}
  {% set upload_label = upload_label or _('Image')  %}
  {% set previous_upload = data['previous_upload'] %}

  {% if field_url == 'url' and field_upload == 'upload' %}
    {# backwards compat for old copied resource template e.g. ckanext-scheming #}
    {% snippet 'package/snippets/resource_upload_field.html',
      data=data,
      errors=errors,
      is_url=is_url,
      is_upload=is_upload,
      is_upload_enabled=is_upload_enabled,
      url_label=url_label,
      upload_label=upload_label,
      placeholder=placeholder %}
  {% else %}
    {% if is_upload_enabled %}
      <div class="image-upload"
           data-module="image-upload"
           data-module-is_url="{{ 'true' if is_url else 'false' }}"
           data-module-is_upload="{{ 'true' if is_upload else 'false' }}"
           data-module-field_url="{{ field_url }}"
           data-module-field_upload="{{ field_upload }}"
           data-module-field_clear="{{ field_clear }}"
           data-module-upload_label="{{ upload_label }}"
           data-module-field_name="{{ field_name }}"
           data-module-previous_upload="{{ 'true' if previous_upload else 'false' }}">
    {% endif %}


    {{ input(field_url, label=url_label, id='field-image-url', type='url', placeholder=placeholder, value=data.get(field_url), error=errors.get(field_url), classes=['control-full']) }}


    {% if is_upload_enabled %}
      {{ input(field_upload, label=upload_label, id='field-image-upload', type='file', placeholder='', value='', error='', classes=['control-full']) }}
      {% if is_upload %}
        {{ checkbox(field_clear, label=_('Clear Upload'), id='field-clear-upload', value='true', error='', classes=['control-full']) }}
      {% endif %}
    {% endif %}

    {% if is_upload_enabled %}</div>{% endif %}
  {% endif %}

{% endmacro %}
=======

{% from 'macros/form/input.html' import input %}
{% from "macros/form/input_block.html" import input_block %}
{% from 'macros/form/checkbox.html' import checkbox %}
{% from 'macros/form/select.html' import select %}
{% from "macros/form/attributes.html" import attributes %}
{% from "macros/form/markdown.html" import markdown %}
{% from "macros/form/textarea.html" import textarea %}s
{% from "macros/form/prepend.html" import prepend %}
{% from "macros/form/custom.html" import custom %}
{% from "macros/form/errors.html" import errors %}
{% from "macros/form/info.html" import info %}
{% from "macros/form/hidden.html" import hidden %}
{% from "macros/form/hidden_from_list.html" import hidden_from_list %}
{% from "macros/form/required_message.html" import required_message %}
{% from "macros/form/image_upload.html" import image_upload %}

{% set input = input %}
{% set input_block = input_block %}
{% set checkbox = checkbox %}
{% set select = select %}
{% set attributes = attributes %}
{% set markdown = markdown %}
{% set textarea = textarea %}
{% set prepend = prepend %}
{% set custom = custom %}
{% set errors = errors %}
{% set info = info %}
{% set hidden = hidden %}
{% set hidden_from_list = hidden_from_list %}
{% set required_message = required_message %}
{% set image_upload = image_upload %}
>>>>>>> 9f1b5cfa
<|MERGE_RESOLUTION|>--- conflicted
+++ resolved
@@ -2,438 +2,6 @@
 All macros were split into their own template file in `templates/macros/form/`)
 and here, we are importing them all to maintain backward compatibility.
 #}
-<<<<<<< HEAD
-{% macro checkbox(name, id='', label='', value='', checked=false, placeholder='', error="", classes=[], attrs={}, is_required=false) %}
-{%- set extra_html = caller() if caller -%}
-<div class="form-group{{ " " ~ classes | join(" ") }}{% if error %} error{% endif %}">
-<div class="controls">
-  <label class="checkbox" for="{{ id or name }}">
-    <input id="{{ id or name }}" type="checkbox" name="{{ name }}" value="{{ value | empty_and_escape }}" {{ "checked " if checked }} {{ attributes(attrs) }} />
-    {{ label or name }}
-    {% if is_required %}<span title="{{ _("This field is required") }}" class="control-required">*</span> {% endif %}
-    {% if error and error is iterable %}<strong class="error-inline">{{ error|join(', ') }}</strong>{% endif %}
-  </label>
-  {{ extra_html }}
-</div>
-</div>
-{% endmacro %}
-
-{#
-Creates all the markup required for an select element. Handles matching labels to
-inputs and error messages.
-
-A field should be a dict with a "value" key and an optional "text" key which
-will be displayed to the user. We use a dict to easily allow extension in
-future should extra options be required.
-
-name        - The name of the form parameter.
-id          - The id to use on the input and label. Convention is to prefix with 'field-'.
-label       - The human readable label.
-options     - A list/tuple of fields to be used as <options>.
-  selected    - The value of the selected <option>.
-    error       - A list of error strings for the field or just true to highlight the field.
-    classes     - An array of classes to apply to the form-group.
-    is_required - Boolean of whether this input is requred for the form to validate
-
-    Examples:
-
-    {% import 'macros/form.html' as form %}
-    {{ form.select('year', label=_('Year'), options=[{'value':2010, 'text': 2010},{'value': 2011, 'text': 2011}], selected=2011, error=errors.year) }}
-
-    Or only with values if they are the same as text:
-    {{ form.select('year', label=_('Year'), options=[{'value':2010},{'value': 2011}], selected=2011, error=errors.year) }}
-
-    Complete example:
-    {{ form.select('the_data_type', id='the_data_type', label=_('Data Type'), options=[
-        {'value': '0', 'text': _('[Choose Data Type]')}
-        , {'value': '1', 'text': _('Private data')}
-        , {'value': '2', 'text': _('Not private data')}
-    ], selected=data.the_data_type if data.the_data_type else '0', is_required=true) }}
-
-    #}
-    {% macro select(name, id='', label='', options='', selected='', error='', classes=[], attrs={'class': 'form-control'}, is_required=false) %}
-    {% set classes = (classes|list) %}
-    {% do classes.append('control-select') %}
-
-    {%- set extra_html = caller() if caller -%}
-    {% call input_block(id or name, label or name, error, classes, extra_html=extra_html, is_required=is_required) %}
-    <select id="{{ id or name }}" name="{{ name }}" {{ attributes(attrs) }}>
-      {% for option in options %}
-  <option value="{{ option.value }}"{% if option.value == selected %} selected{% endif %}>{{ option.text or option.value }}</option>
-  {% endfor %}
-  </select>
-  {% endcall %}
-  {% endmacro %}
-
-  {#
-  Creates all the markup required for a Markdown textarea element. Handles
-  matching labels to inputs, selected item and error messages.
-
-  name        - The name of the form parameter.
-  id          - The id to use on the input and label. Convention is to prefix with 'field-'.
-  label       - The human readable label.
-  value       - The value of the input.
-  placeholder - Some placeholder text.
-  error       - A list of error strings for the field or just true to highlight the field.
-  classes     - An array of classes to apply to the form-group.
-  is_required - Boolean of whether this input is requred for the form to validate
-
-  Examples:
-
-  {% import 'macros/form.html' as form %}
-  {{ form.markdown('desc', id='field-description', label=_('Description'), value=data.desc, error=errors.desc) }}
-
-  #}
-  {% macro markdown(name, id='', label='', value='', placeholder='', error="", classes=[], attrs={'class': 'form-control'}, is_required=false) %}
-  {% set classes = (classes|list) %}
-  {% do classes.append('control-full') %}
-  {% set markdown_tooltip = "<pre><p>__Bold text__ or _italic text_</p><p># title<br>## secondary title<br>### etc</p><p>* list<br>* of<br>* items</p><p>http://auto.link.ed/</p></pre><p><b><a href='http://daringfireball.net/projects/markdown/syntax' target='_blank'>Full markdown syntax</a></b></p><p class='text-muted'><b>Please note:</b> HTML tags are stripped out for security reasons</p>" %}
-
-  {%- set extra_html = caller() if caller -%}
-  {% call input_block(id or name, label or name, error, classes, control_classes=["editor"], extra_html=extra_html, is_required=is_required) %}
-  <textarea id="{{ id or name }}" name="{{ name }}" cols="20" rows="5" placeholder="{{ placeholder }}" {{ attributes(attrs) }}>{{ value | empty_and_escape }}</textarea>
-  <span class="editor-info-block">{% trans %}You can use <a href="#markdown" title="Markdown quick reference" data-target="popover" data-content="{{ markdown_tooltip }}" data-html="true">Markdown formatting</a> here{% endtrans %}</span>
-  {% endcall %}
-  {% endmacro %}
-
-  {#
-  Creates all the markup required for a plain textarea element. Handles
-  matching labels to inputs, selected item and error messages.
-
-  name        - The name of the form parameter.
-  id          - The id to use on the input and label. Convention is to prefix with 'field-'.
-  label       - The human readable label.
-  value       - The value of the input.
-  placeholder - Some placeholder text.
-  error       - A list of error strings for the field or just true to highlight the field.
-  classes     - An array of classes to apply to the form-group.
-  is_required - Boolean of whether this input is requred for the form to validate
-
-  Examples:
-
-  {% import 'macros/form.html' as form %}
-  {{ form.textarea('desc', id='field-description', label=_('Description'), value=data.desc, error=errors.desc) }}
-
-  #}
-  {% macro textarea(name, id='', label='', value='', placeholder='', error="", classes=[], attrs={'class': 'form-control'}, is_required=false, rows=5, cols=20) %}
-  {% set classes = (classes|list) %}
-  {% do classes.append('control-full') %}
-
-  {%- set extra_html = caller() if caller -%}
-  {% call input_block(id or name, label or name, error, classes, extra_html=extra_html, is_required=is_required) %}
-  <textarea id="{{ id or name }}" name="{{ name }}" cols="{{ cols }}" rows="{{ rows }}" placeholder="{{ placeholder }}" {{ attributes(attrs) }}>{{ value | empty_and_escape }}</textarea>
-  {% endcall %}
-  {% endmacro %}
-
-  {#
-  Creates all the markup required for an input element with a prefixed segment.
-  These are useful for showing url slugs and other fields where the input
-  information forms only part of the saved data.
-
-  name        - The name of the form parameter.
-  id          - The id to use on the input and label. Convention is to prefix with 'field-'.
-  label       - The human readable label.
-  prepend     - The text that will be prepended before the input.
-  value       - The value of the input.
-  which will use the name key as the value.
-  placeholder - Some placeholder text.
-  error       - A list of error strings for the field  or just true to highlight the field.
-  classes     - An array of classes to apply to the form-group.
-  is_required - Boolean of whether this input is requred for the form to validate
-
-  Examples:
-
-  {% import 'macros/form.html' as form %}
-  {{ form.prepend('slug', id='field-slug', prepend='/dataset/', label=_('Slug'), value=data.slug, error=errors.slug) }}
-
-  #}
-  {% macro prepend(name, id='', label='', prepend='', value='', placeholder='', type='text', error="", classes=[], attrs={'class': 'form-control'}, is_required=false) %}
-  {# We manually append the error here as it needs to be inside the .input-group block #}
-  {% set classes = (classes|list) %}
-  {% do classes.append('error') if error %}
-  {%- set extra_html = caller() if caller -%}
-  {% call input_block(id or name, label or name, error='', classes=classes, extra_html=extra_html, is_required=is_required) %}
-  <div class="input-group">
-    {% if prepend %}<span class="input-group-addon">{{ prepend }}</span>{%- endif -%}
-    <input id="{{ id or name }}" type="{{ type }}" name="{{ name }}" value="{{ value | empty_and_escape }}" placeholder="{{ placeholder }}" {{ attributes(attrs) }} />
-    {% if error and error is iterable %}<span class="error-block">{{ error|join(', ') }}</span>{% endif %}
-  </div>
-  {% endcall %}
-  {% endmacro %}
-
-  {#
-  Creates all the markup required for an custom key/value input. These are usually
-  used to let the user provide custom meta data. Each "field" has three inputs
-  one for the key, one for the value and a checkbox to remove it. So the arguments
-  for this macro are nearly all tuples containing values for the
-  (key, value, delete) fields respectively.
-
-  name        - A tuple of names for the three fields.
-  id          - An id string to be used for each input.
-  label       - The human readable label for the main label.
-  values      - A tuple of values for the (key, value, delete) fields. If delete
-  is truthy the checkbox will be checked.
-  placeholder - A tuple of placeholder text for the (key, value) fields.
-  error       - A list of error strings for the field or just true to highlight the field.
-  classes     - An array of classes to apply to the form-group.
-  is_required - Boolean of whether this input is requred for the form to validate
-
-  Examples:
-
-  {% import 'macros/form.html' as form %}
-  {{ form.custom(
-  names=('custom_key', 'custom_value', 'custom_deleted'),
-  id='field-custom',
-  label=_('Custom Field'),
-  values=(extra.key, extra.value, extra.deleted),
-  error=''
-  ) }}
-  #}
-  {% macro custom(names=(), id="", label="", values=(), placeholders=(), error="", classes=[], attrs={}, is_required=false, key_values=()) %}
-  {%- set classes = (classes|list) -%}
-  {%- set label_id = (id or names[0]) ~ "-key" -%}
-  {%- set extra_html = caller() if caller -%}
-  {%- do classes.append('control-custom') -%}
-
-  {% call input_block(label_id, label or name, error, classes, control_classes=["editor"], extra_html=extra_html, is_required=is_required) %}
-  <div class="row">
-    <div class="col-md-6">
-      <div class="input-group" {{ attributes(attrs) }}>
-        <label class="input-group-addon">{{ _('Key') }}</label>
-        <input class="form-control" id="{{ id or names[0] }}-key" type="text" name="{{ names[0] }}" value="{{ values[0] | empty_and_escape }}" placeholder="{{ placeholders[0] }}" />
-      </div>
-    </div>
-    <div class="col-md-6">
-      {% if values[0] or values[1] or error %}
-      <label class="checkbox pull-right" for="{{ id or names[2] }}-remove">
-        <input type="checkbox" id="{{ id or names[2] }}-remove" name="{{ names[2] }}"{% if values[2] %} checked{% endif %} />
-        <span class="btn btn-danger"><span class="fa fa-trash"></span><span class="sr-only">{{ _('Remove') }}</span></span>
-      </label>
-      {% endif %}
-      <div class="input-group" {{ attributes(attrs) }}>
-        <label for="{{ id or names[1] }}-value" class="input-group-addon">{{ _('Value') }}</label>
-        <input class="form-control" id="{{ id or names[1] }}-value" type="text" name="{{ names[1] }}" value="{{ values[1] | empty_and_escape }}" placeholder="{{ placeholders[1] }}" />
-      </div>
-    </div>
-  </div>
-
-  {% endcall %}
-  {% endmacro %}
-
-  {#
-  A generic input_block for providing the default markup for CKAN form elements.
-  It is expected to be called using a {% call %} block, the contents of which
-  will be inserted into the .controls element.
-
-  for     - The id for the input that the label should match.
-  label   - A human readable label.
-  error   - A list of error strings for the field or just true.
-  classes - An array of custom classes for the outer element.
-  control_classes - An array of custom classes for the .control wrapper.
-  extra_html - An html string to be inserted after the errors eg. info text.
-  is_required - Boolean of whether this input is requred for the form to validate
-
-  Example:
-
-  {% import 'macros/form.html' as form %}
-  {% call form.input_block("field", "My Field") %}
-  <input id="field" type="text" name="{{ name }}" value="{{ value | empty_and_escape }}" />
-  {% endcall %}
-
-  #}
-  {% macro input_block(for, label="", error="", classes=[], control_classes=[], extra_html="", is_required=false) %}
-  <div class="form-group{{ " error" if error }}{{ " " ~ classes | join(' ') }}">
-  <label class="control-label" for="{{ for }}">{% if is_required %}<span title="{{ _("This field is required") }}" class="control-required">*</span> {% endif %}{{ label or _('Custom') }}</label>
-  <div class="controls{{ " " ~ control_classes | join(' ') }}">
-  {{ caller() }}
-  {% if error and error is iterable %}<span class="error-block">{{ error|join(', ') }}</span>{% endif %}
-  {{ extra_html }}
-  </div>
-  </div>
-  {% endmacro %}
-
-  {#
-  Builds a list of errors for the current form.
-
-  errors  - A dict of field/message pairs.
-  type    - The alert-* class that should be applied (default: "error")
-  classes - A list of classes to apply to the wrapper (default: [])
-
-  Example:
-
-  {% import 'macros/form.html' as form %}
-  {{ form.errors(error_summary, type="warning") }}
-
-  #}
-  {% macro errors(errors={}, type="error", classes=[]) %}
-  {% if errors %}
-  <div class="error-explanation alert alert-{{ type }}{{ " " ~ classes | join(' ') }}">
-  <p>{{ _('The form contains invalid entries:') }}</p>
-  <ul>
-    {% for key, error in errors.items() %}
-    <li data-field-label="{{ key }}">{% if key %}{{ key }}: {% endif %}{{ error }}</li>
-    {% endfor %}
-  </ul>
-  </div>
-  {% endif %}
-  {% endmacro %}
-
-  {#
-  Renders an info box with a description. This will usually be used with in a
-  call block when creating an input element.
-
-  text    - The text to include in the box.
-  inline  - If true displays the info box inline with the input.
-  classes - A list of classes to add to the info box.
-
-  Example
-
-  {% import 'macros/form.html' as form %}
-  {% call form.input('name') %}
-  {{ form.info(_('My useful help text')) }}
-  {% endcall %}
-
-  #}
-  {% macro info(text='', inline=false, classes=[]) %}
-  {%- if text -%}
-  <div class="info-block{{ ' info-inline' if inline }}{{ " " ~ classes | join(' ') }}">
-  <i class="fa fa-info-circle"></i>
-  {{ text }}
-  </div>
-  {%- endif -%}
-  {% endmacro %}
-
-  {#
-  Builds a single hidden input.
-
-  name  - name of the hidden input
-  value - value of the hidden input
-
-  Example
-  {% import 'macros/form.html' as form %}
-  {{ form.hidden('name', 'value') }}
-
-  #}
-  {% macro hidden(name, value) %}
-  <input type="hidden" name="{{ name }}" value="{{ value }}" />
-  {% endmacro %}
-
-  {#
-  Contructs hidden inputs for each name-value pair.
-
-  fields - [('name1', 'value1'), ('name2', 'value2'), ...]
-
-  Two parameter for excluding several names or name-value pairs.
-
-  except_names - list of names to be excluded
-  except       - list of name-value pairs to be excluded
-
-
-  Example:
-  {% import 'macros/form.html' as form %}
-  {% form.hidden_from_list(fields=c.fields, except=[('topic', 'xyz')]) %}
-  {% form.hidden_from_list(fields=c.fields, except_names=['time_min', 'time_max']) %}
-  #}
-  {% macro hidden_from_list(fields, except_names=None, except=None) %}
-  {% set except_names = except_names or [] %}
-  {% set except = except or [] %}
-
-  {% for name, value in fields %}
-  {% if name and value and name not in except_names and (name, value) not in except %}
-  {{ hidden(name, value) }}
-  {% endif %}
-  {% endfor %}
-  {% endmacro %}
-
-  {#
-  Builds a space seperated list of html attributes from a dict of key/value pairs.
-  Generally only used internally by macros.
-
-  attrs - A dict of attribute/value pairs
-
-  Example
-
-  {% import 'macros/form.html' as form %}
-  {{ form.attributes({}) }}
-
-  #}
-  {%- macro attributes(attrs={}) -%}
-  {%- for key, value in attrs.items() -%}
-  {{ " " }}{{ key }}{% if value != "" %}="{{ value }}"{% endif %}
-  {%- endfor -%}
-  {%- endmacro -%}
-
-  {#
-  Outputs the "* Required field" message for the bottom of formss
-
-  Example
-  {% import 'macros/form.html' as form %}
-  {{ form.required_message() }}
-
-  #}
-  {% macro required_message() %}
-  <p class="control-required-message">
-    <span class="control-required">*</span> {{ _("Required field") }}
-  </p>
-  {% endmacro %}
-
-  {#
-  Builds a file upload for input
-
-  Example
-  {% import 'macros/form.html' as form %}
-  {{ form.image_upload(data, errors, is_upload_enabled=true) }}
-
-  #}
-{% macro image_upload(data, errors, field_url='image_url', field_upload='image_upload', field_clear='clear_upload',
-                      is_url=false, is_upload=false, is_upload_enabled=false, placeholder=false,
-                      url_label='', upload_label='', field_name='image_url')  %}
-  {% set placeholder = placeholder if placeholder else _('http://example.com/my-image.jpg') %}
-  {% set url_label = url_label or _('Image URL')  %}
-  {% set upload_label = upload_label or _('Image')  %}
-  {% set previous_upload = data['previous_upload'] %}
-
-  {% if field_url == 'url' and field_upload == 'upload' %}
-    {# backwards compat for old copied resource template e.g. ckanext-scheming #}
-    {% snippet 'package/snippets/resource_upload_field.html',
-      data=data,
-      errors=errors,
-      is_url=is_url,
-      is_upload=is_upload,
-      is_upload_enabled=is_upload_enabled,
-      url_label=url_label,
-      upload_label=upload_label,
-      placeholder=placeholder %}
-  {% else %}
-    {% if is_upload_enabled %}
-      <div class="image-upload"
-           data-module="image-upload"
-           data-module-is_url="{{ 'true' if is_url else 'false' }}"
-           data-module-is_upload="{{ 'true' if is_upload else 'false' }}"
-           data-module-field_url="{{ field_url }}"
-           data-module-field_upload="{{ field_upload }}"
-           data-module-field_clear="{{ field_clear }}"
-           data-module-upload_label="{{ upload_label }}"
-           data-module-field_name="{{ field_name }}"
-           data-module-previous_upload="{{ 'true' if previous_upload else 'false' }}">
-    {% endif %}
-
-
-    {{ input(field_url, label=url_label, id='field-image-url', type='url', placeholder=placeholder, value=data.get(field_url), error=errors.get(field_url), classes=['control-full']) }}
-
-
-    {% if is_upload_enabled %}
-      {{ input(field_upload, label=upload_label, id='field-image-upload', type='file', placeholder='', value='', error='', classes=['control-full']) }}
-      {% if is_upload %}
-        {{ checkbox(field_clear, label=_('Clear Upload'), id='field-clear-upload', value='true', error='', classes=['control-full']) }}
-      {% endif %}
-    {% endif %}
-
-    {% if is_upload_enabled %}</div>{% endif %}
-  {% endif %}
-
-{% endmacro %}
-=======
 
 {% from 'macros/form/input.html' import input %}
 {% from "macros/form/input_block.html" import input_block %}
@@ -465,5 +33,4 @@
 {% set hidden = hidden %}
 {% set hidden_from_list = hidden_from_list %}
 {% set required_message = required_message %}
-{% set image_upload = image_upload %}
->>>>>>> 9f1b5cfa
+{% set image_upload = image_upload %}