--- conflicted
+++ resolved
@@ -1,28 +1,20 @@
-<<<<<<< HEAD
+{% set has_more_length = g.activity_list_limit|int %}
+{% set has_more = activities|length > has_more_length %}
+
 {% if activities %}
-  <ul class="activity">
+  <ul class="activity" data-module="activity-stream" data-module-more="{{ has_more }}" data-module-context="{{ controller }}" data-module-id="{{ id }}" data-module-offset="{{ offset }}">
+      {% if offset > 0 %}
+      <li class="load-less"><a href="{{ h.url_for(controller=controller, action=action, id=id, offset=offset-30) }}" class="btn btn-rounded">{{ _('Load less') }}</a></li>
+      {% endif %}
   {% for activity in activities %}
-    {% snippet 'snippets/activity_item.html', activity=activity %}
+      {% if loop.index <= has_more_length %}
+          {% snippet 'snippets/activity_item.html', activity=activity %}
+      {% endif %}
   {% endfor %}
+      {% if has_more %}
+      <li class="load-more"><a href="{{ h.url_for(controller=controller, action=action, id=id, offset=offset+30) }}" class="btn btn-rounded">{{ _('Load more') }}</a></li>
+      {% endif %}
   </ul>
 {% else %}
   <p class="empty">{{ _('No activities are within this activity stream') }}</p>
-{% endif %}
-=======
-{% set has_more_length = g.activity_list_limit|int %}
-{% set has_more = activities|length > has_more_length %}
-
-<ul class="activity" data-module="activity-stream" data-module-more="{{ has_more }}" data-module-context="{{ controller }}" data-module-id="{{ id }}" data-module-offset="{{ offset }}">
-	{% if offset > 0 %}
-	<li class="load-less"><a href="{{ h.url_for(controller=controller, action=action, id=id, offset=offset-30) }}" class="btn btn-rounded">{{ _('Load less') }}</a></li>
-	{% endif %}
-{% for activity in activities %}
-	{% if loop.index <= has_more_length %}
-		{% snippet 'snippets/activity_item.html', activity=activity %}
-	{% endif %}
-{% endfor %}
-	{% if has_more %}
-	<li class="load-more"><a href="{{ h.url_for(controller=controller, action=action, id=id, offset=offset+30) }}" class="btn btn-rounded">{{ _('Load more') }}</a></li>
-	{% endif %}
-</ul>
->>>>>>> 9c15d8c7
+{% endif %}