--- conflicted
+++ resolved
@@ -5,12 +5,6 @@
 list_class     - The class name for the list item.
 item_class     - The class name to use on each item.
 hide_resources - If true hides the resources (default: false).
-<<<<<<< HEAD
-truncate       - The length to trucate the description to (default: 180)
-truncate_title - The length to truncate the title to (default: 80).
-=======
-banner         - If true displays a popular banner (default: false).
->>>>>>> 839948df
 
 Example:
 
@@ -22,11 +16,7 @@
     <ul class="{{ list_class or 'dataset-list list-unstyled' }}">
     	{% block package_list_inner %}
 	      {% for package in packages %}
-<<<<<<< HEAD
-	        {% snippet 'snippets/package_item.html', package=package, item_class=item_class, hide_resources=hide_resources, truncate=truncate, truncate_title=truncate_title %}
-=======
-	        {% snippet 'snippets/package_item.html', package=package, item_class=item_class, hide_resources=hide_resources, banner=banner %}
->>>>>>> 839948df
+	        {% snippet 'snippets/package_item.html', package=package, item_class=item_class, hide_resources=hide_resources %}
 	      {% endfor %}
 	    {% endblock %}
     </ul>
