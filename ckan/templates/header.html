{% block header_wrapper %}
{% block header_account %}
  <header class="account-masthead">
    <div class="container">
<<<<<<< HEAD
      {% block header_account_container_content %}
        {% if c.userobj %}
          <div class="account avatar authed" data-module="me" data-me="{{ c.userobj.id }}">
            <ul class="unstyled">
              {% block header_account_logged %}
=======
      {% if c.userobj %}
        <div class="account avatar authed" data-module="me" data-me="{{ c.userobj.id }}">
          <ul class="unstyled">
            {% block header_account_logged %}
>>>>>>> 2d46b36a
              {% if c.userobj.sysadmin %}
                <li>
                  <a href="{{ h.url_for(controller='admin', action='index') }}" title="{{ _('Sysadmin settings') }}">
                    <i class="icon-legal"></i>
                  </a>
                </li>
              {% endif %}
              <li>
                <a href="{{ h.url_for(controller='user', action='read', id=c.userobj.name) }}" class="image" title="{{ _('View profile') }}">
                  {{ h.gravatar((c.userobj.email_hash if c and c.userobj else ''), size=22) }}
                  <span class="username">{{ c.userobj.display_name }}</span>
                </a>
              </li>
              {% set new_activities = h.new_activities() %}
              <li class="notifications {% if new_activities > 0 %}notifications-important{% endif %}">
                {% set notifications_tooltip = ngettext('Dashboard (%(num)d new item)', 'Dashboard (%(num)d new items)', new_activities) %}
                <a href="{{ h.url_for(controller='user', action='dashboard') }}" title="{{ notifications_tooltip }}">
                  <i class="icon-dashboard"></i>
                  <span>{{ new_activities }}</span>
                </a>
              </li>
              {% block header_account_settings_link %}
<<<<<<< HEAD
              <li>
                <a href="{{ h.url_for(controller='user', action='edit', id=c.userobj.name) }}" title="{{ _('Edit settings') }}">
                  <i class="icon-cog"></i>
                </a>
              </li>
              {% endblock %}
              {% block header_account_log_out_link %}
              <li>
                <a href="{{ h.url_for('/user/_logout') }}" title="{{ _('Log out') }}">
                  <i class="icon-signout"></i>
                </a>
              </li>
              {% endblock %}
              {% endblock %}
            </ul>
          </div>
        {% else %}
          <nav class="account not-authed">
            <ul class="unstyled">
              {% block header_account_notlogged %}
              <li>{% link_for _('Log in'), controller='user', action='login' %}</li>
              <li>{% link_for _('Register'), controller='user', action='register', class_='sub' %}</li>
              {% endblock %}
            </ul>
          </nav>
        {% endif %}
      {% endblock %}
=======
                <li>
                  <a href="{{ h.url_for(controller='user', action='edit', id=c.userobj.name) }}" title="{{ _('Edit settings') }}">
                    <i class="icon-cog"></i>
                  </a>
                </li>
              {% endblock %}
              {% block header_account_log_out_link %}
                <li>
                  <a href="{{ h.url_for('/user/_logout') }}" title="{{ _('Log out') }}">
                    <i class="icon-signout"></i>
                  </a>
                </li>
              {% endblock %}
            {% endblock %}
          </ul>
        </div>
      {% else %}
        <nav class="account not-authed">
          <ul class="unstyled">
            {% block header_account_notlogged %}
              <li>{% link_for _('Log in'), controller='user', action='login' %}</li>
              <li>{% link_for _('Register'), controller='user', action='register', class_='sub' %}</li>
            {% endblock %}
          </ul>
        </nav>
      {% endif %}
>>>>>>> 2d46b36a
    </div>
  </header>
{% endblock %}
<header class="masthead">
  {% block header_debug %}
    {% if g.debug and not g.debug_supress_header %}
      <div class="debug">Controller : {{ c.controller }}<br/>Action : {{ c.action }}</div>
    {% endif %}
  {% endblock %}
  <div class="container">
    {# The .header-image class hides the main text and uses image replacement for the title #}
    <hgroup class="{{ g.header_class }}">

      {% block header_logo %}
        {% if g.site_logo %}
          <a class="logo" href="{{ h.url('home') }}"><img src="{{ h.url_for_static(g.site_logo) }}" alt="{{ g.site_title }} Logo" title="{{ g.site_title }} Logo" /></a>
        {% else %}
          <h1>
            <a href="{{ h.url('home') }}">{{ g.site_title }}</a>
          </h1>
          {% if g.site_description %}<h2>{{ g.site_description }}</h2>{% endif %}
        {% endif %}
      {% endblock %}

    </hgroup>

    <div class="content">

      {% block header_site_navigation %}
        <nav class="section navigation">
          <ul class="nav nav-pills">
            {% block header_site_navigation_tabs %}
              {{ h.build_nav_main(
                ('search', _('Datasets')),
                ('organizations_index', _('Organizations')),
                ('group_index', _('Groups')),
                ('about', _('About'))
              ) }}
            {% endblock %}
          </ul>
        </nav>
      {% endblock %}

      {% block header_site_search %}
        <form class="section site-search simple-input" action="{% url_for controller='package', action='search' %}" method="get">
          <div class="field">
            <label for="field-sitewide-search">{{ _('Search Datasets') }}</label>
            <input id="field-sitewide-search" type="text" name="q" placeholder="{{ _('Search') }}" />
            <button class="btn-search" type="submit">{{ _('Search') }}</button>
          </div>
        </form>
      {% endblock %}

    </div>
  </div>
</header>
{% endblock %}<|MERGE_RESOLUTION|>--- conflicted
+++ resolved
@@ -2,18 +2,11 @@
 {% block header_account %}
   <header class="account-masthead">
     <div class="container">
-<<<<<<< HEAD
       {% block header_account_container_content %}
         {% if c.userobj %}
           <div class="account avatar authed" data-module="me" data-me="{{ c.userobj.id }}">
             <ul class="unstyled">
               {% block header_account_logged %}
-=======
-      {% if c.userobj %}
-        <div class="account avatar authed" data-module="me" data-me="{{ c.userobj.id }}">
-          <ul class="unstyled">
-            {% block header_account_logged %}
->>>>>>> 2d46b36a
               {% if c.userobj.sysadmin %}
                 <li>
                   <a href="{{ h.url_for(controller='admin', action='index') }}" title="{{ _('Sysadmin settings') }}">
@@ -36,19 +29,18 @@
                 </a>
               </li>
               {% block header_account_settings_link %}
-<<<<<<< HEAD
-              <li>
-                <a href="{{ h.url_for(controller='user', action='edit', id=c.userobj.name) }}" title="{{ _('Edit settings') }}">
-                  <i class="icon-cog"></i>
-                </a>
-              </li>
+                <li>
+                  <a href="{{ h.url_for(controller='user', action='edit', id=c.userobj.name) }}" title="{{ _('Edit settings') }}">
+                    <i class="icon-cog"></i>
+                  </a>
+                </li>
               {% endblock %}
               {% block header_account_log_out_link %}
-              <li>
-                <a href="{{ h.url_for('/user/_logout') }}" title="{{ _('Log out') }}">
-                  <i class="icon-signout"></i>
-                </a>
-              </li>
+                <li>
+                  <a href="{{ h.url_for('/user/_logout') }}" title="{{ _('Log out') }}">
+                    <i class="icon-signout"></i>
+                  </a>
+                </li>
               {% endblock %}
               {% endblock %}
             </ul>
@@ -64,34 +56,6 @@
           </nav>
         {% endif %}
       {% endblock %}
-=======
-                <li>
-                  <a href="{{ h.url_for(controller='user', action='edit', id=c.userobj.name) }}" title="{{ _('Edit settings') }}">
-                    <i class="icon-cog"></i>
-                  </a>
-                </li>
-              {% endblock %}
-              {% block header_account_log_out_link %}
-                <li>
-                  <a href="{{ h.url_for('/user/_logout') }}" title="{{ _('Log out') }}">
-                    <i class="icon-signout"></i>
-                  </a>
-                </li>
-              {% endblock %}
-            {% endblock %}
-          </ul>
-        </div>
-      {% else %}
-        <nav class="account not-authed">
-          <ul class="unstyled">
-            {% block header_account_notlogged %}
-              <li>{% link_for _('Log in'), controller='user', action='login' %}</li>
-              <li>{% link_for _('Register'), controller='user', action='register', class_='sub' %}</li>
-            {% endblock %}
-          </ul>
-        </nav>
-      {% endif %}
->>>>>>> 2d46b36a
     </div>
   </header>
 {% endblock %}
