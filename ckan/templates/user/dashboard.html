--- conflicted
+++ resolved
@@ -19,11 +19,7 @@
   <article class="module">
     <div class="module-content" data-module="dashboard">
       <h2 class="page-heading">{{ _('News feed') }} <small>{{ _('Activity from users and datasets that you follow') }}</small></h2>
-<<<<<<< HEAD
-      {{ h.dashboard_activity_stream(c.user_dict['id'], offset=c.dashboard_offset) }}
-=======
       {{ c.dashboard_activity_stream }}
->>>>>>> 18f306c3
     </div>
   </article>
 {% endblock %}
