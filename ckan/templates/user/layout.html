--- conflicted
+++ resolved
@@ -14,14 +14,9 @@
       </py:when>
       <py:otherwise>
         <py:if test="c.id">
-<<<<<<< HEAD
-          <li class="${'active' if c.action=='read' else ''}"><a href="${h.url_for(controller='user', action='me')}">View Profile</a></li>
+          <li class="${'active' if c.action=='read' else ''}"><a href="${h.url_for(controller='user', action='read', id=c.user_dict.name)}">View Profile</a></li>
           <li class="${'active' if c.action=='followers' else ''}">${h.subnav_link(h.icon('authorization_group') + _('Followers'), controller='user', action='followers', id=c.user_dict.name)}</li>
-          <li><button userid="${c.user_dict.id}" class="btn user-follow">Follow</button>
-        </li>
-=======
-          <li class="${'active' if c.action=='read' else ''}"><a href="${h.url_for(controller='user', action='read', id=c.user_dict.name)}">View Profile</a></li>
->>>>>>> c3545091
+          <li><button userid="${c.user_dict.id}" class="btn user-follow">Follow</button></li>
         </py:if>
         <py:if test="not c.id">
           <li class="${'active' if c.action=='login' else ''}"><a href="${h.url_for(controller='user', action='login')}">Login</a></li>
