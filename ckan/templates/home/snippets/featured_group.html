{% set groups = h.get_featured_groups() %}

{% for group in groups %}
<<<<<<< HEAD
  <div class="card box">
    {% snippet 'snippets/group_item.html', group=group, truncate=50, truncate_title=35 %}
=======
  <div class="box">
    {% snippet 'snippets/group_item.html', group=group %}
>>>>>>> de31140c
  </div>
{% endfor %}<|MERGE_RESOLUTION|>--- conflicted
+++ resolved
@@ -1,12 +1,7 @@
 {% set groups = h.get_featured_groups() %}
 
 {% for group in groups %}
-<<<<<<< HEAD
   <div class="card box">
-    {% snippet 'snippets/group_item.html', group=group, truncate=50, truncate_title=35 %}
-=======
-  <div class="box">
     {% snippet 'snippets/group_item.html', group=group %}
->>>>>>> de31140c
   </div>
 {% endfor %}