import random

from pylons.i18n import set_lang
import sqlalchemy.exc

import ckan.logic
from ckan.lib.search import SearchError
from ckan.lib.base import *
from ckan.lib.helpers import url_for

CACHE_PARAMETERS = ['__cache','__no_cache__']


class HomeController(BaseController):
    repo = model.repo

    def __before__(self, action, **env):
        try:
            BaseController.__before__(self, action, **env)
            context = {'model': model, 'user': c.user or c.author}
            ckan.logic.check_access('site_read', context)
        except ckan.logic.NotAuthorized:
            abort(401, _('Not authorized to see this page'))
        except (sqlalchemy.exc.ProgrammingError,
                sqlalchemy.exc.OperationalError), e:
            # postgres and sqlite errors for missing tables
            msg = str(e)
            if ('relation' in msg and 'does not exist' in msg) or \
                    ('no such table' in msg):
                # table missing, major database problem
                abort(503, _('This site is currently off-line. Database '
                             'is not initialised.'))
                # TODO: send an email to the admin person (#1285)
            else:
                raise

    def index(self):
        try:
            # package search
            context = {'model': model, 'session': model.Session,
                       'user': c.user or c.author}
            data_dict = {
<<<<<<< HEAD
                'q':'*:*',
                'facet.field':g.facets,
                'rows':4,
                'start':0,
                'sort':'views_recent desc',
                'fq': 'capacity:"public"'
            }
            query = ckan.logic.get_action('package_search')(context,data_dict)
            c.search_facets = query['search_facets']
=======
                'q': '*:*',
                'facet.field': g.facets,
                'rows': 0,
                'start': 0,
                'fq': 'capacity:"public"'
            }
            query = ckan.logic.get_action('package_search')(
                context, data_dict)
>>>>>>> fa9dc06e
            c.package_count = query['count']
            c.datasets = query['results']
            c.facets = query['facets']
            c.facet_titles = {'groups' : _('Groups'),
                          'tags' : _('Tags'),
                          'res_format' : _('Formats'),
                          'license' : _('Licence'), }

            data_dict = {'order_by': 'packages', 'all_fields': 1}
            # only give the terms to group dictize that are returned in the
            # facets as full results take a lot longer
            if 'groups' in c.facets:
                data_dict['groups'] = c.facets['groups'].keys()
            c.groups = ckan.logic.get_action('group_list')(context, data_dict)
        except SearchError, se:
            c.package_count = 0
            c.groups = []

        if c.userobj is not None:
            msg = None
            url = url_for(controller='user', action='edit')
            is_google_id = \
                c.userobj.name.startswith(
                    'https://www.google.com/accounts/o8/id')
            if not c.userobj.email and (is_google_id and
                                        not c.userobj.fullname):
                msg = _('Please <a href="{link}">update your profile</a>'
                        ' and add your email address and your full name. '
                        '{site} uses your email address'
                        ' if you need to reset your password.'.format(link=url,
                        site=g.site_title))
            elif not c.userobj.email:
                msg = _('Please <a href="%s">update your profile</a>'
                        ' and add your email address. ') % url + \
                    _('%s uses your email address'
                        ' if you need to reset your password.') \
                    % g.site_title
            elif is_google_id and not c.userobj.fullname:
                msg = _('Please <a href="%s">update your profile</a>'
                        ' and add your full name.') % (url)
            if msg:
                h.flash_notice(msg, allow_html=True)

        c.recently_changed_packages_activity_stream = \
            ckan.logic.action.get.recently_changed_packages_activity_list_html(
                context, {})

        return render('home/index.html', cache_force=True)

    def license(self):
        return render('home/license.html')

    def about(self):
        return render('home/about.html')

    def cache(self, id):
        '''Manual way to clear the caches'''
        if id == 'clear':
            wui_caches = ['stats']
            for cache_name in wui_caches:
                cache_ = cache.get_cache(cache_name, type='dbm')
                cache_.clear()
            return 'Cleared caches: %s' % ', '.join(wui_caches)

    def cors_options(self, url=None):
        # just return 200 OK and empty data
        return ''<|MERGE_RESOLUTION|>--- conflicted
+++ resolved
@@ -40,26 +40,16 @@
             context = {'model': model, 'session': model.Session,
                        'user': c.user or c.author}
             data_dict = {
-<<<<<<< HEAD
-                'q':'*:*',
-                'facet.field':g.facets,
-                'rows':4,
-                'start':0,
-                'sort':'views_recent desc',
-                'fq': 'capacity:"public"'
-            }
-            query = ckan.logic.get_action('package_search')(context,data_dict)
-            c.search_facets = query['search_facets']
-=======
                 'q': '*:*',
                 'facet.field': g.facets,
-                'rows': 0,
+                'rows': 4,
                 'start': 0,
+                'sort':'views_recent desc',
                 'fq': 'capacity:"public"'
             }
             query = ckan.logic.get_action('package_search')(
                 context, data_dict)
->>>>>>> fa9dc06e
+            c.search_facets = query['search_facets']
             c.package_count = query['count']
             c.datasets = query['results']
             c.facets = query['facets']
