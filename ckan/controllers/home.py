--- conflicted
+++ resolved
@@ -59,18 +59,11 @@
             c.search_facets = query['search_facets']
 
             data_dict = {'order_by': 'packages', 'all_fields': 1}
-<<<<<<< HEAD
             # only give the terms to group dictize that are returned in the
             # facets as full results take a lot longer
             if 'groups' in c.search_facets:
                 data_dict['groups'] = [ item['name'] for item in
                     c.search_facets['groups']['items'] ]
-=======
-            #only give the terms to group dictize that are returned in the facets
-            #as full results take a lot longer
-            if 'groups' in c.facets:
-                data_dict['groups'] = c.facets['groups'].keys()
->>>>>>> dbf58146
             c.groups = ckan.logic.get_action('group_list')(context, data_dict)
         except SearchError, se:
             c.package_count = 0
