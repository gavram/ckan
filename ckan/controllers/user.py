--- conflicted
+++ resolved
@@ -574,12 +574,8 @@
         c.dashboard_activity_stream_context = self._get_dashboard_context(
             filter_type, filter_id, q)
         c.dashboard_activity_stream = h.dashboard_activity_stream(
-<<<<<<< HEAD
-            filter_type, filter_id, offset)
-=======
             c.userobj.id, filter_type, filter_id, offset
         )
->>>>>>> e88b2fbb
 
         # Mark the user's new activities as old whenever they view their
         # dashboard page.
