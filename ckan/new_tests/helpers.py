'''This is a collection of helper functions for use in tests.

We want to avoid sharing test helper functions between test modules as
much as possible, and we definitely don't want to share test fixtures between
test modules, or to introduce a complex hierarchy of test class subclasses,
etc.

We want to reduce the amount of "travel" that a reader needs to undertake to
understand a test method -- reducing the number of other files they need to go
and read to understand what the test code does. And we want to avoid tightly
coupling test modules to each other by having them share code.

But some test helper functions just increase the readability of tests so much
and make writing tests so much easier, that it's worth having them despite the
potential drawbacks.

This module is reserved for these very useful functions.

'''
<<<<<<< HEAD
import os

import webtest
import pylons.config as config
=======
import webtest
from pylons import config
import nose.tools
>>>>>>> 947737b7

import ckan.config.middleware
import ckan.model as model
import ckan.logic as logic
import ckan.new_authz as new_authz


def reset_db():
    '''Reset CKAN's database.

    If a test class uses the database, then it should call this function in its
    ``setup()`` method to make sure that it has a clean database to start with
    (nothing left over from other test classes or from previous test runs).

    If a test class doesn't use the database (and most test classes shouldn't
    need to) then it doesn't need to call this function.

    :returns: ``None``

    '''
    # Close any database connections that have been left open.
    # This prevents CKAN from hanging waiting for some unclosed connection.
    model.Session.close_all()

    model.repo.rebuild_db()


def call_action(action_name, context=None, **kwargs):
    '''Call the named ``ckan.logic.action`` function and return the result.

    This is just a nicer way for user code to call action functions, nicer than
    either calling the action function directly or via
    :py:func:`ckan.logic.get_action`.

    For example::

        user_dict = call_action('user_create', name='seanh',
                                email='seanh@seanh.com', password='pass')

    Any keyword arguments given will be wrapped in a dict and passed to the
    action function as its ``data_dict`` argument.

    Note: this skips authorization! It passes 'ignore_auth': True to action
    functions in their ``context`` dicts, so the corresponding authorization
    functions will not be run.
    This is because ckan.new_tests.logic.action tests only the actions, the
    authorization functions are tested separately in
    ckan.new_tests.logic.auth.
    See the :doc:`testing guidelines </contributing/testing>` for more info.

    This function should eventually be moved to
    :py:func:`ckan.logic.call_action` and the current
    :py:func:`ckan.logic.get_action` function should be
    deprecated. The tests may still need their own wrapper function for
    :py:func:`ckan.logic.call_action`, e.g. to insert ``'ignore_auth': True``
    into the ``context`` dict.

    :param action_name: the name of the action function to call, e.g.
        ``'user_update'``
    :type action_name: string
    :param context: the context dict to pass to the action function
        (optional, if no context is given a default one will be supplied)
    :type context: dict
    :returns: the dict or other value that the action function returns

    '''
    if context is None:
        context = {}
    context.setdefault('user', '127.0.0.1')
    context.setdefault('ignore_auth', True)
    return logic.get_action(action_name)(context=context, data_dict=kwargs)


def call_auth(auth_name, context, **kwargs):
    '''Call the named ``ckan.logic.auth`` function and return the result.

    This is just a convenience function for tests in
    :py:mod:`ckan.new_tests.logic.auth` to use.

    Usage::

        result = helpers.call_auth('user_update', context=context,
                                   id='some_user_id',
                                   name='updated_user_name')

    :param auth_name: the name of the auth function to call, e.g.
        ``'user_update'``
    :type auth_name: string

    :param context: the context dict to pass to the auth function, must
        contain ``'user'`` and ``'model'`` keys,
        e.g. ``{'user': 'fred', 'model': my_mock_model_object}``
    :type context: dict

    :returns: the dict that the auth function returns, e.g.
        ``{'success': True}`` or ``{'success': False, msg: '...'}``
        or just ``{'success': False}``
    :rtype: dict

    '''
    assert 'user' in context, ('Test methods must put a user name in the '
                               'context dict')
    assert 'model' in context, ('Test methods must put a model in the '
                                'context dict')

    return logic.check_access(auth_name, context, data_dict=kwargs)


def _get_test_app():
    '''Return a webtest.TestApp for CKAN, with legacy templates disabled.

    For functional tests that need to request CKAN pages or post to the API.
    Unit tests shouldn't need this.

    '''
    config['ckan.legacy_templates'] = False
    app = ckan.config.middleware.make_app(config['global_conf'], **config)
    app = webtest.TestApp(app)
    return app


<<<<<<< HEAD
class FunctionalTestBase():
    '''A base class for functional test classes to inherit from.

    Allows configuration changes by overriding _apply_config_changes and
    resetting the CKAN config after your test class has run. It creates a
    webtest.TestApp at self.app for your class to use to make HTTP requests
    to the CKAN web UI or API.

    If you're overriding methods that this class provides, like setup_class()
    and teardown_class(), make sure to use super() to call this class's methods
    at the top of yours!

    '''
    @classmethod
    def _get_test_app(cls):  # leading _ because nose is terrible
        # FIXME: remove this method and switch to using helpers.get_test_app
        # in each test once the old functional tests are fixed or removed
        if not hasattr(cls, '_test_app'):
            cls._test_app = _get_test_app()
        return cls._test_app

    @classmethod
    def setup_class(cls):
        # Make a copy of the Pylons config, so we can restore it in teardown.
        cls._original_config = dict(config)
        cls._apply_config_changes(config)
        cls._get_test_app()

    @classmethod
    def _apply_config_changes(cls, cfg):
        pass

    def setup(self):
        reset_db()

    @classmethod
    def teardown_class(cls):
        # Restore the Pylons config to its original values, in case any tests
        # changed any config settings.
        config.clear()
        config.update(cls._original_config)


def submit_and_follow(app, form, extra_environ, name=None,
                      value=None, **args):
    '''
    Call webtest_submit with name/value passed expecting a redirect
    and return the response from following that redirect.
    '''
    response = webtest_submit(form, name, value=value, status=302,
                              extra_environ=extra_environ, **args)
    return app.get(url=response.headers['Location'],
                   extra_environ=extra_environ)


## FIXME: remove webtest_* functions below when we upgrade webtest

def webtest_submit(form, name=None, index=None, value=None, **args):
    '''
    backported version of webtest.Form.submit that actually works
    for submitting with different submit buttons.

    We're stuck on an old version of webtest because we're stuck
    on an old version of webob because we're stuck on an old version
    of Pylons. This prolongs our suffering, but on the bright side
    it lets us have functional tests that work.
    '''
    fields = webtest_submit_fields(form, name, index=index, submit_value=value)
    if form.method.upper() != "GET":
        args.setdefault("content_type",  form.enctype)
    return form.response.goto(form.action, method=form.method,
                              params=fields, **args)


def webtest_submit_fields(form, name=None, index=None, submit_value=None):
    '''
    backported version of webtest.Form.submit_fields that actually works
    for submitting with different submit buttons.
    '''
    from webtest.app import File
    submit = []
    # Use another name here so we can keep function param the same for BWC.
    submit_name = name
    if index is not None and submit_value is not None:
        raise ValueError("Can't specify both submit_value and index.")

    # If no particular button was selected, use the first one
    if index is None and submit_value is None:
        index = 0

    # This counts all fields with the submit name not just submit fields.
    current_index = 0
    for name, field in form.field_order:
        if name is None:  # pragma: no cover
            continue
        if submit_name is not None and name == submit_name:
            if index is not None and current_index == index:
                submit.append((name, field.value_if_submitted()))
            if submit_value is not None and \
               field.value_if_submitted() == submit_value:
                submit.append((name, field.value_if_submitted()))
            current_index += 1
        else:
            value = field.value
            if value is None:
                continue
            if isinstance(field, File):
                submit.append((name, field))
                continue
            if isinstance(value, list):
                for item in value:
                    submit.append((name, item))
            else:
                submit.append((name, value))
    return submit
=======
def change_config(key, value):
    '''Decorator to temporarily changes Pylons' config to a new value

    This allows you to easily create tests that need specific config values to
    be set, making sure it'll be reverted to what it was originally, after your
    test is run.

    Usage::

        @helpers.change_config('ckan.site_title', 'My Test CKAN')
        def test_ckan_site_title(self):
            assert pylons.config['ckan.site_title'] == 'My Test CKAN'

    :param key: the config key to be changed, e.g. ``'ckan.site_title'``
    :type key: string

    :param value: the new config key's value, e.g. ``'My Test CKAN'``
    :type value: string
    '''
    def decorator(func):
        def wrapper(*args, **kwargs):
            _original_config = config.copy()
            config[key] = value
            new_authz.clear_auth_functions_cache()

            return_value = func(*args, **kwargs)

            config.clear()
            config.update(_original_config)
            new_authz.clear_auth_functions_cache()

            return return_value
        return nose.tools.make_decorator(func)(wrapper)
    return decorator
>>>>>>> 947737b7
<|MERGE_RESOLUTION|>--- conflicted
+++ resolved
@@ -17,16 +17,11 @@
 This module is reserved for these very useful functions.
 
 '''
-<<<<<<< HEAD
 import os
 
-import webtest
-import pylons.config as config
-=======
 import webtest
 from pylons import config
 import nose.tools
->>>>>>> 947737b7
 
 import ckan.config.middleware
 import ckan.model as model
@@ -148,7 +143,6 @@
     return app
 
 
-<<<<<<< HEAD
 class FunctionalTestBase():
     '''A base class for functional test classes to inherit from.
 
@@ -264,7 +258,8 @@
             else:
                 submit.append((name, value))
     return submit
-=======
+
+
 def change_config(key, value):
     '''Decorator to temporarily changes Pylons' config to a new value
 
@@ -298,5 +293,4 @@
 
             return return_value
         return nose.tools.make_decorator(func)(wrapper)
-    return decorator
->>>>>>> 947737b7
+    return decorator