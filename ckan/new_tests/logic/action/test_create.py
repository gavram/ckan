'''Unit tests for ckan/logic/auth/create.py.

'''

import mock
import nose.tools

import ckan.new_tests.helpers as helpers
import ckan.new_tests.factories as factories
import ckan.model as model
import ckan.logic as logic

assert_equals = nose.tools.assert_equals


class TestUserInvite(object):

    def setup(self):
        helpers.reset_db()

    @mock.patch('ckan.lib.mailer.send_invite')
    def test_user_invite(self, _):
        invited_user = self._invite_user_to_group()

        assert invited_user is not None
        assert invited_user.is_pending()

    @mock.patch('ckan.lib.mailer.send_invite')
    def test_user_invite_creates_user_with_valid_username(self, _):
        email = 'user$%+abc@email.com'
        invited_user = self._invite_user_to_group(email)

        assert invited_user.name.startswith('user---abc'), invited_user

    @mock.patch('ckan.lib.mailer.send_invite')
    def test_user_invite_assigns_user_to_group_in_expected_role(self, _):
        role = 'admin'
        invited_user = self._invite_user_to_group(role=role)

        group_ids = invited_user.get_group_ids(capacity=role)
        assert len(group_ids) == 1, group_ids

    @mock.patch('ckan.lib.mailer.send_invite')
    def test_user_invite_sends_invite(self, send_invite):
        invited_user = self._invite_user_to_group()

        assert send_invite.called
        assert send_invite.call_args[0][0].id == invited_user.id

    @mock.patch('ckan.lib.mailer.send_invite')
    @mock.patch('random.SystemRandom')
    def test_user_invite_works_even_if_username_already_exists(self, rand, _):
        rand.return_value.random.side_effect = [1000, 1000, 1000, 2000,
                                                3000, 4000, 5000]

        for _ in range(3):
            invited_user = self._invite_user_to_group(email='same@email.com')
            assert invited_user is not None, invited_user

    @mock.patch('ckan.lib.mailer.send_invite')
    @nose.tools.raises(logic.ValidationError)
    def test_user_invite_requires_email(self, _):
        self._invite_user_to_group(email=None)

    @mock.patch('ckan.lib.mailer.send_invite')
    @nose.tools.raises(logic.ValidationError)
    def test_user_invite_requires_role(self, _):
        self._invite_user_to_group(role=None)

    @mock.patch('ckan.lib.mailer.send_invite')
    @nose.tools.raises(logic.ValidationError)
    def test_user_invite_requires_group_id(self, _):
        self._invite_user_to_group(group={'id': None})

    def _invite_user_to_group(self, email='user@email.com',
                              group=None, role='member'):
        user = factories.User()
        group = group or factories.Group(user=user)

        context = {
            'user': user['name']
        }
        params = {
            'email': email,
            'group_id': group['id'],
            'role': role
        }

        result = helpers.call_action('user_invite', context, **params)

<<<<<<< HEAD
        return ckan.model.User.get(result['id'])


class TestResourceViewCreate(object):
    @classmethod
    def teardown_class(self):
        helpers.reset_db()

    def setup(self):
        helpers.reset_db()

    def test_resource_view_create(self):
        context = {}
        params = self._default_resource_view_attributes()

        result = helpers.call_action('resource_view_create', context, **params)

        result.pop('id')
        result.pop('package_id')

        assert_equals(params, result)

    def test_resource_view_create_requires_resource_id(self):
        context = {}
        params = self._default_resource_view_attributes()
        params.pop('resource_id')

        nose.tools.assert_raises(ckan.logic.ValidationError,
                                 helpers.call_action,
                                 'resource_view_create', context, **params)

    def test_resource_view_create_requires_title(self):
        context = {}
        params = self._default_resource_view_attributes()
        params.pop('title')

        nose.tools.assert_raises(ckan.logic.ValidationError,
                                 helpers.call_action,
                                 'resource_view_create', context, **params)

    @mock.patch('ckan.lib.datapreview.get_view_plugin')
    def test_resource_view_create_requires_view_type(self, get_view_plugin):
        context = {}
        params = self._default_resource_view_attributes()
        params.pop('view_type')

        get_view_plugin.return_value = 'mock_view_plugin'

        nose.tools.assert_raises(ckan.logic.ValidationError,
                                 helpers.call_action,
                                 'resource_view_create', context, **params)

    def test_resource_view_create_raises_if_couldnt_find_resource(self):
        context = {}
        params = self._default_resource_view_attributes(resource_id='unknown')
        nose.tools.assert_raises(ckan.logic.ValidationError,
                                 helpers.call_action,
                                 'resource_view_create', context, **params)

    def test_resource_view_create_raises_if_couldnt_find_view_extension(self):
        context = {}
        params = self._default_resource_view_attributes(view_type='unknown')
        nose.tools.assert_raises(ckan.logic.ValidationError,
                                 helpers.call_action,
                                 'resource_view_create', context, **params)

    def _default_resource_view_attributes(self, **kwargs):
        default_attributes = {
            'resource_id': factories.Resource()['id'],
            'view_type': 'image',
            'title': 'View',
            'description': 'A nice view'
        }

        default_attributes.update(kwargs)

        return default_attributes
=======
        return model.User.get(result['id'])


class TestResourceCreate(object):

    @classmethod
    def setup_class(cls):
        helpers.reset_db()

    def setup(self):
        model.repo.rebuild_db()

    def test_it_requires_url(self):
        user = factories.User()
        dataset = factories.Dataset(user=user)
        data_dict = {
            'package_id': dataset['id']
        }

        nose.tools.assert_raises(logic.ValidationError,
                                 helpers.call_action,
                                 'resource_create', **data_dict)
>>>>>>> 3f886918
<|MERGE_RESOLUTION|>--- conflicted
+++ resolved
@@ -88,8 +88,7 @@
 
         result = helpers.call_action('user_invite', context, **params)
 
-<<<<<<< HEAD
-        return ckan.model.User.get(result['id'])
+        return model.User.get(result['id'])
 
 
 class TestResourceViewCreate(object):
@@ -116,7 +115,7 @@
         params = self._default_resource_view_attributes()
         params.pop('resource_id')
 
-        nose.tools.assert_raises(ckan.logic.ValidationError,
+        nose.tools.assert_raises(logic.ValidationError,
                                  helpers.call_action,
                                  'resource_view_create', context, **params)
 
@@ -125,7 +124,7 @@
         params = self._default_resource_view_attributes()
         params.pop('title')
 
-        nose.tools.assert_raises(ckan.logic.ValidationError,
+        nose.tools.assert_raises(logic.ValidationError,
                                  helpers.call_action,
                                  'resource_view_create', context, **params)
 
@@ -137,21 +136,21 @@
 
         get_view_plugin.return_value = 'mock_view_plugin'
 
-        nose.tools.assert_raises(ckan.logic.ValidationError,
+        nose.tools.assert_raises(logic.ValidationError,
                                  helpers.call_action,
                                  'resource_view_create', context, **params)
 
     def test_resource_view_create_raises_if_couldnt_find_resource(self):
         context = {}
         params = self._default_resource_view_attributes(resource_id='unknown')
-        nose.tools.assert_raises(ckan.logic.ValidationError,
+        nose.tools.assert_raises(logic.ValidationError,
                                  helpers.call_action,
                                  'resource_view_create', context, **params)
 
     def test_resource_view_create_raises_if_couldnt_find_view_extension(self):
         context = {}
         params = self._default_resource_view_attributes(view_type='unknown')
-        nose.tools.assert_raises(ckan.logic.ValidationError,
+        nose.tools.assert_raises(logic.ValidationError,
                                  helpers.call_action,
                                  'resource_view_create', context, **params)
 
@@ -166,8 +165,6 @@
         default_attributes.update(kwargs)
 
         return default_attributes
-=======
-        return model.User.get(result['id'])
 
 
 class TestResourceCreate(object):
@@ -188,5 +185,4 @@
 
         nose.tools.assert_raises(logic.ValidationError,
                                  helpers.call_action,
-                                 'resource_create', **data_dict)
->>>>>>> 3f886918
+                                 'resource_create', **data_dict)