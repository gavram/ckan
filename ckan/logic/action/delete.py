--- conflicted
+++ resolved
@@ -222,13 +222,8 @@
     # FIXME this gets all the packages the user can see which generally will
     # be all but this is only a fluke so we should fix this properly
     if is_org:
-<<<<<<< HEAD
-        for pkg in group.packages():
-            _get_action('package_delete')(context, {id: pkg.id})
-=======
         for pkg in group.packages(with_private=True):
             _get_action('package_delete')(context, {'id': pkg.id})
->>>>>>> 72828dad
 
     rev = model.repo.new_revision()
     rev.author = user
