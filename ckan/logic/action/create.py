--- conflicted
+++ resolved
@@ -219,12 +219,7 @@
     # Create default views for resources if necessary
     if data.get('resources'):
         logic.get_action('package_create_default_resource_views')(
-<<<<<<< HEAD
-            {'user': context['user'],
-             'ignore_auth': True},
-=======
             fresh_context(context, ignore_auth=True),
->>>>>>> b03f8e3b
             {'package': data})
 
     return_id_only = context.get('return_id_only', False)
