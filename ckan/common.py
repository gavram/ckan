--- conflicted
+++ resolved
@@ -46,7 +46,6 @@
              not pylons_request_available))
 
 
-<<<<<<< HEAD
 def streaming_response(
         data, mimetype=u'application/octet-stream', with_context=False):
     iter_data = iter(data)
@@ -63,7 +62,8 @@
         response.app_iter = iter_data
         resp = response.headers['Content-type'] = mimetype
     return resp
-=======
+
+
 def ugettext(*args, **kwargs):
     if is_flask_request():
         return flask_ugettext(*args, **kwargs)
@@ -79,7 +79,6 @@
         return flask_ungettext(*args, **kwargs)
     else:
         return pylons_ungettext(*args, **kwargs)
->>>>>>> 73a45992
 
 
 class CKANConfig(MutableMapping):
