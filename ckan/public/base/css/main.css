@charset "UTF-8";
/*!
 * Bootstrap v3.4.1 (https://getbootstrap.com/)
 * Copyright 2011-2019 Twitter, Inc.
 * Licensed under MIT (https://github.com/twbs/bootstrap/blob/master/LICENSE)
 */
/*! normalize.css v3.0.3 | MIT License | github.com/necolas/normalize.css */
html {
  font-family: sans-serif;
  -ms-text-size-adjust: 100%;
  -webkit-text-size-adjust: 100%;
}

body {
  margin: 0;
}

article,
aside,
details,
figcaption,
figure,
footer,
header,
hgroup,
main,
menu,
nav,
section,
summary {
  display: block;
}

audio,
canvas,
progress,
video {
  display: inline-block;
  vertical-align: baseline;
}

audio:not([controls]) {
  display: none;
  height: 0;
}

[hidden],
template {
  display: none;
}

a {
  background-color: transparent;
}

a:active,
a:hover {
  outline: 0;
}

abbr[title] {
  border-bottom: none;
  text-decoration: underline;
  text-decoration: underline dotted;
}

b,
strong {
  font-weight: bold;
}

dfn {
  font-style: italic;
}

h1 {
  font-size: 2em;
  margin: 0.67em 0;
}

mark {
  background: #ff0;
  color: #000;
}

small {
  font-size: 80%;
}

sub,
sup {
  font-size: 75%;
  line-height: 0;
  position: relative;
  vertical-align: baseline;
}

sup {
  top: -0.5em;
}

sub {
  bottom: -0.25em;
}

img {
  border: 0;
}

svg:not(:root) {
  overflow: hidden;
}

figure {
  margin: 1em 40px;
}

hr {
  box-sizing: content-box;
  height: 0;
}

pre {
  overflow: auto;
}

code,
kbd,
pre,
samp {
  font-family: monospace, monospace;
  font-size: 1em;
}

button,
input,
optgroup,
select,
textarea {
  color: inherit;
  font: inherit;
  margin: 0;
}

button {
  overflow: visible;
}

button,
select {
  text-transform: none;
}

button,
html input[type=button],
input[type=reset],
input[type=submit] {
  -webkit-appearance: button;
  cursor: pointer;
}

button[disabled],
html input[disabled] {
  cursor: default;
}

button::-moz-focus-inner,
input::-moz-focus-inner {
  border: 0;
  padding: 0;
}

input {
  line-height: normal;
}

input[type=checkbox],
input[type=radio] {
  box-sizing: border-box;
  padding: 0;
}

input[type=number]::-webkit-inner-spin-button,
input[type=number]::-webkit-outer-spin-button {
  height: auto;
}

input[type=search] {
  -webkit-appearance: textfield;
  box-sizing: content-box;
}

input[type=search]::-webkit-search-cancel-button,
input[type=search]::-webkit-search-decoration {
  -webkit-appearance: none;
}

fieldset {
  border: 1px solid #c0c0c0;
  margin: 0 2px;
  padding: 0.35em 0.625em 0.75em;
}

legend {
  border: 0;
  padding: 0;
}

textarea {
  overflow: auto;
}

optgroup {
  font-weight: bold;
}

table {
  border-collapse: collapse;
  border-spacing: 0;
}

td,
th {
  padding: 0;
}

/*! Source: https://github.com/h5bp/html5-boilerplate/blob/master/src/css/main.css */
@media print {
  *,
*:before,
*:after {
    color: #000 !important;
    text-shadow: none !important;
    background: transparent !important;
    box-shadow: none !important;
  }

  a,
a:visited {
    text-decoration: underline;
  }

  a[href]:after {
    content: " (" attr(href) ")";
  }

  abbr[title]:after {
    content: " (" attr(title) ")";
  }

  a[href^="#"]:after,
a[href^="javascript:"]:after {
    content: "";
  }

  pre,
blockquote {
    border: 1px solid #999;
    page-break-inside: avoid;
  }

  thead {
    display: table-header-group;
  }

  tr,
img {
    page-break-inside: avoid;
  }

  img {
    max-width: 100% !important;
  }

  p,
h2,
h3 {
    orphans: 3;
    widows: 3;
  }

  h2,
h3 {
    page-break-after: avoid;
  }

  .navbar {
    display: none;
  }

  .btn > .caret,
.dropup > .btn > .caret {
    border-top-color: #000 !important;
  }

  .label {
    border: 1px solid #000;
  }

  .table {
    border-collapse: collapse !important;
  }
  .table td,
.table th {
    background-color: #fff !important;
  }

  .table-bordered th,
.table-bordered td {
    border: 1px solid #ddd !important;
  }
}
@font-face {
  font-family: "Glyphicons Halflings";
  src: url("../vendor/bootstrap/fonts/glyphicons-halflings-regular.eot");
  src: url("../vendor/bootstrap/fonts/glyphicons-halflings-regular.eot?#iefix") format("embedded-opentype"), url("../vendor/bootstrap/fonts/glyphicons-halflings-regular.woff2") format("woff2"), url("../vendor/bootstrap/fonts/glyphicons-halflings-regular.woff") format("woff"), url("../vendor/bootstrap/fonts/glyphicons-halflings-regular.ttf") format("truetype"), url("../vendor/bootstrap/fonts/glyphicons-halflings-regular.svg#glyphicons_halflingsregular") format("svg");
}
.glyphicon {
  position: relative;
  top: 1px;
  display: inline-block;
  font-family: "Glyphicons Halflings";
  font-style: normal;
  font-weight: 400;
  line-height: 1;
  -webkit-font-smoothing: antialiased;
  -moz-osx-font-smoothing: grayscale;
}

.glyphicon-asterisk:before {
  content: "*";
}

.glyphicon-plus:before {
  content: "+";
}

.glyphicon-euro:before,
.glyphicon-eur:before {
  content: "€";
}

.glyphicon-minus:before {
  content: "−";
}

.glyphicon-cloud:before {
  content: "☁";
}

.glyphicon-envelope:before {
  content: "✉";
}

.glyphicon-pencil:before {
  content: "✏";
}

.glyphicon-glass:before {
  content: "";
}

.glyphicon-music:before {
  content: "";
}

.glyphicon-search:before {
  content: "";
}

.glyphicon-heart:before {
  content: "";
}

.glyphicon-star:before {
  content: "";
}

.glyphicon-star-empty:before {
  content: "";
}

.glyphicon-user:before {
  content: "";
}

.glyphicon-film:before {
  content: "";
}

.glyphicon-th-large:before {
  content: "";
}

.glyphicon-th:before {
  content: "";
}

.glyphicon-th-list:before {
  content: "";
}

.glyphicon-ok:before {
  content: "";
}

.glyphicon-remove:before {
  content: "";
}

.glyphicon-zoom-in:before {
  content: "";
}

.glyphicon-zoom-out:before {
  content: "";
}

.glyphicon-off:before {
  content: "";
}

.glyphicon-signal:before {
  content: "";
}

.glyphicon-cog:before {
  content: "";
}

.glyphicon-trash:before {
  content: "";
}

.glyphicon-home:before {
  content: "";
}

.glyphicon-file:before {
  content: "";
}

.glyphicon-time:before {
  content: "";
}

.glyphicon-road:before {
  content: "";
}

.glyphicon-download-alt:before {
  content: "";
}

.glyphicon-download:before {
  content: "";
}

.glyphicon-upload:before {
  content: "";
}

.glyphicon-inbox:before {
  content: "";
}

.glyphicon-play-circle:before {
  content: "";
}

.glyphicon-repeat:before {
  content: "";
}

.glyphicon-refresh:before {
  content: "";
}

.glyphicon-list-alt:before {
  content: "";
}

.glyphicon-lock:before {
  content: "";
}

.glyphicon-flag:before {
  content: "";
}

.glyphicon-headphones:before {
  content: "";
}

.glyphicon-volume-off:before {
  content: "";
}

.glyphicon-volume-down:before {
  content: "";
}

.glyphicon-volume-up:before {
  content: "";
}

.glyphicon-qrcode:before {
  content: "";
}

.glyphicon-barcode:before {
  content: "";
}

.glyphicon-tag:before {
  content: "";
}

.glyphicon-tags:before {
  content: "";
}

.glyphicon-book:before {
  content: "";
}

.glyphicon-bookmark:before {
  content: "";
}

.glyphicon-print:before {
  content: "";
}

.glyphicon-camera:before {
  content: "";
}

.glyphicon-font:before {
  content: "";
}

.glyphicon-bold:before {
  content: "";
}

.glyphicon-italic:before {
  content: "";
}

.glyphicon-text-height:before {
  content: "";
}

.glyphicon-text-width:before {
  content: "";
}

.glyphicon-align-left:before {
  content: "";
}

.glyphicon-align-center:before {
  content: "";
}

.glyphicon-align-right:before {
  content: "";
}

.glyphicon-align-justify:before {
  content: "";
}

.glyphicon-list:before {
  content: "";
}

.glyphicon-indent-left:before {
  content: "";
}

.glyphicon-indent-right:before {
  content: "";
}

.glyphicon-facetime-video:before {
  content: "";
}

.glyphicon-picture:before {
  content: "";
}

.glyphicon-map-marker:before {
  content: "";
}

.glyphicon-adjust:before {
  content: "";
}

.glyphicon-tint:before {
  content: "";
}

.glyphicon-edit:before {
  content: "";
}

.glyphicon-share:before {
  content: "";
}

.glyphicon-check:before {
  content: "";
}

.glyphicon-move:before {
  content: "";
}

.glyphicon-step-backward:before {
  content: "";
}

.glyphicon-fast-backward:before {
  content: "";
}

.glyphicon-backward:before {
  content: "";
}

.glyphicon-play:before {
  content: "";
}

.glyphicon-pause:before {
  content: "";
}

.glyphicon-stop:before {
  content: "";
}

.glyphicon-forward:before {
  content: "";
}

.glyphicon-fast-forward:before {
  content: "";
}

.glyphicon-step-forward:before {
  content: "";
}

.glyphicon-eject:before {
  content: "";
}

.glyphicon-chevron-left:before {
  content: "";
}

.glyphicon-chevron-right:before {
  content: "";
}

.glyphicon-plus-sign:before {
  content: "";
}

.glyphicon-minus-sign:before {
  content: "";
}

.glyphicon-remove-sign:before {
  content: "";
}

.glyphicon-ok-sign:before {
  content: "";
}

.glyphicon-question-sign:before {
  content: "";
}

.glyphicon-info-sign:before {
  content: "";
}

.glyphicon-screenshot:before {
  content: "";
}

.glyphicon-remove-circle:before {
  content: "";
}

.glyphicon-ok-circle:before {
  content: "";
}

.glyphicon-ban-circle:before {
  content: "";
}

.glyphicon-arrow-left:before {
  content: "";
}

.glyphicon-arrow-right:before {
  content: "";
}

.glyphicon-arrow-up:before {
  content: "";
}

.glyphicon-arrow-down:before {
  content: "";
}

.glyphicon-share-alt:before {
  content: "";
}

.glyphicon-resize-full:before {
  content: "";
}

.glyphicon-resize-small:before {
  content: "";
}

.glyphicon-exclamation-sign:before {
  content: "";
}

.glyphicon-gift:before {
  content: "";
}

.glyphicon-leaf:before {
  content: "";
}

.glyphicon-fire:before {
  content: "";
}

.glyphicon-eye-open:before {
  content: "";
}

.glyphicon-eye-close:before {
  content: "";
}

.glyphicon-warning-sign:before {
  content: "";
}

.glyphicon-plane:before {
  content: "";
}

.glyphicon-calendar:before {
  content: "";
}

.glyphicon-random:before {
  content: "";
}

.glyphicon-comment:before {
  content: "";
}

.glyphicon-magnet:before {
  content: "";
}

.glyphicon-chevron-up:before {
  content: "";
}

.glyphicon-chevron-down:before {
  content: "";
}

.glyphicon-retweet:before {
  content: "";
}

.glyphicon-shopping-cart:before {
  content: "";
}

.glyphicon-folder-close:before {
  content: "";
}

.glyphicon-folder-open:before {
  content: "";
}

.glyphicon-resize-vertical:before {
  content: "";
}

.glyphicon-resize-horizontal:before {
  content: "";
}

.glyphicon-hdd:before {
  content: "";
}

.glyphicon-bullhorn:before {
  content: "";
}

.glyphicon-bell:before {
  content: "";
}

.glyphicon-certificate:before {
  content: "";
}

.glyphicon-thumbs-up:before {
  content: "";
}

.glyphicon-thumbs-down:before {
  content: "";
}

.glyphicon-hand-right:before {
  content: "";
}

.glyphicon-hand-left:before {
  content: "";
}

.glyphicon-hand-up:before {
  content: "";
}

.glyphicon-hand-down:before {
  content: "";
}

.glyphicon-circle-arrow-right:before {
  content: "";
}

.glyphicon-circle-arrow-left:before {
  content: "";
}

.glyphicon-circle-arrow-up:before {
  content: "";
}

.glyphicon-circle-arrow-down:before {
  content: "";
}

.glyphicon-globe:before {
  content: "";
}

.glyphicon-wrench:before {
  content: "";
}

.glyphicon-tasks:before {
  content: "";
}

.glyphicon-filter:before {
  content: "";
}

.glyphicon-briefcase:before {
  content: "";
}

.glyphicon-fullscreen:before {
  content: "";
}

.glyphicon-dashboard:before {
  content: "";
}

.glyphicon-paperclip:before {
  content: "";
}

.glyphicon-heart-empty:before {
  content: "";
}

.glyphicon-link:before {
  content: "";
}

.glyphicon-phone:before {
  content: "";
}

.glyphicon-pushpin:before {
  content: "";
}

.glyphicon-usd:before {
  content: "";
}

.glyphicon-gbp:before {
  content: "";
}

.glyphicon-sort:before {
  content: "";
}

.glyphicon-sort-by-alphabet:before {
  content: "";
}

.glyphicon-sort-by-alphabet-alt:before {
  content: "";
}

.glyphicon-sort-by-order:before {
  content: "";
}

.glyphicon-sort-by-order-alt:before {
  content: "";
}

.glyphicon-sort-by-attributes:before {
  content: "";
}

.glyphicon-sort-by-attributes-alt:before {
  content: "";
}

.glyphicon-unchecked:before {
  content: "";
}

.glyphicon-expand:before {
  content: "";
}

.glyphicon-collapse-down:before {
  content: "";
}

.glyphicon-collapse-up:before {
  content: "";
}

.glyphicon-log-in:before {
  content: "";
}

.glyphicon-flash:before {
  content: "";
}

.glyphicon-log-out:before {
  content: "";
}

.glyphicon-new-window:before {
  content: "";
}

.glyphicon-record:before {
  content: "";
}

.glyphicon-save:before {
  content: "";
}

.glyphicon-open:before {
  content: "";
}

.glyphicon-saved:before {
  content: "";
}

.glyphicon-import:before {
  content: "";
}

.glyphicon-export:before {
  content: "";
}

.glyphicon-send:before {
  content: "";
}

.glyphicon-floppy-disk:before {
  content: "";
}

.glyphicon-floppy-saved:before {
  content: "";
}

.glyphicon-floppy-remove:before {
  content: "";
}

.glyphicon-floppy-save:before {
  content: "";
}

.glyphicon-floppy-open:before {
  content: "";
}

.glyphicon-credit-card:before {
  content: "";
}

.glyphicon-transfer:before {
  content: "";
}

.glyphicon-cutlery:before {
  content: "";
}

.glyphicon-header:before {
  content: "";
}

.glyphicon-compressed:before {
  content: "";
}

.glyphicon-earphone:before {
  content: "";
}

.glyphicon-phone-alt:before {
  content: "";
}

.glyphicon-tower:before {
  content: "";
}

.glyphicon-stats:before {
  content: "";
}

.glyphicon-sd-video:before {
  content: "";
}

.glyphicon-hd-video:before {
  content: "";
}

.glyphicon-subtitles:before {
  content: "";
}

.glyphicon-sound-stereo:before {
  content: "";
}

.glyphicon-sound-dolby:before {
  content: "";
}

.glyphicon-sound-5-1:before {
  content: "";
}

.glyphicon-sound-6-1:before {
  content: "";
}

.glyphicon-sound-7-1:before {
  content: "";
}

.glyphicon-copyright-mark:before {
  content: "";
}

.glyphicon-registration-mark:before {
  content: "";
}

.glyphicon-cloud-download:before {
  content: "";
}

.glyphicon-cloud-upload:before {
  content: "";
}

.glyphicon-tree-conifer:before {
  content: "";
}

.glyphicon-tree-deciduous:before {
  content: "";
}

.glyphicon-cd:before {
  content: "";
}

.glyphicon-save-file:before {
  content: "";
}

.glyphicon-open-file:before {
  content: "";
}

.glyphicon-level-up:before {
  content: "";
}

.glyphicon-copy:before {
  content: "";
}

.glyphicon-paste:before {
  content: "";
}

.glyphicon-alert:before {
  content: "";
}

.glyphicon-equalizer:before {
  content: "";
}

.glyphicon-king:before {
  content: "";
}

.glyphicon-queen:before {
  content: "";
}

.glyphicon-pawn:before {
  content: "";
}

.glyphicon-bishop:before {
  content: "";
}

.glyphicon-knight:before {
  content: "";
}

.glyphicon-baby-formula:before {
  content: "";
}

.glyphicon-tent:before {
  content: "⛺";
}

.glyphicon-blackboard:before {
  content: "";
}

.glyphicon-bed:before {
  content: "";
}

.glyphicon-apple:before {
  content: "";
}

.glyphicon-erase:before {
  content: "";
}

.glyphicon-hourglass:before {
  content: "⌛";
}

.glyphicon-lamp:before {
  content: "";
}

.glyphicon-duplicate:before {
  content: "";
}

.glyphicon-piggy-bank:before {
  content: "";
}

.glyphicon-scissors:before {
  content: "";
}

.glyphicon-bitcoin:before {
  content: "";
}

.glyphicon-btc:before {
  content: "";
}

.glyphicon-xbt:before {
  content: "";
}

.glyphicon-yen:before {
  content: "¥";
}

.glyphicon-jpy:before {
  content: "¥";
}

.glyphicon-ruble:before {
  content: "₽";
}

.glyphicon-rub:before {
  content: "₽";
}

.glyphicon-scale:before {
  content: "";
}

.glyphicon-ice-lolly:before {
  content: "";
}

.glyphicon-ice-lolly-tasted:before {
  content: "";
}

.glyphicon-education:before {
  content: "";
}

.glyphicon-option-horizontal:before {
  content: "";
}

.glyphicon-option-vertical:before {
  content: "";
}

.glyphicon-menu-hamburger:before {
  content: "";
}

.glyphicon-modal-window:before {
  content: "";
}

.glyphicon-oil:before {
  content: "";
}

.glyphicon-grain:before {
  content: "";
}

.glyphicon-sunglasses:before {
  content: "";
}

.glyphicon-text-size:before {
  content: "";
}

.glyphicon-text-color:before {
  content: "";
}

.glyphicon-text-background:before {
  content: "";
}

.glyphicon-object-align-top:before {
  content: "";
}

.glyphicon-object-align-bottom:before {
  content: "";
}

.glyphicon-object-align-horizontal:before {
  content: "";
}

.glyphicon-object-align-left:before {
  content: "";
}

.glyphicon-object-align-vertical:before {
  content: "";
}

.glyphicon-object-align-right:before {
  content: "";
}

.glyphicon-triangle-right:before {
  content: "";
}

.glyphicon-triangle-left:before {
  content: "";
}

.glyphicon-triangle-bottom:before {
  content: "";
}

.glyphicon-triangle-top:before {
  content: "";
}

.glyphicon-console:before {
  content: "";
}

.glyphicon-superscript:before {
  content: "";
}

.glyphicon-subscript:before {
  content: "";
}

.glyphicon-menu-left:before {
  content: "";
}

.glyphicon-menu-right:before {
  content: "";
}

.glyphicon-menu-down:before {
  content: "";
}

.glyphicon-menu-up:before {
  content: "";
}

* {
  -webkit-box-sizing: border-box;
  -moz-box-sizing: border-box;
  box-sizing: border-box;
}

*:before,
*:after {
  -webkit-box-sizing: border-box;
  -moz-box-sizing: border-box;
  box-sizing: border-box;
}

html {
  font-size: 10px;
  -webkit-tap-highlight-color: rgba(0, 0, 0, 0);
}

body {
  font-family: "Helvetica Neue", Helvetica, Arial, sans-serif;
  font-size: 14px;
  line-height: 1.428571429;
  color: #333333;
  background-color: #fff;
}

input,
button,
select,
textarea {
  font-family: inherit;
  font-size: inherit;
  line-height: inherit;
}

a {
  color: #206b82;
  text-decoration: none;
}
a:hover, a:focus {
  color: #113845;
  text-decoration: underline;
}
a:focus {
  outline: 5px auto -webkit-focus-ring-color;
  outline-offset: -2px;
}

figure {
  margin: 0;
}

img {
  vertical-align: middle;
}

.img-responsive {
  display: block;
  max-width: 100%;
  height: auto;
}

.img-rounded {
  border-radius: 6px;
}

.img-thumbnail {
  padding: 4px;
  line-height: 1.428571429;
  background-color: #fff;
  border: 1px solid #ddd;
  border-radius: 4px;
  -webkit-transition: all 0.2s ease-in-out;
  -o-transition: all 0.2s ease-in-out;
  transition: all 0.2s ease-in-out;
  display: inline-block;
  max-width: 100%;
  height: auto;
}

.img-circle {
  border-radius: 50%;
}

hr {
  margin-top: 20px;
  margin-bottom: 20px;
  border: 0;
  border-top: 1px solid #eeeeee;
}

.sr-only {
  position: absolute;
  width: 1px;
  height: 1px;
  padding: 0;
  margin: -1px;
  overflow: hidden;
  clip: rect(0, 0, 0, 0);
  border: 0;
}

.sr-only-focusable:active, .sr-only-focusable:focus {
  position: static;
  width: auto;
  height: auto;
  margin: 0;
  overflow: visible;
  clip: auto;
}

[role=button] {
  cursor: pointer;
}

h1, h2, h3, h4, h5, h6,
.h1, .h2, .h3, .h4, .h5, .h6 {
  font-family: inherit;
  font-weight: 700;
  line-height: 1.1;
  color: inherit;
}
h1 small,
h1 .small, h2 small,
h2 .small, h3 small,
h3 .small, h4 small,
h4 .small, h5 small,
h5 .small, h6 small,
h6 .small,
.h1 small,
.h1 .small, .h2 small,
.h2 .small, .h3 small,
.h3 .small, .h4 small,
.h4 .small, .h5 small,
.h5 .small, .h6 small,
.h6 .small {
  font-weight: 400;
  line-height: 1;
  color: #777777;
}

h1, .h1,
h2, .h2,
h3, .h3 {
  margin-top: 20px;
  margin-bottom: 10px;
}
h1 small,
h1 .small, .h1 small,
.h1 .small,
h2 small,
h2 .small, .h2 small,
.h2 .small,
h3 small,
h3 .small, .h3 small,
.h3 .small {
  font-size: 65%;
}

h4, .h4,
h5, .h5,
h6, .h6 {
  margin-top: 10px;
  margin-bottom: 10px;
}
h4 small,
h4 .small, .h4 small,
.h4 .small,
h5 small,
h5 .small, .h5 small,
.h5 .small,
h6 small,
h6 .small, .h6 small,
.h6 .small {
  font-size: 75%;
}

h1, .h1 {
  font-size: 36px;
}

h2, .h2 {
  font-size: 30px;
}

h3, .h3 {
  font-size: 24px;
}

h4, .h4 {
  font-size: 18px;
}

h5, .h5 {
  font-size: 14px;
}

h6, .h6 {
  font-size: 12px;
}

p {
  margin: 0 0 10px;
}

.lead {
  margin-bottom: 20px;
  font-size: 16px;
  font-weight: 300;
  line-height: 1.4;
}
@media (min-width: 768px) {
  .lead {
    font-size: 21px;
  }
}

small,
.small {
  font-size: 85%;
}

mark,
.mark {
  padding: 0.2em;
  background-color: #fcf8e3;
}

.text-left {
  text-align: left;
}

.text-right {
  text-align: right;
}

.text-center {
  text-align: center;
}

.text-justify {
  text-align: justify;
}

.text-nowrap {
  white-space: nowrap;
}

.text-lowercase {
  text-transform: lowercase;
}

.text-uppercase, .initialism {
  text-transform: uppercase;
}

.text-capitalize {
  text-transform: capitalize;
}

.text-muted {
  color: #555555;
}

.text-primary {
  color: #206b82;
}

a.text-primary:hover,
a.text-primary:focus {
  color: #164959;
}

.text-success {
  color: #3c763d;
}

a.text-success:hover,
a.text-success:focus {
  color: #2b542c;
}

.text-info {
  color: #31708f;
}

a.text-info:hover,
a.text-info:focus {
  color: #245269;
}

.text-warning {
  color: #8a6d3b;
}

a.text-warning:hover,
a.text-warning:focus {
  color: #66512c;
}

.text-danger {
  color: #a94442;
}

a.text-danger:hover,
a.text-danger:focus {
  color: #843534;
}

.bg-primary {
  color: #fff;
}

.bg-primary {
  background-color: #206b82;
}

a.bg-primary:hover,
a.bg-primary:focus {
  background-color: #164959;
}

.bg-success {
  background-color: #dff0d8;
}

a.bg-success:hover,
a.bg-success:focus {
  background-color: #c1e2b3;
}

.bg-info {
  background-color: #d9edf7;
}

a.bg-info:hover,
a.bg-info:focus {
  background-color: #afd9ee;
}

.bg-warning {
  background-color: #fcf8e3;
}

a.bg-warning:hover,
a.bg-warning:focus {
  background-color: #f7ecb5;
}

.bg-danger {
  background-color: #f2dede;
}

a.bg-danger:hover,
a.bg-danger:focus {
  background-color: #e4b9b9;
}

.page-header {
  padding-bottom: 9px;
  margin: 40px 0 20px;
  border-bottom: 1px solid #eeeeee;
}

ul,
ol {
  margin-top: 0;
  margin-bottom: 10px;
}
ul ul,
ul ol,
ol ul,
ol ol {
  margin-bottom: 0;
}

.list-unstyled {
  padding-left: 0;
  list-style: none;
}

.list-inline {
  padding-left: 0;
  list-style: none;
  margin-left: -5px;
}
.list-inline > li {
  display: inline-block;
  padding-right: 5px;
  padding-left: 5px;
}

dl {
  margin-top: 0;
  margin-bottom: 20px;
}

dt,
dd {
  line-height: 1.428571429;
}

dt {
  font-weight: 700;
}

dd {
  margin-left: 0;
}

.dl-horizontal dd:before, .dl-horizontal dd:after {
  display: table;
  content: " ";
}
.dl-horizontal dd:after {
  clear: both;
}
@media (min-width: 768px) {
  .dl-horizontal dt {
    float: left;
    width: 160px;
    clear: left;
    text-align: right;
    overflow: hidden;
    text-overflow: ellipsis;
    white-space: nowrap;
  }
  .dl-horizontal dd {
    margin-left: 180px;
  }
}

abbr[title],
abbr[data-original-title] {
  cursor: help;
}

.initialism {
  font-size: 90%;
}

blockquote {
  padding: 10px 20px;
  margin: 0 0 20px;
  font-size: 17.5px;
  border-left: 5px solid #eeeeee;
}
blockquote p:last-child,
blockquote ul:last-child,
blockquote ol:last-child {
  margin-bottom: 0;
}
blockquote footer,
blockquote small,
blockquote .small {
  display: block;
  font-size: 80%;
  line-height: 1.428571429;
  color: #777777;
}
blockquote footer:before,
blockquote small:before,
blockquote .small:before {
  content: "— ";
}

.blockquote-reverse,
blockquote.pull-right {
  padding-right: 15px;
  padding-left: 0;
  text-align: right;
  border-right: 5px solid #eeeeee;
  border-left: 0;
}
.blockquote-reverse footer:before,
.blockquote-reverse small:before,
.blockquote-reverse .small:before,
blockquote.pull-right footer:before,
blockquote.pull-right small:before,
blockquote.pull-right .small:before {
  content: "";
}
.blockquote-reverse footer:after,
.blockquote-reverse small:after,
.blockquote-reverse .small:after,
blockquote.pull-right footer:after,
blockquote.pull-right small:after,
blockquote.pull-right .small:after {
  content: " —";
}

address {
  margin-bottom: 20px;
  font-style: normal;
  line-height: 1.428571429;
}

code,
kbd,
pre,
samp {
  font-family: Menlo, Monaco, Consolas, "Courier New", monospace;
}

code {
  padding: 2px 4px;
  font-size: 90%;
  color: #c7254e;
  background-color: #f9f2f4;
  border-radius: 4px;
}

kbd {
  padding: 2px 4px;
  font-size: 90%;
  color: #fff;
  background-color: #333;
  border-radius: 3px;
  box-shadow: inset 0 -1px 0 rgba(0, 0, 0, 0.25);
}
kbd kbd {
  padding: 0;
  font-size: 100%;
  font-weight: 700;
  box-shadow: none;
}

pre {
  display: block;
  padding: 9.5px;
  margin: 0 0 10px;
  font-size: 13px;
  line-height: 1.428571429;
  color: #333333;
  word-break: break-all;
  word-wrap: break-word;
  background-color: #f5f5f5;
  border: 1px solid #ccc;
  border-radius: 4px;
}
pre code {
  padding: 0;
  font-size: inherit;
  color: inherit;
  white-space: pre-wrap;
  background-color: transparent;
  border-radius: 0;
}

.pre-scrollable {
  max-height: 340px;
  overflow-y: scroll;
}

.container {
  padding-right: 15px;
  padding-left: 15px;
  margin-right: auto;
  margin-left: auto;
}
.container:before, .container:after {
  display: table;
  content: " ";
}
.container:after {
  clear: both;
}
@media (min-width: 768px) {
  .container {
    width: 750px;
  }
}
@media (min-width: 992px) {
  .container {
    width: 970px;
  }
}
@media (min-width: 1200px) {
  .container {
    width: 1170px;
  }
}

.container-fluid {
  padding-right: 15px;
  padding-left: 15px;
  margin-right: auto;
  margin-left: auto;
}
.container-fluid:before, .container-fluid:after {
  display: table;
  content: " ";
}
.container-fluid:after {
  clear: both;
}

.row {
  margin-right: -15px;
  margin-left: -15px;
}
.row:before, .row:after {
  display: table;
  content: " ";
}
.row:after {
  clear: both;
}

.row-no-gutters {
  margin-right: 0;
  margin-left: 0;
}
.row-no-gutters [class*=col-] {
  padding-right: 0;
  padding-left: 0;
}

.col-xs-1, .col-sm-1, .col-md-1, .col-lg-1, .col-xs-2, .col-sm-2, .col-md-2, .col-lg-2, .col-xs-3, .col-sm-3, .col-md-3, .col-lg-3, .col-xs-4, .col-sm-4, .col-md-4, .col-lg-4, .col-xs-5, .col-sm-5, .col-md-5, .col-lg-5, .col-xs-6, .col-sm-6, .col-md-6, .col-lg-6, .col-xs-7, .col-sm-7, .col-md-7, .col-lg-7, .col-xs-8, .col-sm-8, .col-md-8, .col-lg-8, .col-xs-9, .col-sm-9, .col-md-9, .col-lg-9, .col-xs-10, .col-sm-10, .col-md-10, .col-lg-10, .col-xs-11, .col-sm-11, .col-md-11, .col-lg-11, .col-xs-12, .col-sm-12, .col-md-12, .col-lg-12 {
  position: relative;
  min-height: 1px;
  padding-right: 15px;
  padding-left: 15px;
}

.col-xs-1, .col-xs-2, .col-xs-3, .col-xs-4, .col-xs-5, .col-xs-6, .col-xs-7, .col-xs-8, .col-xs-9, .col-xs-10, .col-xs-11, .col-xs-12 {
  float: left;
}

.col-xs-1 {
  width: 8.3333333333%;
}

.col-xs-2 {
  width: 16.6666666667%;
}

.col-xs-3 {
  width: 25%;
}

.col-xs-4 {
  width: 33.3333333333%;
}

.col-xs-5 {
  width: 41.6666666667%;
}

.col-xs-6 {
  width: 50%;
}

.col-xs-7 {
  width: 58.3333333333%;
}

.col-xs-8 {
  width: 66.6666666667%;
}

.col-xs-9 {
  width: 75%;
}

.col-xs-10 {
  width: 83.3333333333%;
}

.col-xs-11 {
  width: 91.6666666667%;
}

.col-xs-12 {
  width: 100%;
}

.col-xs-pull-0 {
  right: auto;
}

.col-xs-pull-1 {
  right: 8.3333333333%;
}

.col-xs-pull-2 {
  right: 16.6666666667%;
}

.col-xs-pull-3 {
  right: 25%;
}

.col-xs-pull-4 {
  right: 33.3333333333%;
}

.col-xs-pull-5 {
  right: 41.6666666667%;
}

.col-xs-pull-6 {
  right: 50%;
}

.col-xs-pull-7 {
  right: 58.3333333333%;
}

.col-xs-pull-8 {
  right: 66.6666666667%;
}

.col-xs-pull-9 {
  right: 75%;
}

.col-xs-pull-10 {
  right: 83.3333333333%;
}

.col-xs-pull-11 {
  right: 91.6666666667%;
}

.col-xs-pull-12 {
  right: 100%;
}

.col-xs-push-0 {
  left: auto;
}

.col-xs-push-1 {
  left: 8.3333333333%;
}

.col-xs-push-2 {
  left: 16.6666666667%;
}

.col-xs-push-3 {
  left: 25%;
}

.col-xs-push-4 {
  left: 33.3333333333%;
}

.col-xs-push-5 {
  left: 41.6666666667%;
}

.col-xs-push-6 {
  left: 50%;
}

.col-xs-push-7 {
  left: 58.3333333333%;
}

.col-xs-push-8 {
  left: 66.6666666667%;
}

.col-xs-push-9 {
  left: 75%;
}

.col-xs-push-10 {
  left: 83.3333333333%;
}

.col-xs-push-11 {
  left: 91.6666666667%;
}

.col-xs-push-12 {
  left: 100%;
}

.col-xs-offset-0 {
  margin-left: 0%;
}

.col-xs-offset-1 {
  margin-left: 8.3333333333%;
}

.col-xs-offset-2 {
  margin-left: 16.6666666667%;
}

.col-xs-offset-3 {
  margin-left: 25%;
}

.col-xs-offset-4 {
  margin-left: 33.3333333333%;
}

.col-xs-offset-5 {
  margin-left: 41.6666666667%;
}

.col-xs-offset-6 {
  margin-left: 50%;
}

.col-xs-offset-7 {
  margin-left: 58.3333333333%;
}

.col-xs-offset-8 {
  margin-left: 66.6666666667%;
}

.col-xs-offset-9 {
  margin-left: 75%;
}

.col-xs-offset-10 {
  margin-left: 83.3333333333%;
}

.col-xs-offset-11 {
  margin-left: 91.6666666667%;
}

.col-xs-offset-12 {
  margin-left: 100%;
}

@media (min-width: 768px) {
  .col-sm-1, .col-sm-2, .col-sm-3, .col-sm-4, .col-sm-5, .col-sm-6, .col-sm-7, .col-sm-8, .col-sm-9, .col-sm-10, .col-sm-11, .col-sm-12 {
    float: left;
  }

  .col-sm-1 {
    width: 8.3333333333%;
  }

  .col-sm-2 {
    width: 16.6666666667%;
  }

  .col-sm-3 {
    width: 25%;
  }

  .col-sm-4 {
    width: 33.3333333333%;
  }

  .col-sm-5 {
    width: 41.6666666667%;
  }

  .col-sm-6 {
    width: 50%;
  }

  .col-sm-7 {
    width: 58.3333333333%;
  }

  .col-sm-8 {
    width: 66.6666666667%;
  }

  .col-sm-9 {
    width: 75%;
  }

  .col-sm-10 {
    width: 83.3333333333%;
  }

  .col-sm-11 {
    width: 91.6666666667%;
  }

  .col-sm-12 {
    width: 100%;
  }

  .col-sm-pull-0 {
    right: auto;
  }

  .col-sm-pull-1 {
    right: 8.3333333333%;
  }

  .col-sm-pull-2 {
    right: 16.6666666667%;
  }

  .col-sm-pull-3 {
    right: 25%;
  }

  .col-sm-pull-4 {
    right: 33.3333333333%;
  }

  .col-sm-pull-5 {
    right: 41.6666666667%;
  }

  .col-sm-pull-6 {
    right: 50%;
  }

  .col-sm-pull-7 {
    right: 58.3333333333%;
  }

  .col-sm-pull-8 {
    right: 66.6666666667%;
  }

  .col-sm-pull-9 {
    right: 75%;
  }

  .col-sm-pull-10 {
    right: 83.3333333333%;
  }

  .col-sm-pull-11 {
    right: 91.6666666667%;
  }

  .col-sm-pull-12 {
    right: 100%;
  }

  .col-sm-push-0 {
    left: auto;
  }

  .col-sm-push-1 {
    left: 8.3333333333%;
  }

  .col-sm-push-2 {
    left: 16.6666666667%;
  }

  .col-sm-push-3 {
    left: 25%;
  }

  .col-sm-push-4 {
    left: 33.3333333333%;
  }

  .col-sm-push-5 {
    left: 41.6666666667%;
  }

  .col-sm-push-6 {
    left: 50%;
  }

  .col-sm-push-7 {
    left: 58.3333333333%;
  }

  .col-sm-push-8 {
    left: 66.6666666667%;
  }

  .col-sm-push-9 {
    left: 75%;
  }

  .col-sm-push-10 {
    left: 83.3333333333%;
  }

  .col-sm-push-11 {
    left: 91.6666666667%;
  }

  .col-sm-push-12 {
    left: 100%;
  }

  .col-sm-offset-0 {
    margin-left: 0%;
  }

  .col-sm-offset-1 {
    margin-left: 8.3333333333%;
  }

  .col-sm-offset-2 {
    margin-left: 16.6666666667%;
  }

  .col-sm-offset-3 {
    margin-left: 25%;
  }

  .col-sm-offset-4 {
    margin-left: 33.3333333333%;
  }

  .col-sm-offset-5 {
    margin-left: 41.6666666667%;
  }

  .col-sm-offset-6 {
    margin-left: 50%;
  }

  .col-sm-offset-7 {
    margin-left: 58.3333333333%;
  }

  .col-sm-offset-8 {
    margin-left: 66.6666666667%;
  }

  .col-sm-offset-9 {
    margin-left: 75%;
  }

  .col-sm-offset-10 {
    margin-left: 83.3333333333%;
  }

  .col-sm-offset-11 {
    margin-left: 91.6666666667%;
  }

  .col-sm-offset-12 {
    margin-left: 100%;
  }
}
@media (min-width: 992px) {
  .col-md-1, .col-md-2, .col-md-3, .col-md-4, .col-md-5, .col-md-6, .col-md-7, .col-md-8, .col-md-9, .col-md-10, .col-md-11, .col-md-12 {
    float: left;
  }

  .col-md-1 {
    width: 8.3333333333%;
  }

  .col-md-2 {
    width: 16.6666666667%;
  }

  .col-md-3 {
    width: 25%;
  }

  .col-md-4 {
    width: 33.3333333333%;
  }

  .col-md-5 {
    width: 41.6666666667%;
  }

  .col-md-6 {
    width: 50%;
  }

  .col-md-7 {
    width: 58.3333333333%;
  }

  .col-md-8 {
    width: 66.6666666667%;
  }

  .col-md-9 {
    width: 75%;
  }

  .col-md-10 {
    width: 83.3333333333%;
  }

  .col-md-11 {
    width: 91.6666666667%;
  }

  .col-md-12 {
    width: 100%;
  }

  .col-md-pull-0 {
    right: auto;
  }

  .col-md-pull-1 {
    right: 8.3333333333%;
  }

  .col-md-pull-2 {
    right: 16.6666666667%;
  }

  .col-md-pull-3 {
    right: 25%;
  }

  .col-md-pull-4 {
    right: 33.3333333333%;
  }

  .col-md-pull-5 {
    right: 41.6666666667%;
  }

  .col-md-pull-6 {
    right: 50%;
  }

  .col-md-pull-7 {
    right: 58.3333333333%;
  }

  .col-md-pull-8 {
    right: 66.6666666667%;
  }

  .col-md-pull-9 {
    right: 75%;
  }

  .col-md-pull-10 {
    right: 83.3333333333%;
  }

  .col-md-pull-11 {
    right: 91.6666666667%;
  }

  .col-md-pull-12 {
    right: 100%;
  }

  .col-md-push-0 {
    left: auto;
  }

  .col-md-push-1 {
    left: 8.3333333333%;
  }

  .col-md-push-2 {
    left: 16.6666666667%;
  }

  .col-md-push-3 {
    left: 25%;
  }

  .col-md-push-4 {
    left: 33.3333333333%;
  }

  .col-md-push-5 {
    left: 41.6666666667%;
  }

  .col-md-push-6 {
    left: 50%;
  }

  .col-md-push-7 {
    left: 58.3333333333%;
  }

  .col-md-push-8 {
    left: 66.6666666667%;
  }

  .col-md-push-9 {
    left: 75%;
  }

  .col-md-push-10 {
    left: 83.3333333333%;
  }

  .col-md-push-11 {
    left: 91.6666666667%;
  }

  .col-md-push-12 {
    left: 100%;
  }

  .col-md-offset-0 {
    margin-left: 0%;
  }

  .col-md-offset-1 {
    margin-left: 8.3333333333%;
  }

  .col-md-offset-2 {
    margin-left: 16.6666666667%;
  }

  .col-md-offset-3 {
    margin-left: 25%;
  }

  .col-md-offset-4 {
    margin-left: 33.3333333333%;
  }

  .col-md-offset-5 {
    margin-left: 41.6666666667%;
  }

  .col-md-offset-6 {
    margin-left: 50%;
  }

  .col-md-offset-7 {
    margin-left: 58.3333333333%;
  }

  .col-md-offset-8 {
    margin-left: 66.6666666667%;
  }

  .col-md-offset-9 {
    margin-left: 75%;
  }

  .col-md-offset-10 {
    margin-left: 83.3333333333%;
  }

  .col-md-offset-11 {
    margin-left: 91.6666666667%;
  }

  .col-md-offset-12 {
    margin-left: 100%;
  }
}
@media (min-width: 1200px) {
  .col-lg-1, .col-lg-2, .col-lg-3, .col-lg-4, .col-lg-5, .col-lg-6, .col-lg-7, .col-lg-8, .col-lg-9, .col-lg-10, .col-lg-11, .col-lg-12 {
    float: left;
  }

  .col-lg-1 {
    width: 8.3333333333%;
  }

  .col-lg-2 {
    width: 16.6666666667%;
  }

  .col-lg-3 {
    width: 25%;
  }

  .col-lg-4 {
    width: 33.3333333333%;
  }

  .col-lg-5 {
    width: 41.6666666667%;
  }

  .col-lg-6 {
    width: 50%;
  }

  .col-lg-7 {
    width: 58.3333333333%;
  }

  .col-lg-8 {
    width: 66.6666666667%;
  }

  .col-lg-9 {
    width: 75%;
  }

  .col-lg-10 {
    width: 83.3333333333%;
  }

  .col-lg-11 {
    width: 91.6666666667%;
  }

  .col-lg-12 {
    width: 100%;
  }

  .col-lg-pull-0 {
    right: auto;
  }

  .col-lg-pull-1 {
    right: 8.3333333333%;
  }

  .col-lg-pull-2 {
    right: 16.6666666667%;
  }

  .col-lg-pull-3 {
    right: 25%;
  }

  .col-lg-pull-4 {
    right: 33.3333333333%;
  }

  .col-lg-pull-5 {
    right: 41.6666666667%;
  }

  .col-lg-pull-6 {
    right: 50%;
  }

  .col-lg-pull-7 {
    right: 58.3333333333%;
  }

  .col-lg-pull-8 {
    right: 66.6666666667%;
  }

  .col-lg-pull-9 {
    right: 75%;
  }

  .col-lg-pull-10 {
    right: 83.3333333333%;
  }

  .col-lg-pull-11 {
    right: 91.6666666667%;
  }

  .col-lg-pull-12 {
    right: 100%;
  }

  .col-lg-push-0 {
    left: auto;
  }

  .col-lg-push-1 {
    left: 8.3333333333%;
  }

  .col-lg-push-2 {
    left: 16.6666666667%;
  }

  .col-lg-push-3 {
    left: 25%;
  }

  .col-lg-push-4 {
    left: 33.3333333333%;
  }

  .col-lg-push-5 {
    left: 41.6666666667%;
  }

  .col-lg-push-6 {
    left: 50%;
  }

  .col-lg-push-7 {
    left: 58.3333333333%;
  }

  .col-lg-push-8 {
    left: 66.6666666667%;
  }

  .col-lg-push-9 {
    left: 75%;
  }

  .col-lg-push-10 {
    left: 83.3333333333%;
  }

  .col-lg-push-11 {
    left: 91.6666666667%;
  }

  .col-lg-push-12 {
    left: 100%;
  }

  .col-lg-offset-0 {
    margin-left: 0%;
  }

  .col-lg-offset-1 {
    margin-left: 8.3333333333%;
  }

  .col-lg-offset-2 {
    margin-left: 16.6666666667%;
  }

  .col-lg-offset-3 {
    margin-left: 25%;
  }

  .col-lg-offset-4 {
    margin-left: 33.3333333333%;
  }

  .col-lg-offset-5 {
    margin-left: 41.6666666667%;
  }

  .col-lg-offset-6 {
    margin-left: 50%;
  }

  .col-lg-offset-7 {
    margin-left: 58.3333333333%;
  }

  .col-lg-offset-8 {
    margin-left: 66.6666666667%;
  }

  .col-lg-offset-9 {
    margin-left: 75%;
  }

  .col-lg-offset-10 {
    margin-left: 83.3333333333%;
  }

  .col-lg-offset-11 {
    margin-left: 91.6666666667%;
  }

  .col-lg-offset-12 {
    margin-left: 100%;
  }
}
table {
  background-color: transparent;
}
table col[class*=col-] {
  position: static;
  display: table-column;
  float: none;
}
table td[class*=col-],
table th[class*=col-] {
  position: static;
  display: table-cell;
  float: none;
}

caption {
  padding-top: 8px;
  padding-bottom: 8px;
  color: #555555;
  text-align: left;
}

th {
  text-align: left;
}

.table {
  width: 100%;
  max-width: 100%;
  margin-bottom: 20px;
}
.table > thead > tr > th,
.table > thead > tr > td,
.table > tbody > tr > th,
.table > tbody > tr > td,
.table > tfoot > tr > th,
.table > tfoot > tr > td {
  padding: 8px;
  line-height: 1.428571429;
  vertical-align: top;
  border-top: 1px solid #ddd;
}
.table > thead > tr > th {
  vertical-align: bottom;
  border-bottom: 2px solid #ddd;
}
.table > caption + thead > tr:first-child > th,
.table > caption + thead > tr:first-child > td,
.table > colgroup + thead > tr:first-child > th,
.table > colgroup + thead > tr:first-child > td,
.table > thead:first-child > tr:first-child > th,
.table > thead:first-child > tr:first-child > td {
  border-top: 0;
}
.table > tbody + tbody {
  border-top: 2px solid #ddd;
}
.table .table {
  background-color: #fff;
}

.table-condensed > thead > tr > th,
.table-condensed > thead > tr > td,
.table-condensed > tbody > tr > th,
.table-condensed > tbody > tr > td,
.table-condensed > tfoot > tr > th,
.table-condensed > tfoot > tr > td {
  padding: 5px;
}

.table-bordered {
  border: 1px solid #ddd;
}
.table-bordered > thead > tr > th,
.table-bordered > thead > tr > td,
.table-bordered > tbody > tr > th,
.table-bordered > tbody > tr > td,
.table-bordered > tfoot > tr > th,
.table-bordered > tfoot > tr > td {
  border: 1px solid #ddd;
}
.table-bordered > thead > tr > th,
.table-bordered > thead > tr > td {
  border-bottom-width: 2px;
}

.table-striped > tbody > tr:nth-of-type(odd) {
  background-color: #f9f9f9;
}

.table-hover > tbody > tr:hover {
  background-color: #f5f5f5;
}

.table > thead > tr > td.active,
.table > thead > tr > th.active, .table > thead > tr.active > td, .table > thead > tr.active > th,
.table > tbody > tr > td.active,
.table > tbody > tr > th.active,
.table > tbody > tr.active > td,
.table > tbody > tr.active > th,
.table > tfoot > tr > td.active,
.table > tfoot > tr > th.active,
.table > tfoot > tr.active > td,
.table > tfoot > tr.active > th {
  background-color: #f5f5f5;
}

.table-hover > tbody > tr > td.active:hover,
.table-hover > tbody > tr > th.active:hover, .table-hover > tbody > tr.active:hover > td, .table-hover > tbody > tr:hover > .active, .table-hover > tbody > tr.active:hover > th {
  background-color: #e8e8e8;
}

.table > thead > tr > td.success,
.table > thead > tr > th.success, .table > thead > tr.success > td, .table > thead > tr.success > th,
.table > tbody > tr > td.success,
.table > tbody > tr > th.success,
.table > tbody > tr.success > td,
.table > tbody > tr.success > th,
.table > tfoot > tr > td.success,
.table > tfoot > tr > th.success,
.table > tfoot > tr.success > td,
.table > tfoot > tr.success > th {
  background-color: #dff0d8;
}

.table-hover > tbody > tr > td.success:hover,
.table-hover > tbody > tr > th.success:hover, .table-hover > tbody > tr.success:hover > td, .table-hover > tbody > tr:hover > .success, .table-hover > tbody > tr.success:hover > th {
  background-color: #d0e9c6;
}

.table > thead > tr > td.info,
.table > thead > tr > th.info, .table > thead > tr.info > td, .table > thead > tr.info > th,
.table > tbody > tr > td.info,
.table > tbody > tr > th.info,
.table > tbody > tr.info > td,
.table > tbody > tr.info > th,
.table > tfoot > tr > td.info,
.table > tfoot > tr > th.info,
.table > tfoot > tr.info > td,
.table > tfoot > tr.info > th {
  background-color: #d9edf7;
}

.table-hover > tbody > tr > td.info:hover,
.table-hover > tbody > tr > th.info:hover, .table-hover > tbody > tr.info:hover > td, .table-hover > tbody > tr:hover > .info, .table-hover > tbody > tr.info:hover > th {
  background-color: #c4e3f3;
}

.table > thead > tr > td.warning,
.table > thead > tr > th.warning, .table > thead > tr.warning > td, .table > thead > tr.warning > th,
.table > tbody > tr > td.warning,
.table > tbody > tr > th.warning,
.table > tbody > tr.warning > td,
.table > tbody > tr.warning > th,
.table > tfoot > tr > td.warning,
.table > tfoot > tr > th.warning,
.table > tfoot > tr.warning > td,
.table > tfoot > tr.warning > th {
  background-color: #fcf8e3;
}

.table-hover > tbody > tr > td.warning:hover,
.table-hover > tbody > tr > th.warning:hover, .table-hover > tbody > tr.warning:hover > td, .table-hover > tbody > tr:hover > .warning, .table-hover > tbody > tr.warning:hover > th {
  background-color: #faf2cc;
}

.table > thead > tr > td.danger,
.table > thead > tr > th.danger, .table > thead > tr.danger > td, .table > thead > tr.danger > th,
.table > tbody > tr > td.danger,
.table > tbody > tr > th.danger,
.table > tbody > tr.danger > td,
.table > tbody > tr.danger > th,
.table > tfoot > tr > td.danger,
.table > tfoot > tr > th.danger,
.table > tfoot > tr.danger > td,
.table > tfoot > tr.danger > th {
  background-color: #f2dede;
}

.table-hover > tbody > tr > td.danger:hover,
.table-hover > tbody > tr > th.danger:hover, .table-hover > tbody > tr.danger:hover > td, .table-hover > tbody > tr:hover > .danger, .table-hover > tbody > tr.danger:hover > th {
  background-color: #ebcccc;
}

.table-responsive {
  min-height: 0.01%;
  overflow-x: auto;
}
@media screen and (max-width: 767px) {
  .table-responsive {
    width: 100%;
    margin-bottom: 15px;
    overflow-y: hidden;
    -ms-overflow-style: -ms-autohiding-scrollbar;
    border: 1px solid #ddd;
  }
  .table-responsive > .table {
    margin-bottom: 0;
  }
  .table-responsive > .table > thead > tr > th,
.table-responsive > .table > thead > tr > td,
.table-responsive > .table > tbody > tr > th,
.table-responsive > .table > tbody > tr > td,
.table-responsive > .table > tfoot > tr > th,
.table-responsive > .table > tfoot > tr > td {
    white-space: nowrap;
  }
  .table-responsive > .table-bordered {
    border: 0;
  }
  .table-responsive > .table-bordered > thead > tr > th:first-child,
.table-responsive > .table-bordered > thead > tr > td:first-child,
.table-responsive > .table-bordered > tbody > tr > th:first-child,
.table-responsive > .table-bordered > tbody > tr > td:first-child,
.table-responsive > .table-bordered > tfoot > tr > th:first-child,
.table-responsive > .table-bordered > tfoot > tr > td:first-child {
    border-left: 0;
  }
  .table-responsive > .table-bordered > thead > tr > th:last-child,
.table-responsive > .table-bordered > thead > tr > td:last-child,
.table-responsive > .table-bordered > tbody > tr > th:last-child,
.table-responsive > .table-bordered > tbody > tr > td:last-child,
.table-responsive > .table-bordered > tfoot > tr > th:last-child,
.table-responsive > .table-bordered > tfoot > tr > td:last-child {
    border-right: 0;
  }
  .table-responsive > .table-bordered > tbody > tr:last-child > th,
.table-responsive > .table-bordered > tbody > tr:last-child > td,
.table-responsive > .table-bordered > tfoot > tr:last-child > th,
.table-responsive > .table-bordered > tfoot > tr:last-child > td {
    border-bottom: 0;
  }
}

fieldset {
  min-width: 0;
  padding: 0;
  margin: 0;
  border: 0;
}

legend {
  display: block;
  width: 100%;
  padding: 0;
  margin-bottom: 20px;
  font-size: 21px;
  line-height: inherit;
  color: #333333;
  border: 0;
  border-bottom: 1px solid #e5e5e5;
}

label {
  display: inline-block;
  max-width: 100%;
  margin-bottom: 5px;
  font-weight: 700;
}

input[type=search] {
  -webkit-box-sizing: border-box;
  -moz-box-sizing: border-box;
  box-sizing: border-box;
  -webkit-appearance: none;
  appearance: none;
}

input[type=radio],
input[type=checkbox] {
  margin: 4px 0 0;
  margin-top: 1px \9 ;
  line-height: normal;
}
input[type=radio][disabled], input[type=radio].disabled, fieldset[disabled] input[type=radio],
input[type=checkbox][disabled],
input[type=checkbox].disabled,
fieldset[disabled] input[type=checkbox] {
  cursor: not-allowed;
}

input[type=file] {
  display: block;
}

input[type=range] {
  display: block;
  width: 100%;
}

select[multiple],
select[size] {
  height: auto;
}

input[type=file]:focus,
input[type=radio]:focus,
input[type=checkbox]:focus {
  outline: 5px auto -webkit-focus-ring-color;
  outline-offset: -2px;
}

output {
  display: block;
  padding-top: 7px;
  font-size: 14px;
  line-height: 1.428571429;
  color: #555555;
}

.form-control {
  display: block;
  width: 100%;
  height: 34px;
  padding: 6px 12px;
  font-size: 14px;
  line-height: 1.428571429;
  color: #555555;
  background-color: #fff;
  background-image: none;
  border: 1px solid #ccc;
  border-radius: 4px;
  -webkit-box-shadow: inset 0 1px 1px rgba(0, 0, 0, 0.075);
  box-shadow: inset 0 1px 1px rgba(0, 0, 0, 0.075);
  -webkit-transition: border-color ease-in-out 0.15s, box-shadow ease-in-out 0.15s;
  -o-transition: border-color ease-in-out 0.15s, box-shadow ease-in-out 0.15s;
  transition: border-color ease-in-out 0.15s, box-shadow ease-in-out 0.15s;
}
.form-control:focus {
  border-color: #66afe9;
  outline: 0;
  -webkit-box-shadow: inset 0 1px 1px rgba(0, 0, 0, 0.075), 0 0 8px rgba(102, 175, 233, 0.6);
  box-shadow: inset 0 1px 1px rgba(0, 0, 0, 0.075), 0 0 8px rgba(102, 175, 233, 0.6);
}
.form-control::-moz-placeholder {
  color: #999;
  opacity: 1;
}
.form-control:-ms-input-placeholder {
  color: #999;
}
.form-control::-webkit-input-placeholder {
  color: #999;
}
.form-control::-ms-expand {
  background-color: transparent;
  border: 0;
}
.form-control[disabled], .form-control[readonly], fieldset[disabled] .form-control {
  background-color: #eeeeee;
  opacity: 1;
}
.form-control[disabled], fieldset[disabled] .form-control {
  cursor: not-allowed;
}

textarea.form-control {
  height: auto;
}

@media screen and (-webkit-min-device-pixel-ratio: 0) {
  input[type=date].form-control,
input[type=time].form-control,
input[type=datetime-local].form-control,
input[type=month].form-control {
    line-height: 34px;
  }
  input[type=date].input-sm,
.input-group-sm > .input-group-btn > input[type=date].btn, .input-group-sm input[type=date],
input[type=time].input-sm,
.input-group-sm > .input-group-btn > input[type=time].btn,
.input-group-sm input[type=time],
input[type=datetime-local].input-sm,
.input-group-sm > .input-group-btn > input[type=datetime-local].btn,
.input-group-sm input[type=datetime-local],
input[type=month].input-sm,
.input-group-sm > .input-group-btn > input[type=month].btn,
.input-group-sm input[type=month] {
    line-height: 30px;
  }
  input[type=date].input-lg, .control-large input[type=date],
.input-group-lg > .input-group-btn > input[type=date].btn, .input-group-lg input[type=date],
input[type=time].input-lg,
.control-large input[type=time],
.input-group-lg > .input-group-btn > input[type=time].btn,
.input-group-lg input[type=time],
input[type=datetime-local].input-lg,
.control-large input[type=datetime-local],
.input-group-lg > .input-group-btn > input[type=datetime-local].btn,
.input-group-lg input[type=datetime-local],
input[type=month].input-lg,
.control-large input[type=month],
.input-group-lg > .input-group-btn > input[type=month].btn,
.input-group-lg input[type=month] {
    line-height: 46px;
  }
}
.form-group {
  margin-bottom: 30px;
}

.radio,
.checkbox {
  position: relative;
  display: block;
  margin-top: 10px;
  margin-bottom: 10px;
}
.radio.disabled label, fieldset[disabled] .radio label,
.checkbox.disabled label,
fieldset[disabled] .checkbox label {
  cursor: not-allowed;
}
.radio label,
.checkbox label {
  min-height: 20px;
  padding-left: 20px;
  margin-bottom: 0;
  font-weight: 400;
  cursor: pointer;
}

.radio input[type=radio],
.radio-inline input[type=radio],
.checkbox input[type=checkbox],
.checkbox-inline input[type=checkbox] {
  position: absolute;
  margin-top: 4px \9 ;
  margin-left: -20px;
}

.radio + .radio,
.checkbox + .checkbox {
  margin-top: -5px;
}

.radio-inline,
.checkbox-inline {
  position: relative;
  display: inline-block;
  padding-left: 20px;
  margin-bottom: 0;
  font-weight: 400;
  vertical-align: middle;
  cursor: pointer;
}
.radio-inline.disabled, fieldset[disabled] .radio-inline,
.checkbox-inline.disabled,
fieldset[disabled] .checkbox-inline {
  cursor: not-allowed;
}

.radio-inline + .radio-inline,
.checkbox-inline + .checkbox-inline {
  margin-top: 0;
  margin-left: 10px;
}

.form-control-static {
  min-height: 34px;
  padding-top: 7px;
  padding-bottom: 7px;
  margin-bottom: 0;
}
.form-control-static.input-lg, .control-large input.form-control-static, .input-group-lg > .form-control-static.form-control,
.input-group-lg > .form-control-static.input-group-addon,
.input-group-lg > .input-group-btn > .form-control-static.btn, .form-control-static.input-sm, .input-group-sm > .form-control-static.form-control,
.input-group-sm > .form-control-static.input-group-addon,
.input-group-sm > .input-group-btn > .form-control-static.btn {
  padding-right: 0;
  padding-left: 0;
}

.input-sm, .input-group-sm > .form-control,
.input-group-sm > .input-group-addon,
.input-group-sm > .input-group-btn > .btn {
  height: 30px;
  padding: 5px 10px;
  font-size: 12px;
  line-height: 1.5;
  border-radius: 3px;
}

select.input-sm, .input-group-sm > select.form-control,
.input-group-sm > select.input-group-addon,
.input-group-sm > .input-group-btn > select.btn {
  height: 30px;
  line-height: 30px;
}

textarea.input-sm, .input-group-sm > textarea.form-control,
.input-group-sm > textarea.input-group-addon,
.input-group-sm > .input-group-btn > textarea.btn,
select[multiple].input-sm,
.input-group-sm > select[multiple].form-control,
.input-group-sm > select[multiple].input-group-addon,
.input-group-sm > .input-group-btn > select[multiple].btn {
  height: auto;
}

.form-group-sm .form-control {
  height: 30px;
  padding: 5px 10px;
  font-size: 12px;
  line-height: 1.5;
  border-radius: 3px;
}
.form-group-sm select.form-control {
  height: 30px;
  line-height: 30px;
}
.form-group-sm textarea.form-control,
.form-group-sm select[multiple].form-control {
  height: auto;
}
.form-group-sm .form-control-static {
  height: 30px;
  min-height: 32px;
  padding: 6px 10px;
  font-size: 12px;
  line-height: 1.5;
}

.input-lg, .control-large input, .input-group-lg > .form-control,
.input-group-lg > .input-group-addon,
.input-group-lg > .input-group-btn > .btn {
  height: 46px;
  padding: 10px 16px;
  font-size: 18px;
  line-height: 1.3333333;
  border-radius: 6px;
}

select.input-lg, .input-group-lg > select.form-control,
.input-group-lg > select.input-group-addon,
.input-group-lg > .input-group-btn > select.btn {
  height: 46px;
  line-height: 46px;
}

textarea.input-lg, .input-group-lg > textarea.form-control,
.input-group-lg > textarea.input-group-addon,
.input-group-lg > .input-group-btn > textarea.btn,
select[multiple].input-lg,
.input-group-lg > select[multiple].form-control,
.input-group-lg > select[multiple].input-group-addon,
.input-group-lg > .input-group-btn > select[multiple].btn {
  height: auto;
}

.form-group-lg .form-control {
  height: 46px;
  padding: 10px 16px;
  font-size: 18px;
  line-height: 1.3333333;
  border-radius: 6px;
}
.form-group-lg select.form-control {
  height: 46px;
  line-height: 46px;
}
.form-group-lg textarea.form-control,
.form-group-lg select[multiple].form-control {
  height: auto;
}
.form-group-lg .form-control-static {
  height: 46px;
  min-height: 38px;
  padding: 11px 16px;
  font-size: 18px;
  line-height: 1.3333333;
}

.has-feedback {
  position: relative;
}
.has-feedback .form-control {
  padding-right: 42.5px;
}

.form-control-feedback {
  position: absolute;
  top: 0;
  right: 0;
  z-index: 2;
  display: block;
  width: 34px;
  height: 34px;
  line-height: 34px;
  text-align: center;
  pointer-events: none;
}

.input-lg + .form-control-feedback, .control-large input + .form-control-feedback, .input-group-lg > .form-control + .form-control-feedback,
.input-group-lg > .input-group-addon + .form-control-feedback,
.input-group-lg > .input-group-btn > .btn + .form-control-feedback,
.input-group-lg + .form-control-feedback,
.form-group-lg .form-control + .form-control-feedback {
  width: 46px;
  height: 46px;
  line-height: 46px;
}

.input-sm + .form-control-feedback, .input-group-sm > .form-control + .form-control-feedback,
.input-group-sm > .input-group-addon + .form-control-feedback,
.input-group-sm > .input-group-btn > .btn + .form-control-feedback,
.input-group-sm + .form-control-feedback,
.form-group-sm .form-control + .form-control-feedback {
  width: 30px;
  height: 30px;
  line-height: 30px;
}

.has-success .help-block,
.has-success .control-label,
.has-success .radio,
.has-success .checkbox,
.has-success .radio-inline,
.has-success .checkbox-inline, .has-success.radio label, .has-success.checkbox label, .has-success.radio-inline label, .has-success.checkbox-inline label {
  color: #3c763d;
}
.has-success .form-control {
  border-color: #3c763d;
  -webkit-box-shadow: inset 0 1px 1px rgba(0, 0, 0, 0.075);
  box-shadow: inset 0 1px 1px rgba(0, 0, 0, 0.075);
}
.has-success .form-control:focus {
  border-color: #2b542c;
  -webkit-box-shadow: inset 0 1px 1px rgba(0, 0, 0, 0.075), 0 0 6px #67b168;
  box-shadow: inset 0 1px 1px rgba(0, 0, 0, 0.075), 0 0 6px #67b168;
}
.has-success .input-group-addon {
  color: #3c763d;
  background-color: #dff0d8;
  border-color: #3c763d;
}
.has-success .form-control-feedback {
  color: #3c763d;
}

.has-warning .help-block,
.has-warning .control-label,
.has-warning .radio,
.has-warning .checkbox,
.has-warning .radio-inline,
.has-warning .checkbox-inline, .has-warning.radio label, .has-warning.checkbox label, .has-warning.radio-inline label, .has-warning.checkbox-inline label {
  color: #8a6d3b;
}
.has-warning .form-control {
  border-color: #8a6d3b;
  -webkit-box-shadow: inset 0 1px 1px rgba(0, 0, 0, 0.075);
  box-shadow: inset 0 1px 1px rgba(0, 0, 0, 0.075);
}
.has-warning .form-control:focus {
  border-color: #66512c;
  -webkit-box-shadow: inset 0 1px 1px rgba(0, 0, 0, 0.075), 0 0 6px #c0a16b;
  box-shadow: inset 0 1px 1px rgba(0, 0, 0, 0.075), 0 0 6px #c0a16b;
}
.has-warning .input-group-addon {
  color: #8a6d3b;
  background-color: #fcf8e3;
  border-color: #8a6d3b;
}
.has-warning .form-control-feedback {
  color: #8a6d3b;
}

.has-error .help-block,
.has-error .control-label,
.has-error .radio,
.has-error .checkbox,
.has-error .radio-inline,
.has-error .checkbox-inline, .has-error.radio label, .has-error.checkbox label, .has-error.radio-inline label, .has-error.checkbox-inline label {
  color: #a94442;
}
.has-error .form-control {
  border-color: #a94442;
  -webkit-box-shadow: inset 0 1px 1px rgba(0, 0, 0, 0.075);
  box-shadow: inset 0 1px 1px rgba(0, 0, 0, 0.075);
}
.has-error .form-control:focus {
  border-color: #843534;
  -webkit-box-shadow: inset 0 1px 1px rgba(0, 0, 0, 0.075), 0 0 6px #ce8483;
  box-shadow: inset 0 1px 1px rgba(0, 0, 0, 0.075), 0 0 6px #ce8483;
}
.has-error .input-group-addon {
  color: #a94442;
  background-color: #f2dede;
  border-color: #a94442;
}
.has-error .form-control-feedback {
  color: #a94442;
}

.has-feedback label ~ .form-control-feedback {
  top: 25px;
}
.has-feedback label.sr-only ~ .form-control-feedback {
  top: 0;
}

.help-block {
  display: block;
  margin-top: 5px;
  margin-bottom: 10px;
  color: #737373;
}

@media (min-width: 768px) {
  .form-inline .form-group {
    display: inline-block;
    margin-bottom: 0;
    vertical-align: middle;
  }
  .form-inline .form-control {
    display: inline-block;
    width: auto;
    vertical-align: middle;
  }
  .form-inline .form-control-static {
    display: inline-block;
  }
  .form-inline .input-group {
    display: inline-table;
    vertical-align: middle;
  }
  .form-inline .input-group .input-group-addon,
.form-inline .input-group .input-group-btn,
.form-inline .input-group .form-control {
    width: auto;
  }
  .form-inline .input-group > .form-control {
    width: 100%;
  }
  .form-inline .control-label {
    margin-bottom: 0;
    vertical-align: middle;
  }
  .form-inline .radio,
.form-inline .checkbox {
    display: inline-block;
    margin-top: 0;
    margin-bottom: 0;
    vertical-align: middle;
  }
  .form-inline .radio label,
.form-inline .checkbox label {
    padding-left: 0;
  }
  .form-inline .radio input[type=radio],
.form-inline .checkbox input[type=checkbox] {
    position: relative;
    margin-left: 0;
  }
  .form-inline .has-feedback .form-control-feedback {
    top: 0;
  }
}

.form-horizontal .radio,
.form-horizontal .checkbox,
.form-horizontal .radio-inline,
.form-horizontal .checkbox-inline {
  padding-top: 7px;
  margin-top: 0;
  margin-bottom: 0;
}
.form-horizontal .radio,
.form-horizontal .checkbox {
  min-height: 27px;
}
.form-horizontal .form-group {
  margin-right: -15px;
  margin-left: -15px;
}
.form-horizontal .form-group:before, .form-horizontal .form-group:after {
  display: table;
  content: " ";
}
.form-horizontal .form-group:after {
  clear: both;
}
@media (min-width: 768px) {
  .form-horizontal .control-label {
    padding-top: 7px;
    margin-bottom: 0;
    text-align: right;
  }
}
.form-horizontal .has-feedback .form-control-feedback {
  right: 15px;
}
@media (min-width: 768px) {
  .form-horizontal .form-group-lg .control-label {
    padding-top: 11px;
    font-size: 18px;
  }
}
@media (min-width: 768px) {
  .form-horizontal .form-group-sm .control-label {
    padding-top: 6px;
    font-size: 12px;
  }
}

.btn {
  display: inline-block;
  margin-bottom: 0;
  font-weight: normal;
  text-align: center;
  white-space: nowrap;
  vertical-align: middle;
  touch-action: manipulation;
  cursor: pointer;
  background-image: none;
  border: 1px solid transparent;
  padding: 6px 12px;
  font-size: 14px;
  line-height: 1.428571429;
  border-radius: 4px;
  -webkit-user-select: none;
  -moz-user-select: none;
  -ms-user-select: none;
  user-select: none;
}
.btn:focus, .btn.focus, .btn:active:focus, .btn:active.focus, .btn.active:focus, .btn.active.focus {
  outline: 5px auto -webkit-focus-ring-color;
  outline-offset: -2px;
}
.btn:hover, .btn:focus, .btn.focus {
  color: #333;
  text-decoration: none;
}
.btn:active, .btn.active {
  background-image: none;
  outline: 0;
  -webkit-box-shadow: inset 0 3px 5px rgba(0, 0, 0, 0.125);
  box-shadow: inset 0 3px 5px rgba(0, 0, 0, 0.125);
}
.btn.disabled, .btn[disabled], fieldset[disabled] .btn {
  cursor: not-allowed;
  filter: alpha(opacity=65);
  opacity: 0.65;
  -webkit-box-shadow: none;
  box-shadow: none;
}

a.btn.disabled, fieldset[disabled] a.btn {
  pointer-events: none;
}

.btn-default {
  color: #333;
  background-color: #fff;
  border-color: #ccc;
}
.btn-default:focus, .btn-default.focus {
  color: #333;
  background-color: #e6e6e6;
  border-color: #8c8c8c;
}
.btn-default:hover {
  color: #333;
  background-color: #e6e6e6;
  border-color: #adadad;
}
.btn-default:active, .btn-default.active, .open > .btn-default.dropdown-toggle {
  color: #333;
  background-color: #e6e6e6;
  background-image: none;
  border-color: #adadad;
}
.btn-default:active:hover, .btn-default:active:focus, .btn-default:active.focus, .btn-default.active:hover, .btn-default.active:focus, .btn-default.active.focus, .open > .btn-default.dropdown-toggle:hover, .open > .btn-default.dropdown-toggle:focus, .open > .btn-default.dropdown-toggle.focus {
  color: #333;
  background-color: #d4d4d4;
  border-color: #8c8c8c;
}
.btn-default.disabled:hover, .btn-default.disabled:focus, .btn-default.disabled.focus, .btn-default[disabled]:hover, .btn-default[disabled]:focus, .btn-default[disabled].focus, fieldset[disabled] .btn-default:hover, fieldset[disabled] .btn-default:focus, fieldset[disabled] .btn-default.focus {
  background-color: #fff;
  border-color: #ccc;
}
.btn-default .badge {
  color: #fff;
  background-color: #333;
}

.btn-primary {
  color: #fff;
  background-color: #206b82;
  border-color: #1b5a6e;
}
.btn-primary:focus, .btn-primary.focus {
  color: #fff;
  background-color: #164959;
  border-color: #020607;
}
.btn-primary:hover {
  color: #fff;
  background-color: #164959;
  border-color: #0f323c;
}
.btn-primary:active, .btn-primary.active, .open > .btn-primary.dropdown-toggle {
  color: #fff;
  background-color: #164959;
  background-image: none;
  border-color: #0f323c;
}
.btn-primary:active:hover, .btn-primary:active:focus, .btn-primary:active.focus, .btn-primary.active:hover, .btn-primary.active:focus, .btn-primary.active.focus, .open > .btn-primary.dropdown-toggle:hover, .open > .btn-primary.dropdown-toggle:focus, .open > .btn-primary.dropdown-toggle.focus {
  color: #fff;
  background-color: #0f323c;
  border-color: #020607;
}
.btn-primary.disabled:hover, .btn-primary.disabled:focus, .btn-primary.disabled.focus, .btn-primary[disabled]:hover, .btn-primary[disabled]:focus, .btn-primary[disabled].focus, fieldset[disabled] .btn-primary:hover, fieldset[disabled] .btn-primary:focus, fieldset[disabled] .btn-primary.focus {
  background-color: #206b82;
  border-color: #1b5a6e;
}
.btn-primary .badge {
  color: #206b82;
  background-color: #fff;
}

.btn-success {
  color: #fff;
  background-color: #3A833A;
  border-color: #327132;
}
.btn-success:focus, .btn-success.focus {
  color: #fff;
  background-color: #2a602a;
  border-color: #0b190b;
}
.btn-success:hover {
  color: #fff;
  background-color: #2a602a;
  border-color: #1f471f;
}
.btn-success:active, .btn-success.active, .open > .btn-success.dropdown-toggle {
  color: #fff;
  background-color: #2a602a;
  background-image: none;
  border-color: #1f471f;
}
.btn-success:active:hover, .btn-success:active:focus, .btn-success:active.focus, .btn-success.active:hover, .btn-success.active:focus, .btn-success.active.focus, .open > .btn-success.dropdown-toggle:hover, .open > .btn-success.dropdown-toggle:focus, .open > .btn-success.dropdown-toggle.focus {
  color: #fff;
  background-color: #1f471f;
  border-color: #0b190b;
}
.btn-success.disabled:hover, .btn-success.disabled:focus, .btn-success.disabled.focus, .btn-success[disabled]:hover, .btn-success[disabled]:focus, .btn-success[disabled].focus, fieldset[disabled] .btn-success:hover, fieldset[disabled] .btn-success:focus, fieldset[disabled] .btn-success.focus {
  background-color: #3A833A;
  border-color: #327132;
}
.btn-success .badge {
  color: #3A833A;
  background-color: #fff;
}

.btn-info {
  color: #fff;
  background-color: #5bc0de;
  border-color: #46b8da;
}
.btn-info:focus, .btn-info.focus {
  color: #fff;
  background-color: #31b0d5;
  border-color: #1b6d85;
}
.btn-info:hover {
  color: #fff;
  background-color: #31b0d5;
  border-color: #269abc;
}
.btn-info:active, .btn-info.active, .open > .btn-info.dropdown-toggle {
  color: #fff;
  background-color: #31b0d5;
  background-image: none;
  border-color: #269abc;
}
.btn-info:active:hover, .btn-info:active:focus, .btn-info:active.focus, .btn-info.active:hover, .btn-info.active:focus, .btn-info.active.focus, .open > .btn-info.dropdown-toggle:hover, .open > .btn-info.dropdown-toggle:focus, .open > .btn-info.dropdown-toggle.focus {
  color: #fff;
  background-color: #269abc;
  border-color: #1b6d85;
}
.btn-info.disabled:hover, .btn-info.disabled:focus, .btn-info.disabled.focus, .btn-info[disabled]:hover, .btn-info[disabled]:focus, .btn-info[disabled].focus, fieldset[disabled] .btn-info:hover, fieldset[disabled] .btn-info:focus, fieldset[disabled] .btn-info.focus {
  background-color: #5bc0de;
  border-color: #46b8da;
}
.btn-info .badge {
  color: #5bc0de;
  background-color: #fff;
}

.btn-warning {
  color: #fff;
  background-color: #f0ad4e;
  border-color: #eea236;
}
.btn-warning:focus, .btn-warning.focus {
  color: #fff;
  background-color: #ec971f;
  border-color: #985f0d;
}
.btn-warning:hover {
  color: #fff;
  background-color: #ec971f;
  border-color: #d58512;
}
.btn-warning:active, .btn-warning.active, .open > .btn-warning.dropdown-toggle {
  color: #fff;
  background-color: #ec971f;
  background-image: none;
  border-color: #d58512;
}
.btn-warning:active:hover, .btn-warning:active:focus, .btn-warning:active.focus, .btn-warning.active:hover, .btn-warning.active:focus, .btn-warning.active.focus, .open > .btn-warning.dropdown-toggle:hover, .open > .btn-warning.dropdown-toggle:focus, .open > .btn-warning.dropdown-toggle.focus {
  color: #fff;
  background-color: #d58512;
  border-color: #985f0d;
}
.btn-warning.disabled:hover, .btn-warning.disabled:focus, .btn-warning.disabled.focus, .btn-warning[disabled]:hover, .btn-warning[disabled]:focus, .btn-warning[disabled].focus, fieldset[disabled] .btn-warning:hover, fieldset[disabled] .btn-warning:focus, fieldset[disabled] .btn-warning.focus {
  background-color: #f0ad4e;
  border-color: #eea236;
}
.btn-warning .badge {
  color: #f0ad4e;
  background-color: #fff;
}

.btn-danger, .control-custom.disabled .checkbox.btn {
  color: #fff;
  background-color: #d9534f;
  border-color: #d43f3a;
}
.btn-danger:focus, .control-custom.disabled .checkbox.btn:focus, .btn-danger.focus, .control-custom.disabled .focus.checkbox.btn {
  color: #fff;
  background-color: #c9302c;
  border-color: #761c19;
}
.btn-danger:hover, .control-custom.disabled .checkbox.btn:hover {
  color: #fff;
  background-color: #c9302c;
  border-color: #ac2925;
}
.btn-danger:active, .control-custom.disabled .checkbox.btn:active, .btn-danger.active, .control-custom.disabled .active.checkbox.btn, .open > .btn-danger.dropdown-toggle, .control-custom.disabled .open > .dropdown-toggle.checkbox.btn {
  color: #fff;
  background-color: #c9302c;
  background-image: none;
  border-color: #ac2925;
}
.btn-danger:active:hover, .control-custom.disabled .checkbox.btn:active:hover, .btn-danger:active:focus, .control-custom.disabled .checkbox.btn:active:focus, .btn-danger:active.focus, .control-custom.disabled .checkbox.btn:active.focus, .btn-danger.active:hover, .control-custom.disabled .active.checkbox.btn:hover, .btn-danger.active:focus, .control-custom.disabled .active.checkbox.btn:focus, .btn-danger.active.focus, .control-custom.disabled .active.focus.checkbox.btn, .open > .btn-danger.dropdown-toggle:hover, .control-custom.disabled .open > .dropdown-toggle.checkbox.btn:hover, .open > .btn-danger.dropdown-toggle:focus, .control-custom.disabled .open > .dropdown-toggle.checkbox.btn:focus, .open > .btn-danger.dropdown-toggle.focus, .control-custom.disabled .open > .dropdown-toggle.focus.checkbox.btn {
  color: #fff;
  background-color: #ac2925;
  border-color: #761c19;
}
.btn-danger.disabled:hover, .control-custom.disabled .disabled.checkbox.btn:hover, .btn-danger.disabled:focus, .control-custom.disabled .disabled.checkbox.btn:focus, .btn-danger.disabled.focus, .control-custom.disabled .disabled.focus.checkbox.btn, .btn-danger[disabled]:hover, .control-custom.disabled [disabled].checkbox.btn:hover, .btn-danger[disabled]:focus, .control-custom.disabled [disabled].checkbox.btn:focus, .btn-danger[disabled].focus, .control-custom.disabled [disabled].focus.checkbox.btn, fieldset[disabled] .btn-danger:hover, fieldset[disabled] .control-custom.disabled .checkbox.btn:hover, .control-custom.disabled fieldset[disabled] .checkbox.btn:hover, fieldset[disabled] .btn-danger:focus, fieldset[disabled] .control-custom.disabled .checkbox.btn:focus, .control-custom.disabled fieldset[disabled] .checkbox.btn:focus, fieldset[disabled] .btn-danger.focus, fieldset[disabled] .control-custom.disabled .focus.checkbox.btn, .control-custom.disabled fieldset[disabled] .focus.checkbox.btn {
  background-color: #d9534f;
  border-color: #d43f3a;
}
.btn-danger .badge, .control-custom.disabled .checkbox.btn .badge {
  color: #d9534f;
  background-color: #fff;
}

.btn-link {
  font-weight: 400;
  color: #206b82;
  border-radius: 0;
}
.btn-link, .btn-link:active, .btn-link.active, .btn-link[disabled], fieldset[disabled] .btn-link {
  background-color: transparent;
  -webkit-box-shadow: none;
  box-shadow: none;
}
.btn-link, .btn-link:hover, .btn-link:focus, .btn-link:active {
  border-color: transparent;
}
.btn-link:hover, .btn-link:focus {
  color: #113845;
  text-decoration: underline;
  background-color: transparent;
}
.btn-link[disabled]:hover, .btn-link[disabled]:focus, fieldset[disabled] .btn-link:hover, fieldset[disabled] .btn-link:focus {
  color: #777777;
  text-decoration: none;
}

.btn-lg, .btn-group-lg > .btn {
  padding: 10px 16px;
  font-size: 18px;
  line-height: 1.3333333;
  border-radius: 6px;
}

.btn-sm, .btn-group-sm > .btn {
  padding: 5px 10px;
  font-size: 12px;
  line-height: 1.5;
  border-radius: 3px;
}

.btn-xs, .btn-group-xs > .btn {
  padding: 1px 5px;
  font-size: 12px;
  line-height: 1.5;
  border-radius: 3px;
}

.btn-block {
  display: block;
  width: 100%;
}

.btn-block + .btn-block {
  margin-top: 5px;
}

input[type=submit].btn-block,
input[type=reset].btn-block,
input[type=button].btn-block {
  width: 100%;
}

.fade {
  opacity: 0;
  -webkit-transition: opacity 0.15s linear;
  -o-transition: opacity 0.15s linear;
  transition: opacity 0.15s linear;
}
.fade.in {
  opacity: 1;
}

.collapse {
  display: none;
}
.collapse.in {
  display: block;
}

tr.collapse.in {
  display: table-row;
}

tbody.collapse.in {
  display: table-row-group;
}

.collapsing {
  position: relative;
  height: 0;
  overflow: hidden;
  -webkit-transition-property: height, visibility;
  transition-property: height, visibility;
  -webkit-transition-duration: 0.35s;
  transition-duration: 0.35s;
  -webkit-transition-timing-function: ease;
  transition-timing-function: ease;
}

.caret {
  display: inline-block;
  width: 0;
  height: 0;
  margin-left: 2px;
  vertical-align: middle;
  border-top: 4px dashed;
  border-top: 4px solid \9 ;
  border-right: 4px solid transparent;
  border-left: 4px solid transparent;
}

.dropup,
.dropdown {
  position: relative;
}

.dropdown-toggle:focus {
  outline: 0;
}

.dropdown-menu {
  position: absolute;
  top: 100%;
  left: 0;
  z-index: 1000;
  display: none;
  float: left;
  min-width: 160px;
  padding: 5px 0;
  margin: 2px 0 0;
  font-size: 14px;
  text-align: left;
  list-style: none;
  background-color: #fff;
  background-clip: padding-box;
  border: 1px solid #ccc;
  border: 1px solid rgba(0, 0, 0, 0.15);
  border-radius: 4px;
  -webkit-box-shadow: 0 6px 12px rgba(0, 0, 0, 0.175);
  box-shadow: 0 6px 12px rgba(0, 0, 0, 0.175);
}
.dropdown-menu.pull-right {
  right: 0;
  left: auto;
}
.dropdown-menu .divider {
  height: 1px;
  margin: 9px 0;
  overflow: hidden;
  background-color: #e5e5e5;
}
.dropdown-menu > li > a {
  display: block;
  padding: 3px 20px;
  clear: both;
  font-weight: 400;
  line-height: 1.428571429;
  color: #333333;
  white-space: nowrap;
}
.dropdown-menu > li > a:hover, .dropdown-menu > li > a:focus {
  color: #262626;
  text-decoration: none;
  background-color: #f5f5f5;
}

.dropdown-menu > .active > a, .dropdown-menu > .active > a:hover, .dropdown-menu > .active > a:focus {
  color: #fff;
  text-decoration: none;
  background-color: #206b82;
  outline: 0;
}

.dropdown-menu > .disabled > a, .dropdown-menu > .disabled > a:hover, .dropdown-menu > .disabled > a:focus {
  color: #777777;
}
.dropdown-menu > .disabled > a:hover, .dropdown-menu > .disabled > a:focus {
  text-decoration: none;
  cursor: not-allowed;
  background-color: transparent;
  background-image: none;
  filter: progid:DXImageTransform.Microsoft.gradient(enabled = false);
}

.open > .dropdown-menu {
  display: block;
}
.open > a {
  outline: 0;
}

.dropdown-menu-right {
  right: 0;
  left: auto;
}

.dropdown-menu-left {
  right: auto;
  left: 0;
}

.dropdown-header {
  display: block;
  padding: 3px 20px;
  font-size: 12px;
  line-height: 1.428571429;
  color: #777777;
  white-space: nowrap;
}

.dropdown-backdrop {
  position: fixed;
  top: 0;
  right: 0;
  bottom: 0;
  left: 0;
  z-index: 990;
}

.pull-right > .dropdown-menu {
  right: 0;
  left: auto;
}

.dropup .caret,
.navbar-fixed-bottom .dropdown .caret {
  content: "";
  border-top: 0;
  border-bottom: 4px dashed;
  border-bottom: 4px solid \9 ;
}
.dropup .dropdown-menu,
.navbar-fixed-bottom .dropdown .dropdown-menu {
  top: auto;
  bottom: 100%;
  margin-bottom: 2px;
}

@media (min-width: 768px) {
  .navbar-right .dropdown-menu {
    right: 0;
    left: auto;
  }
  .navbar-right .dropdown-menu-left {
    left: 0;
    right: auto;
  }
}
.btn-group,
.btn-group-vertical {
  position: relative;
  display: inline-block;
  vertical-align: middle;
}
.btn-group > .btn,
.btn-group-vertical > .btn {
  position: relative;
  float: left;
}
.btn-group > .btn:hover, .btn-group > .btn:focus, .btn-group > .btn:active, .btn-group > .btn.active,
.btn-group-vertical > .btn:hover,
.btn-group-vertical > .btn:focus,
.btn-group-vertical > .btn:active,
.btn-group-vertical > .btn.active {
  z-index: 2;
}

.btn-group .btn + .btn,
.btn-group .btn + .btn-group,
.btn-group .btn-group + .btn,
.btn-group .btn-group + .btn-group {
  margin-left: -1px;
}

.btn-toolbar {
  margin-left: -5px;
}
.btn-toolbar:before, .btn-toolbar:after {
  display: table;
  content: " ";
}
.btn-toolbar:after {
  clear: both;
}
.btn-toolbar .btn,
.btn-toolbar .btn-group,
.btn-toolbar .input-group {
  float: left;
}
.btn-toolbar > .btn,
.btn-toolbar > .btn-group,
.btn-toolbar > .input-group {
  margin-left: 5px;
}

.btn-group > .btn:not(:first-child):not(:last-child):not(.dropdown-toggle) {
  border-radius: 0;
}

.btn-group > .btn:first-child {
  margin-left: 0;
}
.btn-group > .btn:first-child:not(:last-child):not(.dropdown-toggle) {
  border-top-right-radius: 0;
  border-bottom-right-radius: 0;
}

.btn-group > .btn:last-child:not(:first-child),
.btn-group > .dropdown-toggle:not(:first-child) {
  border-top-left-radius: 0;
  border-bottom-left-radius: 0;
}

.btn-group > .btn-group {
  float: left;
}

.btn-group > .btn-group:not(:first-child):not(:last-child) > .btn {
  border-radius: 0;
}

.btn-group > .btn-group:first-child:not(:last-child) > .btn:last-child,
.btn-group > .btn-group:first-child:not(:last-child) > .dropdown-toggle {
  border-top-right-radius: 0;
  border-bottom-right-radius: 0;
}

.btn-group > .btn-group:last-child:not(:first-child) > .btn:first-child {
  border-top-left-radius: 0;
  border-bottom-left-radius: 0;
}

.btn-group .dropdown-toggle:active,
.btn-group.open .dropdown-toggle {
  outline: 0;
}

.btn-group > .btn + .dropdown-toggle {
  padding-right: 8px;
  padding-left: 8px;
}

.btn-group > .btn-lg + .dropdown-toggle, .btn-group-lg.btn-group > .btn + .dropdown-toggle {
  padding-right: 12px;
  padding-left: 12px;
}

.btn-group.open .dropdown-toggle {
  -webkit-box-shadow: inset 0 3px 5px rgba(0, 0, 0, 0.125);
  box-shadow: inset 0 3px 5px rgba(0, 0, 0, 0.125);
}
.btn-group.open .dropdown-toggle.btn-link {
  -webkit-box-shadow: none;
  box-shadow: none;
}

.btn .caret {
  margin-left: 0;
}

.btn-lg .caret, .btn-group-lg > .btn .caret {
  border-width: 5px 5px 0;
  border-bottom-width: 0;
}

.dropup .btn-lg .caret, .dropup .btn-group-lg > .btn .caret {
  border-width: 0 5px 5px;
}

.btn-group-vertical > .btn,
.btn-group-vertical > .btn-group,
.btn-group-vertical > .btn-group > .btn {
  display: block;
  float: none;
  width: 100%;
  max-width: 100%;
}
.btn-group-vertical > .btn-group:before, .btn-group-vertical > .btn-group:after {
  display: table;
  content: " ";
}
.btn-group-vertical > .btn-group:after {
  clear: both;
}
.btn-group-vertical > .btn-group > .btn {
  float: none;
}
.btn-group-vertical > .btn + .btn,
.btn-group-vertical > .btn + .btn-group,
.btn-group-vertical > .btn-group + .btn,
.btn-group-vertical > .btn-group + .btn-group {
  margin-top: -1px;
  margin-left: 0;
}

.btn-group-vertical > .btn:not(:first-child):not(:last-child) {
  border-radius: 0;
}
.btn-group-vertical > .btn:first-child:not(:last-child) {
  border-top-left-radius: 4px;
  border-top-right-radius: 4px;
  border-bottom-right-radius: 0;
  border-bottom-left-radius: 0;
}
.btn-group-vertical > .btn:last-child:not(:first-child) {
  border-top-left-radius: 0;
  border-top-right-radius: 0;
  border-bottom-right-radius: 4px;
  border-bottom-left-radius: 4px;
}

.btn-group-vertical > .btn-group:not(:first-child):not(:last-child) > .btn {
  border-radius: 0;
}

.btn-group-vertical > .btn-group:first-child:not(:last-child) > .btn:last-child,
.btn-group-vertical > .btn-group:first-child:not(:last-child) > .dropdown-toggle {
  border-bottom-right-radius: 0;
  border-bottom-left-radius: 0;
}

.btn-group-vertical > .btn-group:last-child:not(:first-child) > .btn:first-child {
  border-top-left-radius: 0;
  border-top-right-radius: 0;
}

.btn-group-justified {
  display: table;
  width: 100%;
  table-layout: fixed;
  border-collapse: separate;
}
.btn-group-justified > .btn,
.btn-group-justified > .btn-group {
  display: table-cell;
  float: none;
  width: 1%;
}
.btn-group-justified > .btn-group .btn {
  width: 100%;
}
.btn-group-justified > .btn-group .dropdown-menu {
  left: auto;
}

[data-toggle=buttons] > .btn input[type=radio],
[data-toggle=buttons] > .btn input[type=checkbox],
[data-toggle=buttons] > .btn-group > .btn input[type=radio],
[data-toggle=buttons] > .btn-group > .btn input[type=checkbox] {
  position: absolute;
  clip: rect(0, 0, 0, 0);
  pointer-events: none;
}

.input-group {
  position: relative;
  display: table;
  border-collapse: separate;
}
.input-group[class*=col-] {
  float: none;
  padding-right: 0;
  padding-left: 0;
}
.input-group .form-control {
  position: relative;
  z-index: 2;
  float: left;
  width: 100%;
  margin-bottom: 0;
}
.input-group .form-control:focus {
  z-index: 3;
}

.input-group-addon,
.input-group-btn,
.input-group .form-control {
  display: table-cell;
}
.input-group-addon:not(:first-child):not(:last-child),
.input-group-btn:not(:first-child):not(:last-child),
.input-group .form-control:not(:first-child):not(:last-child) {
  border-radius: 0;
}

.input-group-addon,
.input-group-btn {
  width: 1%;
  white-space: nowrap;
  vertical-align: middle;
}

.input-group-addon {
  padding: 6px 12px;
  font-size: 14px;
  font-weight: 400;
  line-height: 1;
  color: #555555;
  text-align: center;
  background-color: #eeeeee;
  border: 1px solid #ccc;
  border-radius: 4px;
}
.input-group-addon.input-sm,
.input-group-sm > .input-group-addon,
.input-group-sm > .input-group-btn > .input-group-addon.btn {
  padding: 5px 10px;
  font-size: 12px;
  border-radius: 3px;
}
.input-group-addon.input-lg, .control-large input.input-group-addon,
.input-group-lg > .input-group-addon,
.input-group-lg > .input-group-btn > .input-group-addon.btn {
  padding: 10px 16px;
  font-size: 18px;
  border-radius: 6px;
}
.input-group-addon input[type=radio],
.input-group-addon input[type=checkbox] {
  margin-top: 0;
}

.input-group .form-control:first-child,
.input-group-addon:first-child,
.input-group-btn:first-child > .btn,
.input-group-btn:first-child > .btn-group > .btn,
.input-group-btn:first-child > .dropdown-toggle,
.input-group-btn:last-child > .btn:not(:last-child):not(.dropdown-toggle),
.input-group-btn:last-child > .btn-group:not(:last-child) > .btn {
  border-top-right-radius: 0;
  border-bottom-right-radius: 0;
}

.input-group-addon:first-child {
  border-right: 0;
}

.input-group .form-control:last-child,
.input-group-addon:last-child,
.input-group-btn:last-child > .btn,
.input-group-btn:last-child > .btn-group > .btn,
.input-group-btn:last-child > .dropdown-toggle,
.input-group-btn:first-child > .btn:not(:first-child),
.input-group-btn:first-child > .btn-group:not(:first-child) > .btn {
  border-top-left-radius: 0;
  border-bottom-left-radius: 0;
}

.input-group-addon:last-child {
  border-left: 0;
}

.input-group-btn {
  position: relative;
  font-size: 0;
  white-space: nowrap;
}
.input-group-btn > .btn {
  position: relative;
}
.input-group-btn > .btn + .btn {
  margin-left: -1px;
}
.input-group-btn > .btn:hover, .input-group-btn > .btn:focus, .input-group-btn > .btn:active {
  z-index: 2;
}
.input-group-btn:first-child > .btn,
.input-group-btn:first-child > .btn-group {
  margin-right: -1px;
}
.input-group-btn:last-child > .btn,
.input-group-btn:last-child > .btn-group {
  z-index: 2;
  margin-left: -1px;
}

.nav {
  padding-left: 0;
  margin-bottom: 0;
  list-style: none;
}
.nav:before, .nav:after {
  display: table;
  content: " ";
}
.nav:after {
  clear: both;
}
.nav > li {
  position: relative;
  display: block;
}
.nav > li > a {
  position: relative;
  display: block;
  padding: 10px 15px;
}
.nav > li > a:hover, .nav > li > a:focus {
  text-decoration: none;
  background-color: #eeeeee;
}
.nav > li.disabled > a {
  color: #777777;
}
.nav > li.disabled > a:hover, .nav > li.disabled > a:focus {
  color: #777777;
  text-decoration: none;
  cursor: not-allowed;
  background-color: transparent;
}
.nav .open > a, .nav .open > a:hover, .nav .open > a:focus {
  background-color: #eeeeee;
  border-color: #206b82;
}
.nav .nav-divider {
  height: 1px;
  margin: 9px 0;
  overflow: hidden;
  background-color: #e5e5e5;
}
.nav > li > a > img {
  max-width: none;
}

.nav-tabs {
  border-bottom: 1px solid #ddd;
}
.nav-tabs > li {
  float: left;
  margin-bottom: -1px;
}
.nav-tabs > li > a {
  margin-right: 2px;
  line-height: 1.428571429;
  border: 1px solid transparent;
  border-radius: 4px 4px 0 0;
}
.nav-tabs > li > a:hover {
  border-color: #eeeeee #eeeeee #ddd;
}
.nav-tabs > li.active > a, .nav-tabs > li.active > a:hover, .nav-tabs > li.active > a:focus {
  color: #555555;
  cursor: default;
  background-color: #fff;
  border: 1px solid #ddd;
  border-bottom-color: transparent;
}
.nav-pills > li {
  float: left;
}
.nav-pills > li > a {
  border-radius: 4px;
}
.nav-pills > li + li {
  margin-left: 2px;
}
.nav-pills > li.active > a, .nav-pills > li.active > a:hover, .nav-pills > li.active > a:focus {
  color: #fff;
  background-color: #206b82;
}

.nav-stacked > li {
  float: none;
}
.nav-stacked > li + li {
  margin-top: 2px;
  margin-left: 0;
}

.nav-justified, .nav-tabs.nav-justified {
  width: 100%;
}
.nav-justified > li, .nav-tabs.nav-justified > li {
  float: none;
}
.nav-justified > li > a, .nav-tabs.nav-justified > li > a {
  margin-bottom: 5px;
  text-align: center;
}
.nav-justified > .dropdown .dropdown-menu {
  top: auto;
  left: auto;
}
@media (min-width: 768px) {
  .nav-justified > li, .nav-tabs.nav-justified > li {
    display: table-cell;
    width: 1%;
  }
  .nav-justified > li > a, .nav-tabs.nav-justified > li > a {
    margin-bottom: 0;
  }
}

.nav-tabs-justified, .nav-tabs.nav-justified {
  border-bottom: 0;
}
.nav-tabs-justified > li > a, .nav-tabs.nav-justified > li > a {
  margin-right: 0;
  border-radius: 4px;
}
.nav-tabs-justified > .active > a, .nav-tabs.nav-justified > .active > a,
.nav-tabs-justified > .active > a:hover,
.nav-tabs-justified > .active > a:focus {
  border: 1px solid #ddd;
}
@media (min-width: 768px) {
  .nav-tabs-justified > li > a, .nav-tabs.nav-justified > li > a {
    border-bottom: 1px solid #ddd;
    border-radius: 4px 4px 0 0;
  }
  .nav-tabs-justified > .active > a, .nav-tabs.nav-justified > .active > a,
.nav-tabs-justified > .active > a:hover,
.nav-tabs-justified > .active > a:focus {
    border-bottom-color: #fff;
  }
}

.tab-content > .tab-pane {
  display: none;
}
.tab-content > .active {
  display: block;
}

.nav-tabs .dropdown-menu {
  margin-top: -1px;
  border-top-left-radius: 0;
  border-top-right-radius: 0;
}

.navbar {
  position: relative;
  min-height: 50px;
  margin-bottom: 20px;
  border: 1px solid transparent;
}
.navbar:before, .navbar:after {
  display: table;
  content: " ";
}
.navbar:after {
  clear: both;
}
@media (min-width: 768px) {
  .navbar {
    border-radius: 4px;
  }
}

.navbar-header:before, .navbar-header:after {
  display: table;
  content: " ";
}
.navbar-header:after {
  clear: both;
}
@media (min-width: 768px) {
  .navbar-header {
    float: left;
  }
}

.navbar-collapse {
  padding-right: 15px;
  padding-left: 15px;
  overflow-x: visible;
  border-top: 1px solid transparent;
  box-shadow: inset 0 1px 0 rgba(255, 255, 255, 0.1);
  -webkit-overflow-scrolling: touch;
}
.navbar-collapse:before, .navbar-collapse:after {
  display: table;
  content: " ";
}
.navbar-collapse:after {
  clear: both;
}
.navbar-collapse.in {
  overflow-y: auto;
}
@media (min-width: 768px) {
  .navbar-collapse {
    width: auto;
    border-top: 0;
    box-shadow: none;
  }
  .navbar-collapse.collapse {
    display: block !important;
    height: auto !important;
    padding-bottom: 0;
    overflow: visible !important;
  }
  .navbar-collapse.in {
    overflow-y: visible;
  }
  .navbar-fixed-top .navbar-collapse, .navbar-static-top .navbar-collapse, .navbar-fixed-bottom .navbar-collapse {
    padding-right: 0;
    padding-left: 0;
  }
}

.navbar-fixed-top,
.navbar-fixed-bottom {
  position: fixed;
  right: 0;
  left: 0;
  z-index: 1030;
}
.navbar-fixed-top .navbar-collapse,
.navbar-fixed-bottom .navbar-collapse {
  max-height: 340px;
}
@media (max-device-width: 480px) and (orientation: landscape) {
  .navbar-fixed-top .navbar-collapse,
.navbar-fixed-bottom .navbar-collapse {
    max-height: 200px;
  }
}
@media (min-width: 768px) {
  .navbar-fixed-top,
.navbar-fixed-bottom {
    border-radius: 0;
  }
}

.navbar-fixed-top {
  top: 0;
  border-width: 0 0 1px;
}

.navbar-fixed-bottom {
  bottom: 0;
  margin-bottom: 0;
  border-width: 1px 0 0;
}

.container > .navbar-header,
.container > .navbar-collapse,
.container-fluid > .navbar-header,
.container-fluid > .navbar-collapse {
  margin-right: -15px;
  margin-left: -15px;
}
@media (min-width: 768px) {
  .container > .navbar-header,
.container > .navbar-collapse,
.container-fluid > .navbar-header,
.container-fluid > .navbar-collapse {
    margin-right: 0;
    margin-left: 0;
  }
}

.navbar-static-top {
  z-index: 1000;
  border-width: 0 0 1px;
}
@media (min-width: 768px) {
  .navbar-static-top {
    border-radius: 0;
  }
}

.navbar-brand {
  float: left;
  height: 50px;
  padding: 15px 15px;
  font-size: 18px;
  line-height: 20px;
}
.navbar-brand:hover, .navbar-brand:focus {
  text-decoration: none;
}
.navbar-brand > img {
  display: block;
}
@media (min-width: 768px) {
  .navbar > .container .navbar-brand, .navbar > .container-fluid .navbar-brand {
    margin-left: -15px;
  }
}

.navbar-toggle {
  position: relative;
  float: right;
  padding: 9px 10px;
  margin-right: 15px;
  margin-top: 8px;
  margin-bottom: 8px;
  background-color: transparent;
  background-image: none;
  border: 1px solid transparent;
  border-radius: 4px;
}
.navbar-toggle:focus {
  outline: 0;
}
.navbar-toggle .icon-bar {
  display: block;
  width: 22px;
  height: 2px;
  border-radius: 1px;
}
.navbar-toggle .icon-bar + .icon-bar {
  margin-top: 4px;
}
@media (min-width: 768px) {
  .navbar-toggle {
    display: none;
  }
}

.navbar-nav {
  margin: 7.5px -15px;
}
.navbar-nav > li > a {
  padding-top: 10px;
  padding-bottom: 10px;
  line-height: 20px;
}
@media (max-width: 767px) {
  .navbar-nav .open .dropdown-menu {
    position: static;
    float: none;
    width: auto;
    margin-top: 0;
    background-color: transparent;
    border: 0;
    box-shadow: none;
  }
  .navbar-nav .open .dropdown-menu > li > a,
.navbar-nav .open .dropdown-menu .dropdown-header {
    padding: 5px 15px 5px 25px;
  }
  .navbar-nav .open .dropdown-menu > li > a {
    line-height: 20px;
  }
  .navbar-nav .open .dropdown-menu > li > a:hover, .navbar-nav .open .dropdown-menu > li > a:focus {
    background-image: none;
  }
}
@media (min-width: 768px) {
  .navbar-nav {
    float: left;
    margin: 0;
  }
  .navbar-nav > li {
    float: left;
  }
  .navbar-nav > li > a {
    padding-top: 15px;
    padding-bottom: 15px;
  }
}

.navbar-form {
  padding: 10px 15px;
  margin-right: -15px;
  margin-left: -15px;
  border-top: 1px solid transparent;
  border-bottom: 1px solid transparent;
  -webkit-box-shadow: inset 0 1px 0 rgba(255, 255, 255, 0.1), 0 1px 0 rgba(255, 255, 255, 0.1);
  box-shadow: inset 0 1px 0 rgba(255, 255, 255, 0.1), 0 1px 0 rgba(255, 255, 255, 0.1);
  margin-top: 8px;
  margin-bottom: 8px;
}
@media (min-width: 768px) {
  .navbar-form .form-group {
    display: inline-block;
    margin-bottom: 0;
    vertical-align: middle;
  }
  .navbar-form .form-control {
    display: inline-block;
    width: auto;
    vertical-align: middle;
  }
  .navbar-form .form-control-static {
    display: inline-block;
  }
  .navbar-form .input-group {
    display: inline-table;
    vertical-align: middle;
  }
  .navbar-form .input-group .input-group-addon,
.navbar-form .input-group .input-group-btn,
.navbar-form .input-group .form-control {
    width: auto;
  }
  .navbar-form .input-group > .form-control {
    width: 100%;
  }
  .navbar-form .control-label {
    margin-bottom: 0;
    vertical-align: middle;
  }
  .navbar-form .radio,
.navbar-form .checkbox {
    display: inline-block;
    margin-top: 0;
    margin-bottom: 0;
    vertical-align: middle;
  }
  .navbar-form .radio label,
.navbar-form .checkbox label {
    padding-left: 0;
  }
  .navbar-form .radio input[type=radio],
.navbar-form .checkbox input[type=checkbox] {
    position: relative;
    margin-left: 0;
  }
  .navbar-form .has-feedback .form-control-feedback {
    top: 0;
  }
}
@media (max-width: 767px) {
  .navbar-form .form-group {
    margin-bottom: 5px;
  }
  .navbar-form .form-group:last-child {
    margin-bottom: 0;
  }
}
@media (min-width: 768px) {
  .navbar-form {
    width: auto;
    padding-top: 0;
    padding-bottom: 0;
    margin-right: 0;
    margin-left: 0;
    border: 0;
    -webkit-box-shadow: none;
    box-shadow: none;
  }
}

.navbar-nav > li > .dropdown-menu {
  margin-top: 0;
  border-top-left-radius: 0;
  border-top-right-radius: 0;
}

.navbar-fixed-bottom .navbar-nav > li > .dropdown-menu {
  margin-bottom: 0;
  border-top-left-radius: 4px;
  border-top-right-radius: 4px;
  border-bottom-right-radius: 0;
  border-bottom-left-radius: 0;
}

.navbar-btn {
  margin-top: 8px;
  margin-bottom: 8px;
}
.navbar-btn.btn-sm, .btn-group-sm > .navbar-btn.btn {
  margin-top: 10px;
  margin-bottom: 10px;
}
.navbar-btn.btn-xs, .btn-group-xs > .navbar-btn.btn {
  margin-top: 14px;
  margin-bottom: 14px;
}

.navbar-text {
  margin-top: 15px;
  margin-bottom: 15px;
}
@media (min-width: 768px) {
  .navbar-text {
    float: left;
    margin-right: 15px;
    margin-left: 15px;
  }
}

@media (min-width: 768px) {
  .navbar-left {
    float: left !important;
  }

  .navbar-right {
    float: right !important;
    margin-right: -15px;
  }
  .navbar-right ~ .navbar-right {
    margin-right: 0;
  }
}
.navbar-default {
  background-color: #f8f8f8;
  border-color: #e7e7e7;
}
.navbar-default .navbar-brand {
  color: #777;
}
.navbar-default .navbar-brand:hover, .navbar-default .navbar-brand:focus {
  color: #5e5e5e;
  background-color: transparent;
}
.navbar-default .navbar-text {
  color: #777;
}
.navbar-default .navbar-nav > li > a {
  color: #777;
}
.navbar-default .navbar-nav > li > a:hover, .navbar-default .navbar-nav > li > a:focus {
  color: #333;
  background-color: transparent;
}
.navbar-default .navbar-nav > .active > a, .navbar-default .navbar-nav > .active > a:hover, .navbar-default .navbar-nav > .active > a:focus {
  color: #555;
  background-color: #e7e7e7;
}
.navbar-default .navbar-nav > .disabled > a, .navbar-default .navbar-nav > .disabled > a:hover, .navbar-default .navbar-nav > .disabled > a:focus {
  color: #ccc;
  background-color: transparent;
}
.navbar-default .navbar-nav > .open > a, .navbar-default .navbar-nav > .open > a:hover, .navbar-default .navbar-nav > .open > a:focus {
  color: #555;
  background-color: #e7e7e7;
}
@media (max-width: 767px) {
  .navbar-default .navbar-nav .open .dropdown-menu > li > a {
    color: #777;
  }
  .navbar-default .navbar-nav .open .dropdown-menu > li > a:hover, .navbar-default .navbar-nav .open .dropdown-menu > li > a:focus {
    color: #333;
    background-color: transparent;
  }
  .navbar-default .navbar-nav .open .dropdown-menu > .active > a, .navbar-default .navbar-nav .open .dropdown-menu > .active > a:hover, .navbar-default .navbar-nav .open .dropdown-menu > .active > a:focus {
    color: #555;
    background-color: #e7e7e7;
  }
  .navbar-default .navbar-nav .open .dropdown-menu > .disabled > a, .navbar-default .navbar-nav .open .dropdown-menu > .disabled > a:hover, .navbar-default .navbar-nav .open .dropdown-menu > .disabled > a:focus {
    color: #ccc;
    background-color: transparent;
  }
}
.navbar-default .navbar-toggle {
  border-color: #ddd;
}
.navbar-default .navbar-toggle:hover, .navbar-default .navbar-toggle:focus {
  background-color: #ddd;
}
.navbar-default .navbar-toggle .icon-bar {
  background-color: #888;
}
.navbar-default .navbar-collapse,
.navbar-default .navbar-form {
  border-color: #e7e7e7;
}
.navbar-default .navbar-link {
  color: #777;
}
.navbar-default .navbar-link:hover {
  color: #333;
}
.navbar-default .btn-link {
  color: #777;
}
.navbar-default .btn-link:hover, .navbar-default .btn-link:focus {
  color: #333;
}
.navbar-default .btn-link[disabled]:hover, .navbar-default .btn-link[disabled]:focus, fieldset[disabled] .navbar-default .btn-link:hover, fieldset[disabled] .navbar-default .btn-link:focus {
  color: #ccc;
}

.navbar-inverse {
  background-color: #222;
  border-color: #090909;
}
.navbar-inverse .navbar-brand {
  color: #9d9d9d;
}
.navbar-inverse .navbar-brand:hover, .navbar-inverse .navbar-brand:focus {
  color: #fff;
  background-color: transparent;
}
.navbar-inverse .navbar-text {
  color: #9d9d9d;
}
.navbar-inverse .navbar-nav > li > a {
  color: #9d9d9d;
}
.navbar-inverse .navbar-nav > li > a:hover, .navbar-inverse .navbar-nav > li > a:focus {
  color: #fff;
  background-color: transparent;
}
.navbar-inverse .navbar-nav > .active > a, .navbar-inverse .navbar-nav > .active > a:hover, .navbar-inverse .navbar-nav > .active > a:focus {
  color: #fff;
  background-color: #090909;
}
.navbar-inverse .navbar-nav > .disabled > a, .navbar-inverse .navbar-nav > .disabled > a:hover, .navbar-inverse .navbar-nav > .disabled > a:focus {
  color: #444;
  background-color: transparent;
}
.navbar-inverse .navbar-nav > .open > a, .navbar-inverse .navbar-nav > .open > a:hover, .navbar-inverse .navbar-nav > .open > a:focus {
  color: #fff;
  background-color: #090909;
}
@media (max-width: 767px) {
  .navbar-inverse .navbar-nav .open .dropdown-menu > .dropdown-header {
    border-color: #090909;
  }
  .navbar-inverse .navbar-nav .open .dropdown-menu .divider {
    background-color: #090909;
  }
  .navbar-inverse .navbar-nav .open .dropdown-menu > li > a {
    color: #9d9d9d;
  }
  .navbar-inverse .navbar-nav .open .dropdown-menu > li > a:hover, .navbar-inverse .navbar-nav .open .dropdown-menu > li > a:focus {
    color: #fff;
    background-color: transparent;
  }
  .navbar-inverse .navbar-nav .open .dropdown-menu > .active > a, .navbar-inverse .navbar-nav .open .dropdown-menu > .active > a:hover, .navbar-inverse .navbar-nav .open .dropdown-menu > .active > a:focus {
    color: #fff;
    background-color: #090909;
  }
  .navbar-inverse .navbar-nav .open .dropdown-menu > .disabled > a, .navbar-inverse .navbar-nav .open .dropdown-menu > .disabled > a:hover, .navbar-inverse .navbar-nav .open .dropdown-menu > .disabled > a:focus {
    color: #444;
    background-color: transparent;
  }
}
.navbar-inverse .navbar-toggle {
  border-color: #333;
}
.navbar-inverse .navbar-toggle:hover, .navbar-inverse .navbar-toggle:focus {
  background-color: #333;
}
.navbar-inverse .navbar-toggle .icon-bar {
  background-color: #fff;
}
.navbar-inverse .navbar-collapse,
.navbar-inverse .navbar-form {
  border-color: #101010;
}
.navbar-inverse .navbar-link {
  color: #9d9d9d;
}
.navbar-inverse .navbar-link:hover {
  color: #fff;
}
.navbar-inverse .btn-link {
  color: #9d9d9d;
}
.navbar-inverse .btn-link:hover, .navbar-inverse .btn-link:focus {
  color: #fff;
}
.navbar-inverse .btn-link[disabled]:hover, .navbar-inverse .btn-link[disabled]:focus, fieldset[disabled] .navbar-inverse .btn-link:hover, fieldset[disabled] .navbar-inverse .btn-link:focus {
  color: #444;
}

.breadcrumb {
  padding: 8px 15px;
  margin-bottom: 20px;
  list-style: none;
  background-color: #f5f5f5;
  border-radius: 4px;
}
.breadcrumb > li {
  display: inline-block;
}
.breadcrumb > li + li:before {
  padding: 0 5px;
  color: #ccc;
  content: "/ ";
}
.breadcrumb > .active {
  color: #777777;
}

.pagination {
  display: inline-block;
  padding-left: 0;
  margin: 20px 0;
  border-radius: 4px;
}
.pagination > li {
  display: inline;
}
.pagination > li > a,
.pagination > li > span {
  position: relative;
  float: left;
  padding: 6px 12px;
  margin-left: -1px;
  line-height: 1.428571429;
  color: #206b82;
  text-decoration: none;
  background-color: #fff;
  border: 1px solid #ddd;
}
.pagination > li > a:hover, .pagination > li > a:focus,
.pagination > li > span:hover,
.pagination > li > span:focus {
  z-index: 2;
  color: #113845;
  background-color: #eeeeee;
  border-color: #ddd;
}
.pagination > li:first-child > a,
.pagination > li:first-child > span {
  margin-left: 0;
  border-top-left-radius: 4px;
  border-bottom-left-radius: 4px;
}
.pagination > li:last-child > a,
.pagination > li:last-child > span {
  border-top-right-radius: 4px;
  border-bottom-right-radius: 4px;
}
.pagination > .active > a, .pagination > .active > a:hover, .pagination > .active > a:focus,
.pagination > .active > span,
.pagination > .active > span:hover,
.pagination > .active > span:focus {
  z-index: 3;
  color: #fff;
  cursor: default;
  background-color: #206b82;
  border-color: #206b82;
}
.pagination > .disabled > span,
.pagination > .disabled > span:hover,
.pagination > .disabled > span:focus,
.pagination > .disabled > a,
.pagination > .disabled > a:hover,
.pagination > .disabled > a:focus {
  color: #777777;
  cursor: not-allowed;
  background-color: #fff;
  border-color: #ddd;
}

.pagination-lg > li > a,
.pagination-lg > li > span {
  padding: 10px 16px;
  font-size: 18px;
  line-height: 1.3333333;
}
.pagination-lg > li:first-child > a,
.pagination-lg > li:first-child > span {
  border-top-left-radius: 6px;
  border-bottom-left-radius: 6px;
}
.pagination-lg > li:last-child > a,
.pagination-lg > li:last-child > span {
  border-top-right-radius: 6px;
  border-bottom-right-radius: 6px;
}

.pagination-sm > li > a,
.pagination-sm > li > span {
  padding: 5px 10px;
  font-size: 12px;
  line-height: 1.5;
}
.pagination-sm > li:first-child > a,
.pagination-sm > li:first-child > span {
  border-top-left-radius: 3px;
  border-bottom-left-radius: 3px;
}
.pagination-sm > li:last-child > a,
.pagination-sm > li:last-child > span {
  border-top-right-radius: 3px;
  border-bottom-right-radius: 3px;
}

.pager {
  padding-left: 0;
  margin: 20px 0;
  text-align: center;
  list-style: none;
}
.pager:before, .pager:after {
  display: table;
  content: " ";
}
.pager:after {
  clear: both;
}
.pager li {
  display: inline;
}
.pager li > a,
.pager li > span {
  display: inline-block;
  padding: 5px 14px;
  background-color: #fff;
  border: 1px solid #ddd;
  border-radius: 15px;
}
.pager li > a:hover,
.pager li > a:focus {
  text-decoration: none;
  background-color: #eeeeee;
}
.pager .next > a,
.pager .next > span {
  float: right;
}
.pager .previous > a,
.pager .previous > span {
  float: left;
}
.pager .disabled > a,
.pager .disabled > a:hover,
.pager .disabled > a:focus,
.pager .disabled > span {
  color: #777777;
  cursor: not-allowed;
  background-color: #fff;
}

.label {
  display: inline;
  padding: 0.2em 0.6em 0.3em;
  font-size: 75%;
  font-weight: 700;
  line-height: 1;
  color: #fff;
  text-align: center;
  white-space: nowrap;
  vertical-align: baseline;
  border-radius: 0.25em;
}
.label:empty {
  display: none;
}
.btn .label {
  position: relative;
  top: -1px;
}

a.label:hover, a.label:focus {
  color: #fff;
  text-decoration: none;
  cursor: pointer;
}

.label-default {
  background-color: #777777;
}
.label-default[href]:hover, .label-default[href]:focus {
  background-color: #5e5e5e;
}

.label-primary {
  background-color: #206b82;
}
.label-primary[href]:hover, .label-primary[href]:focus {
  background-color: #164959;
}

.label-success {
  background-color: #3A833A;
}
.label-success[href]:hover, .label-success[href]:focus {
  background-color: #2a602a;
}

.label-info {
  background-color: #5bc0de;
}
.label-info[href]:hover, .label-info[href]:focus {
  background-color: #31b0d5;
}

.label-warning {
  background-color: #f0ad4e;
}
.label-warning[href]:hover, .label-warning[href]:focus {
  background-color: #ec971f;
}

.label-danger {
  background-color: #d9534f;
}
.label-danger[href]:hover, .label-danger[href]:focus {
  background-color: #c9302c;
}

.badge {
  display: inline-block;
  min-width: 10px;
  padding: 3px 7px;
  font-size: 12px;
  font-weight: bold;
  line-height: 1;
  color: #fff;
  text-align: center;
  white-space: nowrap;
  vertical-align: middle;
  background-color: #6E6E6E;
  border-radius: 10px;
}
.badge:empty {
  display: none;
}
.btn .badge {
  position: relative;
  top: -1px;
}
.btn-xs .badge, .btn-group-xs > .btn .badge {
  top: 0;
  padding: 1px 5px;
}
.list-group-item.active > .badge, .nav-pills > .active > a > .badge {
  color: #206b82;
  background-color: #fff;
}
.list-group-item > .badge {
  float: right;
}
.list-group-item > .badge + .badge {
  margin-right: 5px;
}
.nav-pills > li > a > .badge {
  margin-left: 3px;
}

a.badge:hover, a.badge:focus {
  color: #fff;
  text-decoration: none;
  cursor: pointer;
}

.jumbotron {
  padding-top: 30px;
  padding-bottom: 30px;
  margin-bottom: 30px;
  color: inherit;
  background-color: #eeeeee;
}
.jumbotron h1,
.jumbotron .h1 {
  color: inherit;
}
.jumbotron p {
  margin-bottom: 15px;
  font-size: 21px;
  font-weight: 200;
}
.jumbotron > hr {
  border-top-color: #d5d5d5;
}
.container .jumbotron, .container-fluid .jumbotron {
  padding-right: 15px;
  padding-left: 15px;
  border-radius: 6px;
}
.jumbotron .container {
  max-width: 100%;
}
@media screen and (min-width: 768px) {
  .jumbotron {
    padding-top: 48px;
    padding-bottom: 48px;
  }
  .container .jumbotron, .container-fluid .jumbotron {
    padding-right: 60px;
    padding-left: 60px;
  }
  .jumbotron h1,
.jumbotron .h1 {
    font-size: 63px;
  }
}

.thumbnail {
  display: block;
  padding: 4px;
  margin-bottom: 20px;
  line-height: 1.428571429;
  background-color: #fff;
  border: 1px solid #ddd;
  border-radius: 4px;
  -webkit-transition: border 0.2s ease-in-out;
  -o-transition: border 0.2s ease-in-out;
  transition: border 0.2s ease-in-out;
}
.thumbnail > img,
.thumbnail a > img {
  display: block;
  max-width: 100%;
  height: auto;
  margin-right: auto;
  margin-left: auto;
}
.thumbnail .caption {
  padding: 9px;
  color: #333333;
}

a.thumbnail:hover,
a.thumbnail:focus,
a.thumbnail.active {
  border-color: #206b82;
}

.alert {
  padding: 15px;
  margin-bottom: 20px;
  border: 1px solid transparent;
  border-radius: 4px;
}
.alert h4 {
  margin-top: 0;
  color: inherit;
}
.alert .alert-link {
  font-weight: bold;
}
.alert > p,
.alert > ul {
  margin-bottom: 0;
}
.alert > p + p {
  margin-top: 5px;
}

.alert-dismissable,
.alert-dismissible {
  padding-right: 35px;
}
.alert-dismissable .close,
.alert-dismissible .close {
  position: relative;
  top: -2px;
  right: -21px;
  color: inherit;
}

.alert-success {
  color: #3c763d;
  background-color: #dff0d8;
  border-color: #d6e9c6;
}
.alert-success hr {
  border-top-color: #c9e2b3;
}
.alert-success .alert-link {
  color: #2b542c;
}

.alert-info {
  color: #31708f;
  background-color: #d9edf7;
  border-color: #bce8f1;
}
.alert-info hr {
  border-top-color: #a6e1ec;
}
.alert-info .alert-link {
  color: #245269;
}

.alert-warning {
  color: #8a6d3b;
  background-color: #fcf8e3;
  border-color: #faebcc;
}
.alert-warning hr {
  border-top-color: #f7e1b5;
}
.alert-warning .alert-link {
  color: #66512c;
}

.alert-danger {
  color: #a94442;
  background-color: #f2dede;
  border-color: #ebccd1;
}
.alert-danger hr {
  border-top-color: #e4b9c0;
}
.alert-danger .alert-link {
  color: #843534;
}

@-webkit-keyframes progress-bar-stripes {
  from {
    background-position: 40px 0;
  }
  to {
    background-position: 0 0;
  }
}
@keyframes progress-bar-stripes {
  from {
    background-position: 40px 0;
  }
  to {
    background-position: 0 0;
  }
}
.progress {
  height: 20px;
  margin-bottom: 20px;
  overflow: hidden;
  background-color: #f5f5f5;
  border-radius: 4px;
  -webkit-box-shadow: inset 0 1px 2px rgba(0, 0, 0, 0.1);
  box-shadow: inset 0 1px 2px rgba(0, 0, 0, 0.1);
}

.progress-bar {
  float: left;
  width: 0%;
  height: 100%;
  font-size: 12px;
  line-height: 20px;
  color: #fff;
  text-align: center;
  background-color: #206b82;
  -webkit-box-shadow: inset 0 -1px 0 rgba(0, 0, 0, 0.15);
  box-shadow: inset 0 -1px 0 rgba(0, 0, 0, 0.15);
  -webkit-transition: width 0.6s ease;
  -o-transition: width 0.6s ease;
  transition: width 0.6s ease;
}

.progress-striped .progress-bar,
.progress-bar-striped {
  background-image: -webkit-linear-gradient(45deg, rgba(255, 255, 255, 0.15) 25%, transparent 25%, transparent 50%, rgba(255, 255, 255, 0.15) 50%, rgba(255, 255, 255, 0.15) 75%, transparent 75%, transparent);
  background-image: -o-linear-gradient(45deg, rgba(255, 255, 255, 0.15) 25%, transparent 25%, transparent 50%, rgba(255, 255, 255, 0.15) 50%, rgba(255, 255, 255, 0.15) 75%, transparent 75%, transparent);
  background-image: linear-gradient(45deg, rgba(255, 255, 255, 0.15) 25%, transparent 25%, transparent 50%, rgba(255, 255, 255, 0.15) 50%, rgba(255, 255, 255, 0.15) 75%, transparent 75%, transparent);
  background-size: 40px 40px;
}

.progress.active .progress-bar,
.progress-bar.active {
  -webkit-animation: progress-bar-stripes 2s linear infinite;
  -o-animation: progress-bar-stripes 2s linear infinite;
  animation: progress-bar-stripes 2s linear infinite;
}

.progress-bar-success {
  background-color: #3A833A;
}
.progress-striped .progress-bar-success {
  background-image: -webkit-linear-gradient(45deg, rgba(255, 255, 255, 0.15) 25%, transparent 25%, transparent 50%, rgba(255, 255, 255, 0.15) 50%, rgba(255, 255, 255, 0.15) 75%, transparent 75%, transparent);
  background-image: -o-linear-gradient(45deg, rgba(255, 255, 255, 0.15) 25%, transparent 25%, transparent 50%, rgba(255, 255, 255, 0.15) 50%, rgba(255, 255, 255, 0.15) 75%, transparent 75%, transparent);
  background-image: linear-gradient(45deg, rgba(255, 255, 255, 0.15) 25%, transparent 25%, transparent 50%, rgba(255, 255, 255, 0.15) 50%, rgba(255, 255, 255, 0.15) 75%, transparent 75%, transparent);
}

.progress-bar-info {
  background-color: #5bc0de;
}
.progress-striped .progress-bar-info {
  background-image: -webkit-linear-gradient(45deg, rgba(255, 255, 255, 0.15) 25%, transparent 25%, transparent 50%, rgba(255, 255, 255, 0.15) 50%, rgba(255, 255, 255, 0.15) 75%, transparent 75%, transparent);
  background-image: -o-linear-gradient(45deg, rgba(255, 255, 255, 0.15) 25%, transparent 25%, transparent 50%, rgba(255, 255, 255, 0.15) 50%, rgba(255, 255, 255, 0.15) 75%, transparent 75%, transparent);
  background-image: linear-gradient(45deg, rgba(255, 255, 255, 0.15) 25%, transparent 25%, transparent 50%, rgba(255, 255, 255, 0.15) 50%, rgba(255, 255, 255, 0.15) 75%, transparent 75%, transparent);
}

.progress-bar-warning {
  background-color: #f0ad4e;
}
.progress-striped .progress-bar-warning {
  background-image: -webkit-linear-gradient(45deg, rgba(255, 255, 255, 0.15) 25%, transparent 25%, transparent 50%, rgba(255, 255, 255, 0.15) 50%, rgba(255, 255, 255, 0.15) 75%, transparent 75%, transparent);
  background-image: -o-linear-gradient(45deg, rgba(255, 255, 255, 0.15) 25%, transparent 25%, transparent 50%, rgba(255, 255, 255, 0.15) 50%, rgba(255, 255, 255, 0.15) 75%, transparent 75%, transparent);
  background-image: linear-gradient(45deg, rgba(255, 255, 255, 0.15) 25%, transparent 25%, transparent 50%, rgba(255, 255, 255, 0.15) 50%, rgba(255, 255, 255, 0.15) 75%, transparent 75%, transparent);
}

.progress-bar-danger {
  background-color: #d9534f;
}
.progress-striped .progress-bar-danger {
  background-image: -webkit-linear-gradient(45deg, rgba(255, 255, 255, 0.15) 25%, transparent 25%, transparent 50%, rgba(255, 255, 255, 0.15) 50%, rgba(255, 255, 255, 0.15) 75%, transparent 75%, transparent);
  background-image: -o-linear-gradient(45deg, rgba(255, 255, 255, 0.15) 25%, transparent 25%, transparent 50%, rgba(255, 255, 255, 0.15) 50%, rgba(255, 255, 255, 0.15) 75%, transparent 75%, transparent);
  background-image: linear-gradient(45deg, rgba(255, 255, 255, 0.15) 25%, transparent 25%, transparent 50%, rgba(255, 255, 255, 0.15) 50%, rgba(255, 255, 255, 0.15) 75%, transparent 75%, transparent);
}

.media {
  margin-top: 15px;
}
.media:first-child {
  margin-top: 0;
}

.media,
.media-body {
  overflow: hidden;
  zoom: 1;
}

.media-body {
  width: 10000px;
}

.media-object {
  display: block;
}
.media-object.img-thumbnail {
  max-width: none;
}

.media-right,
.media > .pull-right {
  padding-left: 10px;
}

.media-left,
.media > .pull-left {
  padding-right: 10px;
}

.media-left,
.media-right,
.media-body {
  display: table-cell;
  vertical-align: top;
}

.media-middle {
  vertical-align: middle;
}

.media-bottom {
  vertical-align: bottom;
}

.media-heading {
  margin-top: 0;
  margin-bottom: 5px;
}

.media-list {
  padding-left: 0;
  list-style: none;
}

.list-group {
  padding-left: 0;
  margin-bottom: 20px;
}

.list-group-item {
  position: relative;
  display: block;
  padding: 10px 15px;
  margin-bottom: -1px;
  background-color: #fff;
  border: 1px solid #ddd;
}
.list-group-item:first-child {
  border-top-left-radius: 4px;
  border-top-right-radius: 4px;
}
.list-group-item:last-child {
  margin-bottom: 0;
  border-bottom-right-radius: 4px;
  border-bottom-left-radius: 4px;
}
.list-group-item.disabled, .list-group-item.disabled:hover, .list-group-item.disabled:focus {
  color: #777777;
  cursor: not-allowed;
  background-color: #eeeeee;
}
.list-group-item.disabled .list-group-item-heading, .list-group-item.disabled:hover .list-group-item-heading, .list-group-item.disabled:focus .list-group-item-heading {
  color: inherit;
}
.list-group-item.disabled .list-group-item-text, .list-group-item.disabled:hover .list-group-item-text, .list-group-item.disabled:focus .list-group-item-text {
  color: #777777;
}
.list-group-item.active, .list-group-item.active:hover, .list-group-item.active:focus {
  z-index: 2;
  color: #fff;
  background-color: #206b82;
  border-color: #206b82;
}
.list-group-item.active .list-group-item-heading,
.list-group-item.active .list-group-item-heading > small,
.list-group-item.active .list-group-item-heading > .small, .list-group-item.active:hover .list-group-item-heading,
.list-group-item.active:hover .list-group-item-heading > small,
.list-group-item.active:hover .list-group-item-heading > .small, .list-group-item.active:focus .list-group-item-heading,
.list-group-item.active:focus .list-group-item-heading > small,
.list-group-item.active:focus .list-group-item-heading > .small {
  color: inherit;
}
.list-group-item.active .list-group-item-text, .list-group-item.active:hover .list-group-item-text, .list-group-item.active:focus .list-group-item-text {
  color: #8bcee3;
}

a.list-group-item,
button.list-group-item {
  color: #555;
}
a.list-group-item .list-group-item-heading,
button.list-group-item .list-group-item-heading {
  color: #333;
}
a.list-group-item:hover, a.list-group-item:focus,
button.list-group-item:hover,
button.list-group-item:focus {
  color: #555;
  text-decoration: none;
  background-color: #f5f5f5;
}

button.list-group-item {
  width: 100%;
  text-align: left;
}

.list-group-item-success {
  color: #3c763d;
  background-color: #dff0d8;
}

a.list-group-item-success,
button.list-group-item-success {
  color: #3c763d;
}
a.list-group-item-success .list-group-item-heading,
button.list-group-item-success .list-group-item-heading {
  color: inherit;
}
a.list-group-item-success:hover, a.list-group-item-success:focus,
button.list-group-item-success:hover,
button.list-group-item-success:focus {
  color: #3c763d;
  background-color: #d0e9c6;
}
a.list-group-item-success.active, a.list-group-item-success.active:hover, a.list-group-item-success.active:focus,
button.list-group-item-success.active,
button.list-group-item-success.active:hover,
button.list-group-item-success.active:focus {
  color: #fff;
  background-color: #3c763d;
  border-color: #3c763d;
}

.list-group-item-info {
  color: #31708f;
  background-color: #d9edf7;
}

a.list-group-item-info,
button.list-group-item-info {
  color: #31708f;
}
a.list-group-item-info .list-group-item-heading,
button.list-group-item-info .list-group-item-heading {
  color: inherit;
}
a.list-group-item-info:hover, a.list-group-item-info:focus,
button.list-group-item-info:hover,
button.list-group-item-info:focus {
  color: #31708f;
  background-color: #c4e3f3;
}
a.list-group-item-info.active, a.list-group-item-info.active:hover, a.list-group-item-info.active:focus,
button.list-group-item-info.active,
button.list-group-item-info.active:hover,
button.list-group-item-info.active:focus {
  color: #fff;
  background-color: #31708f;
  border-color: #31708f;
}

.list-group-item-warning {
  color: #8a6d3b;
  background-color: #fcf8e3;
}

a.list-group-item-warning,
button.list-group-item-warning {
  color: #8a6d3b;
}
a.list-group-item-warning .list-group-item-heading,
button.list-group-item-warning .list-group-item-heading {
  color: inherit;
}
a.list-group-item-warning:hover, a.list-group-item-warning:focus,
button.list-group-item-warning:hover,
button.list-group-item-warning:focus {
  color: #8a6d3b;
  background-color: #faf2cc;
}
a.list-group-item-warning.active, a.list-group-item-warning.active:hover, a.list-group-item-warning.active:focus,
button.list-group-item-warning.active,
button.list-group-item-warning.active:hover,
button.list-group-item-warning.active:focus {
  color: #fff;
  background-color: #8a6d3b;
  border-color: #8a6d3b;
}

.list-group-item-danger {
  color: #a94442;
  background-color: #f2dede;
}

a.list-group-item-danger,
button.list-group-item-danger {
  color: #a94442;
}
a.list-group-item-danger .list-group-item-heading,
button.list-group-item-danger .list-group-item-heading {
  color: inherit;
}
a.list-group-item-danger:hover, a.list-group-item-danger:focus,
button.list-group-item-danger:hover,
button.list-group-item-danger:focus {
  color: #a94442;
  background-color: #ebcccc;
}
a.list-group-item-danger.active, a.list-group-item-danger.active:hover, a.list-group-item-danger.active:focus,
button.list-group-item-danger.active,
button.list-group-item-danger.active:hover,
button.list-group-item-danger.active:focus {
  color: #fff;
  background-color: #a94442;
  border-color: #a94442;
}

.list-group-item-heading {
  margin-top: 0;
  margin-bottom: 5px;
}

.list-group-item-text {
  margin-bottom: 0;
  line-height: 1.3;
}

.panel {
  margin-bottom: 20px;
  background-color: #fff;
  border: 1px solid transparent;
  border-radius: 4px;
  -webkit-box-shadow: 0 1px 1px rgba(0, 0, 0, 0.05);
  box-shadow: 0 1px 1px rgba(0, 0, 0, 0.05);
}

.panel-body {
  padding: 15px;
}
.panel-body:before, .panel-body:after {
  display: table;
  content: " ";
}
.panel-body:after {
  clear: both;
}

.panel-heading {
  padding: 10px 15px;
  border-bottom: 1px solid transparent;
  border-top-left-radius: 3px;
  border-top-right-radius: 3px;
}
.panel-heading > .dropdown .dropdown-toggle {
  color: inherit;
}

.panel-title {
  margin-top: 0;
  margin-bottom: 0;
  font-size: 16px;
  color: inherit;
}
.panel-title > a,
.panel-title > small,
.panel-title > .small,
.panel-title > small > a,
.panel-title > .small > a {
  color: inherit;
}

.panel-footer {
  padding: 10px 15px;
  background-color: #f5f5f5;
  border-top: 1px solid #ddd;
  border-bottom-right-radius: 3px;
  border-bottom-left-radius: 3px;
}

.panel > .list-group,
.panel > .panel-collapse > .list-group {
  margin-bottom: 0;
}
.panel > .list-group .list-group-item,
.panel > .panel-collapse > .list-group .list-group-item {
  border-width: 1px 0;
  border-radius: 0;
}
.panel > .list-group:first-child .list-group-item:first-child,
.panel > .panel-collapse > .list-group:first-child .list-group-item:first-child {
  border-top: 0;
  border-top-left-radius: 3px;
  border-top-right-radius: 3px;
}
.panel > .list-group:last-child .list-group-item:last-child,
.panel > .panel-collapse > .list-group:last-child .list-group-item:last-child {
  border-bottom: 0;
  border-bottom-right-radius: 3px;
  border-bottom-left-radius: 3px;
}
.panel > .panel-heading + .panel-collapse > .list-group .list-group-item:first-child {
  border-top-left-radius: 0;
  border-top-right-radius: 0;
}

.panel-heading + .list-group .list-group-item:first-child {
  border-top-width: 0;
}

.list-group + .panel-footer {
  border-top-width: 0;
}

.panel > .table,
.panel > .table-responsive > .table,
.panel > .panel-collapse > .table {
  margin-bottom: 0;
}
.panel > .table caption,
.panel > .table-responsive > .table caption,
.panel > .panel-collapse > .table caption {
  padding-right: 15px;
  padding-left: 15px;
}
.panel > .table:first-child,
.panel > .table-responsive:first-child > .table:first-child {
  border-top-left-radius: 3px;
  border-top-right-radius: 3px;
}
.panel > .table:first-child > thead:first-child > tr:first-child,
.panel > .table:first-child > tbody:first-child > tr:first-child,
.panel > .table-responsive:first-child > .table:first-child > thead:first-child > tr:first-child,
.panel > .table-responsive:first-child > .table:first-child > tbody:first-child > tr:first-child {
  border-top-left-radius: 3px;
  border-top-right-radius: 3px;
}
.panel > .table:first-child > thead:first-child > tr:first-child td:first-child,
.panel > .table:first-child > thead:first-child > tr:first-child th:first-child,
.panel > .table:first-child > tbody:first-child > tr:first-child td:first-child,
.panel > .table:first-child > tbody:first-child > tr:first-child th:first-child,
.panel > .table-responsive:first-child > .table:first-child > thead:first-child > tr:first-child td:first-child,
.panel > .table-responsive:first-child > .table:first-child > thead:first-child > tr:first-child th:first-child,
.panel > .table-responsive:first-child > .table:first-child > tbody:first-child > tr:first-child td:first-child,
.panel > .table-responsive:first-child > .table:first-child > tbody:first-child > tr:first-child th:first-child {
  border-top-left-radius: 3px;
}
.panel > .table:first-child > thead:first-child > tr:first-child td:last-child,
.panel > .table:first-child > thead:first-child > tr:first-child th:last-child,
.panel > .table:first-child > tbody:first-child > tr:first-child td:last-child,
.panel > .table:first-child > tbody:first-child > tr:first-child th:last-child,
.panel > .table-responsive:first-child > .table:first-child > thead:first-child > tr:first-child td:last-child,
.panel > .table-responsive:first-child > .table:first-child > thead:first-child > tr:first-child th:last-child,
.panel > .table-responsive:first-child > .table:first-child > tbody:first-child > tr:first-child td:last-child,
.panel > .table-responsive:first-child > .table:first-child > tbody:first-child > tr:first-child th:last-child {
  border-top-right-radius: 3px;
}
.panel > .table:last-child,
.panel > .table-responsive:last-child > .table:last-child {
  border-bottom-right-radius: 3px;
  border-bottom-left-radius: 3px;
}
.panel > .table:last-child > tbody:last-child > tr:last-child,
.panel > .table:last-child > tfoot:last-child > tr:last-child,
.panel > .table-responsive:last-child > .table:last-child > tbody:last-child > tr:last-child,
.panel > .table-responsive:last-child > .table:last-child > tfoot:last-child > tr:last-child {
  border-bottom-right-radius: 3px;
  border-bottom-left-radius: 3px;
}
.panel > .table:last-child > tbody:last-child > tr:last-child td:first-child,
.panel > .table:last-child > tbody:last-child > tr:last-child th:first-child,
.panel > .table:last-child > tfoot:last-child > tr:last-child td:first-child,
.panel > .table:last-child > tfoot:last-child > tr:last-child th:first-child,
.panel > .table-responsive:last-child > .table:last-child > tbody:last-child > tr:last-child td:first-child,
.panel > .table-responsive:last-child > .table:last-child > tbody:last-child > tr:last-child th:first-child,
.panel > .table-responsive:last-child > .table:last-child > tfoot:last-child > tr:last-child td:first-child,
.panel > .table-responsive:last-child > .table:last-child > tfoot:last-child > tr:last-child th:first-child {
  border-bottom-left-radius: 3px;
}
.panel > .table:last-child > tbody:last-child > tr:last-child td:last-child,
.panel > .table:last-child > tbody:last-child > tr:last-child th:last-child,
.panel > .table:last-child > tfoot:last-child > tr:last-child td:last-child,
.panel > .table:last-child > tfoot:last-child > tr:last-child th:last-child,
.panel > .table-responsive:last-child > .table:last-child > tbody:last-child > tr:last-child td:last-child,
.panel > .table-responsive:last-child > .table:last-child > tbody:last-child > tr:last-child th:last-child,
.panel > .table-responsive:last-child > .table:last-child > tfoot:last-child > tr:last-child td:last-child,
.panel > .table-responsive:last-child > .table:last-child > tfoot:last-child > tr:last-child th:last-child {
  border-bottom-right-radius: 3px;
}
.panel > .panel-body + .table,
.panel > .panel-body + .table-responsive,
.panel > .table + .panel-body,
.panel > .table-responsive + .panel-body {
  border-top: 1px solid #ddd;
}
.panel > .table > tbody:first-child > tr:first-child th,
.panel > .table > tbody:first-child > tr:first-child td {
  border-top: 0;
}
.panel > .table-bordered,
.panel > .table-responsive > .table-bordered {
  border: 0;
}
.panel > .table-bordered > thead > tr > th:first-child,
.panel > .table-bordered > thead > tr > td:first-child,
.panel > .table-bordered > tbody > tr > th:first-child,
.panel > .table-bordered > tbody > tr > td:first-child,
.panel > .table-bordered > tfoot > tr > th:first-child,
.panel > .table-bordered > tfoot > tr > td:first-child,
.panel > .table-responsive > .table-bordered > thead > tr > th:first-child,
.panel > .table-responsive > .table-bordered > thead > tr > td:first-child,
.panel > .table-responsive > .table-bordered > tbody > tr > th:first-child,
.panel > .table-responsive > .table-bordered > tbody > tr > td:first-child,
.panel > .table-responsive > .table-bordered > tfoot > tr > th:first-child,
.panel > .table-responsive > .table-bordered > tfoot > tr > td:first-child {
  border-left: 0;
}
.panel > .table-bordered > thead > tr > th:last-child,
.panel > .table-bordered > thead > tr > td:last-child,
.panel > .table-bordered > tbody > tr > th:last-child,
.panel > .table-bordered > tbody > tr > td:last-child,
.panel > .table-bordered > tfoot > tr > th:last-child,
.panel > .table-bordered > tfoot > tr > td:last-child,
.panel > .table-responsive > .table-bordered > thead > tr > th:last-child,
.panel > .table-responsive > .table-bordered > thead > tr > td:last-child,
.panel > .table-responsive > .table-bordered > tbody > tr > th:last-child,
.panel > .table-responsive > .table-bordered > tbody > tr > td:last-child,
.panel > .table-responsive > .table-bordered > tfoot > tr > th:last-child,
.panel > .table-responsive > .table-bordered > tfoot > tr > td:last-child {
  border-right: 0;
}
.panel > .table-bordered > thead > tr:first-child > td,
.panel > .table-bordered > thead > tr:first-child > th,
.panel > .table-bordered > tbody > tr:first-child > td,
.panel > .table-bordered > tbody > tr:first-child > th,
.panel > .table-responsive > .table-bordered > thead > tr:first-child > td,
.panel > .table-responsive > .table-bordered > thead > tr:first-child > th,
.panel > .table-responsive > .table-bordered > tbody > tr:first-child > td,
.panel > .table-responsive > .table-bordered > tbody > tr:first-child > th {
  border-bottom: 0;
}
.panel > .table-bordered > tbody > tr:last-child > td,
.panel > .table-bordered > tbody > tr:last-child > th,
.panel > .table-bordered > tfoot > tr:last-child > td,
.panel > .table-bordered > tfoot > tr:last-child > th,
.panel > .table-responsive > .table-bordered > tbody > tr:last-child > td,
.panel > .table-responsive > .table-bordered > tbody > tr:last-child > th,
.panel > .table-responsive > .table-bordered > tfoot > tr:last-child > td,
.panel > .table-responsive > .table-bordered > tfoot > tr:last-child > th {
  border-bottom: 0;
}
.panel > .table-responsive {
  margin-bottom: 0;
  border: 0;
}

.panel-group {
  margin-bottom: 20px;
}
.panel-group .panel {
  margin-bottom: 0;
  border-radius: 4px;
}
.panel-group .panel + .panel {
  margin-top: 5px;
}
.panel-group .panel-heading {
  border-bottom: 0;
}
.panel-group .panel-heading + .panel-collapse > .panel-body,
.panel-group .panel-heading + .panel-collapse > .list-group {
  border-top: 1px solid #ddd;
}
.panel-group .panel-footer {
  border-top: 0;
}
.panel-group .panel-footer + .panel-collapse .panel-body {
  border-bottom: 1px solid #ddd;
}

.panel-default {
  border-color: #ddd;
}
.panel-default > .panel-heading {
  color: #333333;
  background-color: #f5f5f5;
  border-color: #ddd;
}
.panel-default > .panel-heading + .panel-collapse > .panel-body {
  border-top-color: #ddd;
}
.panel-default > .panel-heading .badge {
  color: #f5f5f5;
  background-color: #333333;
}
.panel-default > .panel-footer + .panel-collapse > .panel-body {
  border-bottom-color: #ddd;
}

.panel-primary {
  border-color: #206b82;
}
.panel-primary > .panel-heading {
  color: #fff;
  background-color: #206b82;
  border-color: #206b82;
}
.panel-primary > .panel-heading + .panel-collapse > .panel-body {
  border-top-color: #206b82;
}
.panel-primary > .panel-heading .badge {
  color: #206b82;
  background-color: #fff;
}
.panel-primary > .panel-footer + .panel-collapse > .panel-body {
  border-bottom-color: #206b82;
}

.panel-success {
  border-color: #d6e9c6;
}
.panel-success > .panel-heading {
  color: #3c763d;
  background-color: #dff0d8;
  border-color: #d6e9c6;
}
.panel-success > .panel-heading + .panel-collapse > .panel-body {
  border-top-color: #d6e9c6;
}
.panel-success > .panel-heading .badge {
  color: #dff0d8;
  background-color: #3c763d;
}
.panel-success > .panel-footer + .panel-collapse > .panel-body {
  border-bottom-color: #d6e9c6;
}

.panel-info {
  border-color: #bce8f1;
}
.panel-info > .panel-heading {
  color: #31708f;
  background-color: #d9edf7;
  border-color: #bce8f1;
}
.panel-info > .panel-heading + .panel-collapse > .panel-body {
  border-top-color: #bce8f1;
}
.panel-info > .panel-heading .badge {
  color: #d9edf7;
  background-color: #31708f;
}
.panel-info > .panel-footer + .panel-collapse > .panel-body {
  border-bottom-color: #bce8f1;
}

.panel-warning {
  border-color: #faebcc;
}
.panel-warning > .panel-heading {
  color: #8a6d3b;
  background-color: #fcf8e3;
  border-color: #faebcc;
}
.panel-warning > .panel-heading + .panel-collapse > .panel-body {
  border-top-color: #faebcc;
}
.panel-warning > .panel-heading .badge {
  color: #fcf8e3;
  background-color: #8a6d3b;
}
.panel-warning > .panel-footer + .panel-collapse > .panel-body {
  border-bottom-color: #faebcc;
}

.panel-danger {
  border-color: #ebccd1;
}
.panel-danger > .panel-heading {
  color: #a94442;
  background-color: #f2dede;
  border-color: #ebccd1;
}
.panel-danger > .panel-heading + .panel-collapse > .panel-body {
  border-top-color: #ebccd1;
}
.panel-danger > .panel-heading .badge {
  color: #f2dede;
  background-color: #a94442;
}
.panel-danger > .panel-footer + .panel-collapse > .panel-body {
  border-bottom-color: #ebccd1;
}

.embed-responsive {
  position: relative;
  display: block;
  height: 0;
  padding: 0;
  overflow: hidden;
}
.embed-responsive .embed-responsive-item,
.embed-responsive iframe,
.embed-responsive embed,
.embed-responsive object,
.embed-responsive video {
  position: absolute;
  top: 0;
  bottom: 0;
  left: 0;
  width: 100%;
  height: 100%;
  border: 0;
}

.embed-responsive-16by9 {
  padding-bottom: 56.25%;
}

.embed-responsive-4by3 {
  padding-bottom: 75%;
}

.well {
  min-height: 20px;
  padding: 19px;
  margin-bottom: 20px;
  background-color: #f5f5f5;
  border: 1px solid #e3e3e3;
  border-radius: 4px;
  -webkit-box-shadow: inset 0 1px 1px rgba(0, 0, 0, 0.05);
  box-shadow: inset 0 1px 1px rgba(0, 0, 0, 0.05);
}
.well blockquote {
  border-color: #ddd;
  border-color: rgba(0, 0, 0, 0.15);
}

.well-lg {
  padding: 24px;
  border-radius: 6px;
}

.well-sm {
  padding: 9px;
  border-radius: 3px;
}

.close {
  float: right;
  font-size: 21px;
  font-weight: bold;
  line-height: 1;
  color: #000;
  text-shadow: 0 1px 0 #fff;
  filter: alpha(opacity=20);
  opacity: 0.2;
}
.close:hover, .close:focus {
  color: #000;
  text-decoration: none;
  cursor: pointer;
  filter: alpha(opacity=50);
  opacity: 0.5;
}

button.close {
  padding: 0;
  cursor: pointer;
  background: transparent;
  border: 0;
  -webkit-appearance: none;
  appearance: none;
}

.modal-open {
  overflow: hidden;
}

.modal {
  position: fixed;
  top: 0;
  right: 0;
  bottom: 0;
  left: 0;
  z-index: 1050;
  display: none;
  overflow: hidden;
  -webkit-overflow-scrolling: touch;
  outline: 0;
}
.modal.fade .modal-dialog {
  -webkit-transform: translate(0, -25%);
  -ms-transform: translate(0, -25%);
  -o-transform: translate(0, -25%);
  transform: translate(0, -25%);
  -webkit-transition: -webkit-transform 0.3s ease-out;
  -moz-transition: -moz-transform 0.3s ease-out;
  -o-transition: -o-transform 0.3s ease-out;
  transition: transform 0.3s ease-out;
}
.modal.in .modal-dialog {
  -webkit-transform: translate(0, 0);
  -ms-transform: translate(0, 0);
  -o-transform: translate(0, 0);
  transform: translate(0, 0);
}

.modal-open .modal {
  overflow-x: hidden;
  overflow-y: auto;
}

.modal-dialog {
  position: relative;
  width: auto;
  margin: 10px;
}

.modal-content {
  position: relative;
  background-color: #fff;
  background-clip: padding-box;
  border: 1px solid #999;
  border: 1px solid rgba(0, 0, 0, 0.2);
  border-radius: 6px;
  -webkit-box-shadow: 0 3px 9px rgba(0, 0, 0, 0.5);
  box-shadow: 0 3px 9px rgba(0, 0, 0, 0.5);
  outline: 0;
}

.modal-backdrop {
  position: fixed;
  top: 0;
  right: 0;
  bottom: 0;
  left: 0;
  z-index: 1040;
  background-color: #000;
}
.modal-backdrop.fade {
  filter: alpha(opacity=0);
  opacity: 0;
}
.modal-backdrop.in {
  filter: alpha(opacity=50);
  opacity: 0.5;
}

.modal-header {
  padding: 15px;
  border-bottom: 1px solid #e5e5e5;
}
.modal-header:before, .modal-header:after {
  display: table;
  content: " ";
}
.modal-header:after {
  clear: both;
}

.modal-header .close {
  margin-top: -2px;
}

.modal-title {
  margin: 0;
  line-height: 1.428571429;
}

.modal-body {
  position: relative;
  padding: 15px;
}

.modal-footer {
  padding: 15px;
  text-align: right;
  border-top: 1px solid #e5e5e5;
}
.modal-footer:before, .modal-footer:after {
  display: table;
  content: " ";
}
.modal-footer:after {
  clear: both;
}
.modal-footer .btn + .btn {
  margin-bottom: 0;
  margin-left: 5px;
}
.modal-footer .btn-group .btn + .btn {
  margin-left: -1px;
}
.modal-footer .btn-block + .btn-block {
  margin-left: 0;
}

.modal-scrollbar-measure {
  position: absolute;
  top: -9999px;
  width: 50px;
  height: 50px;
  overflow: scroll;
}

@media (min-width: 768px) {
  .modal-dialog {
    width: 600px;
    margin: 30px auto;
  }

  .modal-content {
    -webkit-box-shadow: 0 5px 15px rgba(0, 0, 0, 0.5);
    box-shadow: 0 5px 15px rgba(0, 0, 0, 0.5);
  }

  .modal-sm {
    width: 300px;
  }
}
@media (min-width: 992px) {
  .modal-lg {
    width: 900px;
  }
}
.tooltip {
  position: absolute;
  z-index: 1070;
  display: block;
  font-family: "Helvetica Neue", Helvetica, Arial, sans-serif;
  font-style: normal;
  font-weight: 400;
  line-height: 1.428571429;
  line-break: auto;
  text-align: left;
  text-align: start;
  text-decoration: none;
  text-shadow: none;
  text-transform: none;
  letter-spacing: normal;
  word-break: normal;
  word-spacing: normal;
  word-wrap: normal;
  white-space: normal;
  font-size: 12px;
  filter: alpha(opacity=0);
  opacity: 0;
}
.tooltip.in {
  filter: alpha(opacity=90);
  opacity: 0.9;
}
.tooltip.top {
  padding: 5px 0;
  margin-top: -3px;
}
.tooltip.right {
  padding: 0 5px;
  margin-left: 3px;
}
.tooltip.bottom {
  padding: 5px 0;
  margin-top: 3px;
}
.tooltip.left {
  padding: 0 5px;
  margin-left: -3px;
}
.tooltip.top .tooltip-arrow {
  bottom: 0;
  left: 50%;
  margin-left: -5px;
  border-width: 5px 5px 0;
  border-top-color: #000;
}
.tooltip.top-left .tooltip-arrow {
  right: 5px;
  bottom: 0;
  margin-bottom: -5px;
  border-width: 5px 5px 0;
  border-top-color: #000;
}
.tooltip.top-right .tooltip-arrow {
  bottom: 0;
  left: 5px;
  margin-bottom: -5px;
  border-width: 5px 5px 0;
  border-top-color: #000;
}
.tooltip.right .tooltip-arrow {
  top: 50%;
  left: 0;
  margin-top: -5px;
  border-width: 5px 5px 5px 0;
  border-right-color: #000;
}
.tooltip.left .tooltip-arrow {
  top: 50%;
  right: 0;
  margin-top: -5px;
  border-width: 5px 0 5px 5px;
  border-left-color: #000;
}
.tooltip.bottom .tooltip-arrow {
  top: 0;
  left: 50%;
  margin-left: -5px;
  border-width: 0 5px 5px;
  border-bottom-color: #000;
}
.tooltip.bottom-left .tooltip-arrow {
  top: 0;
  right: 5px;
  margin-top: -5px;
  border-width: 0 5px 5px;
  border-bottom-color: #000;
}
.tooltip.bottom-right .tooltip-arrow {
  top: 0;
  left: 5px;
  margin-top: -5px;
  border-width: 0 5px 5px;
  border-bottom-color: #000;
}

.tooltip-inner {
  max-width: 200px;
  padding: 3px 8px;
  color: #fff;
  text-align: center;
  background-color: #000;
  border-radius: 4px;
}

.tooltip-arrow {
  position: absolute;
  width: 0;
  height: 0;
  border-color: transparent;
  border-style: solid;
}

.popover {
  position: absolute;
  top: 0;
  left: 0;
  z-index: 1060;
  display: none;
  max-width: 276px;
  padding: 1px;
  font-family: "Helvetica Neue", Helvetica, Arial, sans-serif;
  font-style: normal;
  font-weight: 400;
  line-height: 1.428571429;
  line-break: auto;
  text-align: left;
  text-align: start;
  text-decoration: none;
  text-shadow: none;
  text-transform: none;
  letter-spacing: normal;
  word-break: normal;
  word-spacing: normal;
  word-wrap: normal;
  white-space: normal;
  font-size: 14px;
  background-color: #fff;
  background-clip: padding-box;
  border: 1px solid #ccc;
  border: 1px solid rgba(0, 0, 0, 0.2);
  border-radius: 6px;
  -webkit-box-shadow: 0 5px 10px rgba(0, 0, 0, 0.2);
  box-shadow: 0 5px 10px rgba(0, 0, 0, 0.2);
}
.popover.top {
  margin-top: -10px;
}
.popover.right {
  margin-left: 10px;
}
.popover.bottom {
  margin-top: 10px;
}
.popover.left {
  margin-left: -10px;
}
.popover > .arrow {
  border-width: 11px;
}
.popover > .arrow, .popover > .arrow:after {
  position: absolute;
  display: block;
  width: 0;
  height: 0;
  border-color: transparent;
  border-style: solid;
}
.popover > .arrow:after {
  content: "";
  border-width: 10px;
}
.popover.top > .arrow {
  bottom: -11px;
  left: 50%;
  margin-left: -11px;
  border-top-color: #999999;
  border-top-color: fadein(rgba(0, 0, 0, 0.2), 5%);
  border-bottom-width: 0;
}
.popover.top > .arrow:after {
  bottom: 1px;
  margin-left: -10px;
  content: " ";
  border-top-color: #fff;
  border-bottom-width: 0;
}
.popover.right > .arrow {
  top: 50%;
  left: -11px;
  margin-top: -11px;
  border-right-color: #999999;
  border-right-color: fadein(rgba(0, 0, 0, 0.2), 5%);
  border-left-width: 0;
}
.popover.right > .arrow:after {
  bottom: -10px;
  left: 1px;
  content: " ";
  border-right-color: #fff;
  border-left-width: 0;
}
.popover.bottom > .arrow {
  top: -11px;
  left: 50%;
  margin-left: -11px;
  border-top-width: 0;
  border-bottom-color: #999999;
  border-bottom-color: fadein(rgba(0, 0, 0, 0.2), 5%);
}
.popover.bottom > .arrow:after {
  top: 1px;
  margin-left: -10px;
  content: " ";
  border-top-width: 0;
  border-bottom-color: #fff;
}
.popover.left > .arrow {
  top: 50%;
  right: -11px;
  margin-top: -11px;
  border-right-width: 0;
  border-left-color: #999999;
  border-left-color: fadein(rgba(0, 0, 0, 0.2), 5%);
}
.popover.left > .arrow:after {
  right: 1px;
  bottom: -10px;
  content: " ";
  border-right-width: 0;
  border-left-color: #fff;
}

.popover-title {
  padding: 8px 14px;
  margin: 0;
  font-size: 14px;
  background-color: #f7f7f7;
  border-bottom: 1px solid #ebebeb;
  border-radius: 5px 5px 0 0;
}

.popover-content {
  padding: 9px 14px;
}

.carousel {
  position: relative;
}

.carousel-inner {
  position: relative;
  width: 100%;
  overflow: hidden;
}
.carousel-inner > .item {
  position: relative;
  display: none;
  -webkit-transition: 0.6s ease-in-out left;
  -o-transition: 0.6s ease-in-out left;
  transition: 0.6s ease-in-out left;
}
.carousel-inner > .item > img,
.carousel-inner > .item > a > img {
  display: block;
  max-width: 100%;
  height: auto;
  line-height: 1;
}
@media all and (transform-3d), (-webkit-transform-3d) {
  .carousel-inner > .item {
    -webkit-transition: -webkit-transform 0.6s ease-in-out;
    -moz-transition: -moz-transform 0.6s ease-in-out;
    -o-transition: -o-transform 0.6s ease-in-out;
    transition: transform 0.6s ease-in-out;
    -webkit-backface-visibility: hidden;
    -moz-backface-visibility: hidden;
    backface-visibility: hidden;
    -webkit-perspective: 1000px;
    -moz-perspective: 1000px;
    perspective: 1000px;
  }
  .carousel-inner > .item.next, .carousel-inner > .item.active.right {
    -webkit-transform: translate3d(100%, 0, 0);
    transform: translate3d(100%, 0, 0);
    left: 0;
  }
  .carousel-inner > .item.prev, .carousel-inner > .item.active.left {
    -webkit-transform: translate3d(-100%, 0, 0);
    transform: translate3d(-100%, 0, 0);
    left: 0;
  }
  .carousel-inner > .item.next.left, .carousel-inner > .item.prev.right, .carousel-inner > .item.active {
    -webkit-transform: translate3d(0, 0, 0);
    transform: translate3d(0, 0, 0);
    left: 0;
  }
}
.carousel-inner > .active,
.carousel-inner > .next,
.carousel-inner > .prev {
  display: block;
}
.carousel-inner > .active {
  left: 0;
}
.carousel-inner > .next,
.carousel-inner > .prev {
  position: absolute;
  top: 0;
  width: 100%;
}
.carousel-inner > .next {
  left: 100%;
}
.carousel-inner > .prev {
  left: -100%;
}
.carousel-inner > .next.left,
.carousel-inner > .prev.right {
  left: 0;
}
.carousel-inner > .active.left {
  left: -100%;
}
.carousel-inner > .active.right {
  left: 100%;
}

.carousel-control {
  position: absolute;
  top: 0;
  bottom: 0;
  left: 0;
  width: 15%;
  font-size: 20px;
  color: #fff;
  text-align: center;
  text-shadow: 0 1px 2px rgba(0, 0, 0, 0.6);
  background-color: rgba(0, 0, 0, 0);
  filter: alpha(opacity=50);
  opacity: 0.5;
}
.carousel-control.left {
  background-image: -webkit-linear-gradient(left, rgba(0, 0, 0, 0.5) 0%, rgba(0, 0, 0, 0.0001) 100%);
  background-image: -o-linear-gradient(left, rgba(0, 0, 0, 0.5) 0%, rgba(0, 0, 0, 0.0001) 100%);
  background-image: linear-gradient(to right, rgba(0, 0, 0, 0.5) 0%, rgba(0, 0, 0, 0.0001) 100%);
  filter: progid:DXImageTransform.Microsoft.gradient(startColorstr="#80000000", endColorstr="#00000000", GradientType=1);
  background-repeat: repeat-x;
}
.carousel-control.right {
  right: 0;
  left: auto;
  background-image: -webkit-linear-gradient(left, rgba(0, 0, 0, 0.0001) 0%, rgba(0, 0, 0, 0.5) 100%);
  background-image: -o-linear-gradient(left, rgba(0, 0, 0, 0.0001) 0%, rgba(0, 0, 0, 0.5) 100%);
  background-image: linear-gradient(to right, rgba(0, 0, 0, 0.0001) 0%, rgba(0, 0, 0, 0.5) 100%);
  filter: progid:DXImageTransform.Microsoft.gradient(startColorstr="#00000000", endColorstr="#80000000", GradientType=1);
  background-repeat: repeat-x;
}
.carousel-control:hover, .carousel-control:focus {
  color: #fff;
  text-decoration: none;
  outline: 0;
  filter: alpha(opacity=90);
  opacity: 0.9;
}
.carousel-control .icon-prev,
.carousel-control .icon-next,
.carousel-control .glyphicon-chevron-left,
.carousel-control .glyphicon-chevron-right {
  position: absolute;
  top: 50%;
  z-index: 5;
  display: inline-block;
  margin-top: -10px;
}
.carousel-control .icon-prev,
.carousel-control .glyphicon-chevron-left {
  left: 50%;
  margin-left: -10px;
}
.carousel-control .icon-next,
.carousel-control .glyphicon-chevron-right {
  right: 50%;
  margin-right: -10px;
}
.carousel-control .icon-prev,
.carousel-control .icon-next {
  width: 20px;
  height: 20px;
  font-family: serif;
  line-height: 1;
}
.carousel-control .icon-prev:before {
  content: "‹";
}
.carousel-control .icon-next:before {
  content: "›";
}

.carousel-indicators {
  position: absolute;
  bottom: 10px;
  left: 50%;
  z-index: 15;
  width: 60%;
  padding-left: 0;
  margin-left: -30%;
  text-align: center;
  list-style: none;
}
.carousel-indicators li {
  display: inline-block;
  width: 10px;
  height: 10px;
  margin: 1px;
  text-indent: -999px;
  cursor: pointer;
  background-color: #000 \9 ;
  background-color: rgba(0, 0, 0, 0);
  border: 1px solid #fff;
  border-radius: 10px;
}
.carousel-indicators .active {
  width: 12px;
  height: 12px;
  margin: 0;
  background-color: #fff;
}

.carousel-caption {
  position: absolute;
  right: 15%;
  bottom: 20px;
  left: 15%;
  z-index: 10;
  padding-top: 20px;
  padding-bottom: 20px;
  color: #fff;
  text-align: center;
  text-shadow: 0 1px 2px rgba(0, 0, 0, 0.6);
}
.carousel-caption .btn {
  text-shadow: none;
}

@media screen and (min-width: 768px) {
  .carousel-control .glyphicon-chevron-left,
.carousel-control .glyphicon-chevron-right,
.carousel-control .icon-prev,
.carousel-control .icon-next {
    width: 30px;
    height: 30px;
    margin-top: -10px;
    font-size: 30px;
  }
  .carousel-control .glyphicon-chevron-left,
.carousel-control .icon-prev {
    margin-left: -10px;
  }
  .carousel-control .glyphicon-chevron-right,
.carousel-control .icon-next {
    margin-right: -10px;
  }

  .carousel-caption {
    right: 20%;
    left: 20%;
    padding-bottom: 30px;
  }

  .carousel-indicators {
    bottom: 20px;
  }
}
.clearfix:before, .account-masthead .account ul:before, .account-masthead:before, .clearfix:after, .account-masthead .account ul:after, .account-masthead:after {
  display: table;
  content: " ";
}
.clearfix:after, .account-masthead .account ul:after, .account-masthead:after {
  clear: both;
}

.center-block {
  display: block;
  margin-right: auto;
  margin-left: auto;
}

.pull-right {
  float: right !important;
}

.pull-left {
  float: left !important;
}

.hide {
  display: none !important;
}

.show {
  display: block !important;
}

.invisible {
  visibility: hidden;
}

.text-hide {
  font: 0/0 a;
  color: transparent;
  text-shadow: none;
  background-color: transparent;
  border: 0;
}

.hidden {
  display: none !important;
}

.affix {
  position: fixed;
}

@-ms-viewport {
  width: device-width;
}
.visible-xs {
  display: none !important;
}

.visible-sm {
  display: none !important;
}

.visible-md {
  display: none !important;
}

.visible-lg {
  display: none !important;
}

.visible-xs-block,
.visible-xs-inline,
.visible-xs-inline-block,
.visible-sm-block,
.visible-sm-inline,
.visible-sm-inline-block,
.visible-md-block,
.visible-md-inline,
.visible-md-inline-block,
.visible-lg-block,
.visible-lg-inline,
.visible-lg-inline-block {
  display: none !important;
}

@media (max-width: 767px) {
  .visible-xs {
    display: block !important;
  }

  table.visible-xs {
    display: table !important;
  }

  tr.visible-xs {
    display: table-row !important;
  }

  th.visible-xs,
td.visible-xs {
    display: table-cell !important;
  }
}
@media (max-width: 767px) {
  .visible-xs-block {
    display: block !important;
  }
}

@media (max-width: 767px) {
  .visible-xs-inline {
    display: inline !important;
  }
}

@media (max-width: 767px) {
  .visible-xs-inline-block {
    display: inline-block !important;
  }
}

@media (min-width: 768px) and (max-width: 991px) {
  .visible-sm {
    display: block !important;
  }

  table.visible-sm {
    display: table !important;
  }

  tr.visible-sm {
    display: table-row !important;
  }

  th.visible-sm,
td.visible-sm {
    display: table-cell !important;
  }
}
@media (min-width: 768px) and (max-width: 991px) {
  .visible-sm-block {
    display: block !important;
  }
}

@media (min-width: 768px) and (max-width: 991px) {
  .visible-sm-inline {
    display: inline !important;
  }
}

@media (min-width: 768px) and (max-width: 991px) {
  .visible-sm-inline-block {
    display: inline-block !important;
  }
}

@media (min-width: 992px) and (max-width: 1199px) {
  .visible-md {
    display: block !important;
  }

  table.visible-md {
    display: table !important;
  }

  tr.visible-md {
    display: table-row !important;
  }

  th.visible-md,
td.visible-md {
    display: table-cell !important;
  }
}
@media (min-width: 992px) and (max-width: 1199px) {
  .visible-md-block {
    display: block !important;
  }
}

@media (min-width: 992px) and (max-width: 1199px) {
  .visible-md-inline {
    display: inline !important;
  }
}

@media (min-width: 992px) and (max-width: 1199px) {
  .visible-md-inline-block {
    display: inline-block !important;
  }
}

@media (min-width: 1200px) {
  .visible-lg {
    display: block !important;
  }

  table.visible-lg {
    display: table !important;
  }

  tr.visible-lg {
    display: table-row !important;
  }

  th.visible-lg,
td.visible-lg {
    display: table-cell !important;
  }
}
@media (min-width: 1200px) {
  .visible-lg-block {
    display: block !important;
  }
}

@media (min-width: 1200px) {
  .visible-lg-inline {
    display: inline !important;
  }
}

@media (min-width: 1200px) {
  .visible-lg-inline-block {
    display: inline-block !important;
  }
}

@media (max-width: 767px) {
  .hidden-xs {
    display: none !important;
  }
}
@media (min-width: 768px) and (max-width: 991px) {
  .hidden-sm {
    display: none !important;
  }
}
@media (min-width: 992px) and (max-width: 1199px) {
  .hidden-md {
    display: none !important;
  }
}
@media (min-width: 1200px) {
  .hidden-lg {
    display: none !important;
  }
}
.visible-print {
  display: none !important;
}

@media print {
  .visible-print {
    display: block !important;
  }

  table.visible-print {
    display: table !important;
  }

  tr.visible-print {
    display: table-row !important;
  }

  th.visible-print,
td.visible-print {
    display: table-cell !important;
  }
}
.visible-print-block {
  display: none !important;
}
@media print {
  .visible-print-block {
    display: block !important;
  }
}

.visible-print-inline {
  display: none !important;
}
@media print {
  .visible-print-inline {
    display: inline !important;
  }
}

.visible-print-inline-block {
  display: none !important;
}
@media print {
  .visible-print-inline-block {
    display: inline-block !important;
  }
}

@media print {
  .hidden-print {
    display: none !important;
  }
}
.tag {
  display: inline-block;
  margin-bottom: 4px;
  color: #111;
  background-color: #f6f6f6;
  padding: 1px 10px;
  border: 1px solid #dddddd;
  border-radius: 100px;
  -webkit-box-shadow: inset 0 1px 0 white;
  box-shadow: inset 0 1px 0 white;
}

a.tag:hover {
  text-decoration: none;
  color: #fff;
  background-color: #30778d;
  border: 1px solid #235767;
  -webkit-box-shadow: inset 0 1px 0 #3d97b3;
  box-shadow: inset 0 1px 0 #3d97b3;
}

.pill {
  display: inline-block;
  background-color: #4e5f65;
  color: #FFF;
  padding: 2px 10px 1px 10px;
  margin-right: 5px;
  font-weight: normal;
  border-radius: 100px;
}
.pill a {
  color: #FFF;
}
.pill a.remove {
  font-size: 11px;
}

.list-unstyled {
  margin: 0;
  list-style: none;
}

.module-narrow .simple-list > li {
  padding-left: 15px;
  padding-right: 15px;
  position: relative;
}

.listing li {
  text-align: right;
  margin-bottom: 5px;
}

.listing .key {
  clear: right;
  font-weight: bold;
}

.js .tab-content {
  display: none;
}

.js .tab-content.active {
  display: block;
}

.box, .wrapper {
  background-color: #fff;
  border: 1px solid #ccc;
  border-radius: 4px;
  -webkit-box-shadow: 0 0 0 4px rgba(0, 0, 0, 0.05);
  box-shadow: 0 0 0 4px rgba(0, 0, 0, 0.05);
}

.module > .page-header {
  margin-top: 15px;
}
.module > .module-content:nth-child(2n) {
  padding-top: 15px;
}

.module-heading {
  margin: 0;
  padding: 10px 25px;
  font-size: 14px;
  line-height: 1.3;
  background-color: #f6f6f6;
  border-top: 1px solid #ddd;
  border-bottom: 1px solid #ddd;
}
.module-heading:before, .module-heading:after {
  display: table;
  content: " ";
}
.module-heading:after {
  clear: both;
}

.module-content {
  padding: 30px;
}
.module-content .add-to-group .btn-primary {
  margin-bottom: 30px;
}

.module:first-child .module-heading {
  border-radius: 3px 0 0 0;
  border-top-width: 0;
}

.module-footer {
  padding: 7px 25px 7px;
  margin: 0;
  border-top: 1px dotted #ddd;
}

.module .read-more {
  font-weight: bold;
  color: #000;
}

.pagination-wrapper {
  text-align: center;
  border-top: 1px solid #eeeeee;
  padding-top: 10px;
}

.module h1 {
  margin-top: 0;
  margin-bottom: 20px;
}

.module-shallow .module-content {
  padding: 10px;
  margin: 0;
}

.module-shallow .module-tags {
  margin-top: 0;
  margin-bottom: 0;
}

.module-shallow .module-content:first-child {
  padding-top: 10px;
}

.module-shallow .module-content:last-child {
  padding-bottom: 10px;
}

.module-narrow .module-heading,
.module-narrow .module-content,
.module-narrow .module-footer {
  padding-left: 15px;
  padding-right: 15px;
}

.module-grid {
  margin: 0;
  list-style: none;
}

.module-item {
  position: relative;
  min-height: 1px;
  padding-right: 15px;
  padding-left: 15px;
  padding-top: 10px;
  padding-bottom: 10px;
  padding-right: 50px;
  overflow: hidden;
  position: relative;
}
@media (min-width: 992px) {
  .module-item {
    float: left;
    width: 50%;
  }
}

.module-item.first {
  clear: left;
}

.group .content img {
  margin: 0 -5px 5px;
  max-width: initial;
}

.group .content h3 {
  font-size: 14px;
  line-height: 1.3;
}

.group-listing {
  margin-left: -20px;
}

.ckanext-datapreview {
  position: relative;
  clear: both;
  padding-top: 15px;
  margin-top: 0;
}
.ckanext-datapreview > iframe {
  min-height: 650px;
}
.ckanext-datapreview > img {
  max-height: 500px;
  max-width: 100%;
  overflow: hidden;
}

.package-info h4 {
  margin-bottom: 10px;
}

.module-resource {
  z-index: 5;
  position: relative;
  background-color: #fff;
  border-bottom: 1px solid #ddd;
  margin-top: 0;
  margin-bottom: 0;
  border-radius: 3px 3px 0 0;
}
.module-resource .actions {
  position: relative;
  float: right;
  top: -10px;
  right: -15px;
}

.module .module-tags {
  padding-bottom: 8px;
}

.no-nav .module:last-child {
  margin-top: 0;
}

.module-image {
  float: left;
  width: 50px;
  height: 50px;
  line-height: 50px;
  text-align: center;
  margin-right: 15px;
}
.module-image img {
  max-width: 50px;
  max-height: 50px;
  vertical-align: middle;
}

.banner {
  -webkit-transform: rotate(45deg);
  -moz-transform: rotate(45deg);
  -ms-transform: rotate(45deg);
  -o-transform: rotate(45deg);
  transform: rotate(45deg);
  -webkit-transform-origin: center, center;
  -moz-transform-origin: center, center;
  -ms-transform-origin: center, center;
  -o-transform-origin: center, center;
  transform-origin: center, center;
  position: absolute;
  top: 15px;
  right: -35px;
  width: 80px;
  color: #fff;
  background-color: #005d7a;
  padding: 1px 20px;
  font-size: 11px;
  text-align: center;
  text-transform: uppercase;
}

.media-grid, .module-grid {
  margin: 0;
  list-style: none;
  padding-left: 0px;
  min-height: 205px;
  padding-top: 15px;
  background: #fbfbfb url("../../../base/images/bg.png");
  border: 1px solid #ddd;
  border-width: 1px 0;
}
.media-grid:before, .module-grid:before, .media-grid:after, .module-grid:after {
  display: table;
  content: " ";
}
.media-grid:after, .module-grid:after {
  clear: both;
}

.media-item, .module-item {
  position: relative;
  float: left;
  width: 178px;
  padding: 15px;
  margin: 0 0 15px 15px;
  background-color: white;
  border-radius: 3px;
}
.media-item span.count, .module-item span.count {
  color: #999;
}
.media-item .media-image, .module-item .media-image {
  margin-bottom: 5px;
}
.media-item .media-edit, .module-item .media-edit {
  opacity: 0;
  position: absolute;
  right: 15px;
  bottom: 15px;
  -webkit-transition: opacity 0.2s ease-in;
  -o-transition: opacity 0.2s ease-in;
  transition: opacity 0.2s ease-in;
}
.media-item:hover, .module-item:hover {
  z-index: 1;
}
.media-item:hover .media-edit, .module-item:hover .media-edit {
  opacity: 1;
}

.media-view {
  position: absolute;
  top: 0;
  left: 0;
  right: 0;
  bottom: 0;
  border: 1px solid #ddd;
  overflow: hidden;
  -webkit-transition: all 0.2s ease-in;
  -o-transition: all 0.2s ease-in;
  transition: all 0.2s ease-in;
  border-radius: 3px;
}
.media-view:hover, .media-view.hovered {
  border-color: #005d7a;
  -webkit-box-shadow: 0 0 0 4px rgba(0, 0, 0, 0.1);
  box-shadow: 0 0 0 4px rgba(0, 0, 0, 0.1);
}
.media-view:hover .banner, .media-view.hovered .banner {
  background-color: #005d7a;
}
.media-view span {
  display: none;
}
.media-view .banner {
  display: block;
  background-color: #b7b7b7;
  -webkit-transition: background-color 0.2s ease-in;
  -o-transition: background-color 0.2s ease-in;
  transition: background-color 0.2s ease-in;
}

.media-image {
  border-radius: 4px;
}
.media-image img {
  min-width: 100%;
}

.media-heading {
  font-size: 18px;
  line-height: 1.3;
  margin: 5px 0;
  -ms-word-break: break-all;
  word-break: break-all;
  /* Non standard for webkit */
  word-break: break-word;
  -webkit-hyphens: auto;
  -moz-hyphens: auto;
  -ms-hyphens: auto;
  hyphens: auto;
}

.media-description {
  word-wrap: break-word;
  word-break: break-all;
}

.media-overlay {
  position: relative;
  min-height: 35px;
}

.media-overlay .media-heading {
  position: absolute;
  left: 0;
  right: 0;
  bottom: 0;
  padding: 12px 10px;
  margin: 0;
  background-color: #000;
  background-color: rgba(0, 0, 0, 0.8);
  font-size: 13px;
  color: #fff;
  z-index: 1;
  border-radius: 0 0 3px 3px;
}

.media-overlay .media-image {
  float: none;
  display: block;
  margin-right: 0;
}

.media-item.is-expander .truncator-link, .is-expander.module-item .truncator-link {
  -webkit-transition: opacity 0.2s ease-in;
  -o-transition: opacity 0.2s ease-in;
  transition: opacity 0.2s ease-in;
  position: absolute;
  z-index: 10;
  left: 15px;
  bottom: 15px;
  opacity: 0;
}
.media-item.is-expander:hover, .is-expander.module-item:hover {
  padding-bottom: 35px;
}
.media-item.is-expander:hover .truncator-link, .is-expander.module-item:hover .truncator-link {
  opacity: 1;
}

.wide .media-item, .wide .module-item {
  width: 186px;
}

.nav-simple,
.nav-aside {
  margin: 0;
  list-style: none;
  padding-bottom: 0;
}
.nav-simple:before, .nav-simple:after,
.nav-aside:before,
.nav-aside:after {
  display: table;
  content: " ";
}
.nav-simple:after,
.nav-aside:after {
  clear: both;
}
.nav-simple > li,
.nav-aside > li {
  font-size: 12px;
  line-height: 1.1666666667em;
  padding: 7px 25px;
  border-bottom: 1px dotted #ddd;
}
.nav-simple > li:last-of-type,
.nav-aside > li:last-of-type {
  border-bottom: 0;
}
.nav-simple .ckan-icon, .nav-simple .format-label,
.nav-aside .ckan-icon,
.nav-aside .format-label {
  position: relative;
  top: 0px;
}

.nav-aside {
  border-top: 1px dotted #DDD;
  border-bottom: 1px dotted #DDD;
  margin-bottom: 15px;
}

.nav-item > a,
.nav-aside li a {
  color: #333;
  font-size: 14px;
  line-height: 1.428571429;
  margin: -7px -25px;
  padding: 7px 25px;
}

.nav-item.active,
.nav-aside li.active {
  background-color: #f6f6f6;
}

.nav-item.active > a,
.nav-aside li.active a {
  position: relative;
  color: #FFF;
  background-color: #647A82;
}
.nav-item.active > a:hover,
.nav-aside li.active a:hover {
  color: #FFF;
  background-color: #647A82;
}

@media (min-width: 768px) {
  .nav-item.active > a:before,
.nav-aside li.active a:before {
    content: " ";
    position: absolute;
    border: 20px solid transparent;
    border-right: none;
    border-left-color: #647A82;
    border-left-width: 6px;
    top: 0;
    bottom: 0;
    right: -6px;
    width: 6px;
    height: 34px;
  }
}
.nav-pills > li {
  float: none;
}
@media (min-width: 768px) {
  .nav-pills > li {
    float: left;
  }
}

.nav-item.active > a span,
.nav-aside li.active a span {
  white-space: nowrap;
  overflow: hidden;
}

.module-narrow .nav-item > a,
.module-narrow .nav-aside li a {
  padding-left: 15px;
  padding-right: 15px;
  position: relative;
}

.module-narrow .nav-item.image,
.module-narrow .nav-aside li.image {
  position: relative;
}

.module-narrow .nav-item.image > a,
.module-narrow .nav-aside li.image a {
  padding-left: 42px;
  padding-right: 42px;
}

.module-narrow .nav-item.image > img,
.module-narrow .nav-aside li.image img {
  position: absolute;
  top: 50%;
  left: 15px;
  width: 20px;
  height: 20px;
  margin-top: -10px;
  z-index: 2;
}

.nav-facet .nav-item > a:hover:after,
.nav-facet .nav-item.active > a:after {
  display: inline-block;
  vertical-align: text-bottom;
  position: relative;
  top: 2px;
  width: 16px;
  height: 16px;
  background-image: url("../../../base/images/sprite-ckan-icons.png");
  background-repeat: no-repeat;
  background-position: 16px 16px;
  content: "";
  position: absolute;
  top: 50%;
  right: 5px;
  margin-top: -8px;
}

.nav-facet .nav-item.active > a:after {
  right: 3px;
}

.user-list {
  margin: 0;
  list-style: none;
}
.user-list li {
  margin: 0 0 10px 0;
}
.user-list .user-image {
  margin-right: 3px;
  margin-bottom: 3px;
  border-radius: 100px;
}

.nav-facet-tertiary {
  margin: 10px 0;
}
.nav-facet-tertiary .module-heading {
  margin-bottom: 5px;
  padding: 8px 12px;
  border-bottom-width: 0;
  border-radius: 5px;
}
.nav-facet-tertiary .module-heading i {
  display: none;
}
.nav-facet-tertiary .module-footer {
  padding: 8px 12px;
  border-top-width: 0;
}
.nav-facet-tertiary .module-footer a {
  font-weight: normal;
  color: #8C8C8C;
}
.nav-facet-tertiary .nav {
  margin-bottom: 0;
}
.nav-facet-tertiary .module-content.empty {
  padding: 8px 12px;
  margin-top: 0;
}
.nav-facet-tertiary .nav li.active {
  position: relative;
}
.nav-facet-tertiary .nav li.active > a:hover:after,
.nav-facet-tertiary .nav li.active > a:after {
  display: inline-block;
  vertical-align: text-bottom;
  position: relative;
  top: 2px;
  width: 16px;
  height: 16px;
  background-image: url("../../../base/images/sprite-ckan-icons.png");
  background-repeat: no-repeat;
  background-position: 16px 16px;
  content: "";
  position: absolute;
  top: 50%;
  right: 5px;
  margin-top: -8px;
}

.nav-simple > .nav-btn {
  padding-left: 0;
  padding-right: 0;
  text-align: center;
}
.nav-simple > .nav-btn .btn {
  display: inline-block;
}

.nav-stacked > li {
  float: none;
}

.nav-stacked > li > a {
  margin-right: 0;
}

.js .js-hide {
  display: none;
}

.js .js-hide.active {
  display: block;
}

.btn,
label {
  font-weight: bold;
}

.btn-rounded {
  border-radius: 100px;
  padding-left: 15px;
  padding-right: 15px;
}

label {
  cursor: pointer;
  font-size: 14px;
}

label:after {
  content: ":";
}

label.radio:after,
label.checkbox:after {
  content: "";
}

.cr-controls-reset, .radio input[type=radio], .checkbox input[type=checkbox] {
  position: relative;
  margin-left: initial;
  margin-right: 5px;
  top: 2px;
}

select {
  padding: 4px;
}

textarea {
  max-width: 100%;
}

.form-group .btn {
  position: relative;
  top: -2px;
}

.unselectable, .checkbox,
.radio {
  -moz-user-select: none;
  -webkit-user-select: none;
  -ms-user-select: none;
  user-select: none;
}

.control-full input,
.control-full select,
.control-full textarea {
  -webkit-box-sizing: border-box;
  -moz-box-sizing: border-box;
  box-sizing: border-box;
  height: auto;
  width: 100%;
}

.control-large .control-label {
  font-size: 18px;
}

.control-required {
  color: #c6898b;
}

.form-actions .control-required-message {
  float: left;
  margin-left: 20px;
  margin-bottom: 0;
  line-height: 30px;
}
.form-actions .control-required-message:first-child {
  margin-left: 0;
}

.form-actions {
  overflow: auto;
}

@media (min-width: 768px) {
  .form-actions {
    text-align: right;
  }
}
.form-actions .action-info {
  line-height: 2;
  text-align: left;
  color: #707070;
  margin: 0;
}

@media (min-width: 768px) {
  .form-actions .action-info {
    float: left;
    width: 50%;
    margin-right: 15px;
  }
}
.form-actions .action-info.small {
  font-size: 11px;
  line-height: 1.2;
}

@media (max-width: 991px) {
  .form-actions .btn {
    margin-top: 5px;
  }
}
.form-group .info-block {
  position: relative;
  display: block;
  font-size: 11px;
  color: #6e6e6e;
  line-height: 1.3;
  margin-top: 6px;
}

.form-group .info-help {
  padding: 6px 0;
}
.form-group .info-help:before {
  display: none;
}

.form-group .info-help-tight {
  margin-top: -10px;
}

@media (min-width: 992px) {
  .form-group .info-block {
    padding: 5px 0 5px 10px;
  }

  .form-group .info-inline {
    margin-top: 0;
    padding-bottom: 0;
  }
}
form .control-medium .info-block.info-inline {
  width: 165px;
}

.form-group .info-block:before {
  font-size: 2.2em;
  position: absolute;
  left: 0;
  top: 2px;
}

.form-group .info-inline:before {
  top: 8px;
}

.info-block .icon-large,
.info-inline .icon-large {
  float: left;
  font-size: 22px;
  margin-right: 15px;
}

.form-group .info-block a {
  color: #6e6e6e;
  text-decoration: underline;
}

.form-inline input {
  padding-bottom: 9px;
}

.form-inline select {
  margin-top: 0;
}

.form-inline .btn {
  margin-left: 5px;
}

.form-narrow label {
  margin-bottom: 0;
}

.form-narrow select {
  width: 100%;
}

.form-narrow .form-actions {
  margin-left: -15px;
  margin-right: -15px;
  padding: 10px 15px 0;
}

input[data-module=autocomplete],
select[data-module=autocomplete] {
  width: 100%;
}

.form-select label {
  margin-right: 5px;
}

.simple-input label,
.simple-input button {
  display: none;
}

.simple-input .field {
  position: relative;
}

.simple-input .field-bordered {
  border-bottom: 1px dotted #ddd;
}

.simple-input .field input {
  width: 100%;
  height: auto;
}

.simple-input .field .btn-search {
  position: absolute;
  display: block;
  height: 17px;
  width: 17px;
  padding: 0;
  top: 50%;
  right: 10px;
  margin-top: -10px;
  background-color: transparent;
  border: none;
  color: #999;
  -webkit-transition: color 0.2s ease-in;
  -o-transition: color 0.2s ease-in;
  transition: color 0.2s ease-in;
}
.simple-input .field .btn-search:hover {
  color: #000;
}

.editor textarea {
  border-radius: 3px 3px 0 0;
  border-bottom: none;
}

.editor .editor-info-block {
  border-radius: 0 0 3px 3px;
  display: block;
  float: none;
  padding: 4px 10px;
  background: #ebebeb;
  width: auto;
  border: 1px solid #ccc;
  border-top: none;
  font-size: 11px;
  color: #282828;
}

.editor .editor-info-block a {
  color: #187794;
  text-decoration: none;
}

.control-custom {
  font-size: 0;
}
.control-custom .input-group {
  margin-bottom: 10px;
}

.control-custom .checkbox {
  display: inline-block;
  margin: 2px 0 2px 10px;
}

.control-custom .checkbox input {
  width: auto;
}

.control-custom.disabled label,
.control-custom.disabled input {
  color: #aaa;
  text-decoration: line-through;
  text-shadow: none;
}

.control-custom.disabled input {
  -webkit-box-shadow: none;
  box-shadow: none;
  background-color: #f3f3f3;
}

.control-custom.disabled .checkbox {
  color: #444;
  text-decoration: none;
}

.control-custom .checkbox.btn {
  border-radius: 15px;
  position: relative;
  top: 0;
  left: 5px;
  height: 1px;
  width: 9px;
  padding: 3px 8px;
  line-height: 18px;
}

.control-custom .checkbox.btn span {
  display: none;
  width: 30px;
}

.control-custom .checkbox.btn:before {
  position: relative;
  top: 1px;
  left: -1px;
  color: #fff;
}

.control-custom .checkbox input {
  display: none;
}

.alert-danger a {
  color: #b55457;
}

.form-group.has-error input,
.form-group.has-error select,
.form-group.has-error textarea,
.form-group.has-error .input-group .input-group-addon,
.form-group.has-error .input-group .input-group-addon {
  border-color: #c6898b;
}

.form-group select,
.form-group .select2-container {
  max-width: 100%;
}

.error-inline {
  color: #b55457;
  margin: 10px;
}

.error-block,
.error-inline {
  font-size: 12px;
}

.error-block {
  border-radius: 0 0 3px 3px;
  display: block;
  padding: 6px 8px 3px;
  background: #c6898b;
  color: #fff;
  width: auto;
}

.control-medium .error-block {
  width: auto;
}

.control-full .error-block {
  width: auto;
}

.form-group.has-error .input-group .error-block,
.control-custom.error .error-block {
  width: auto;
}

.control-custom.error .error-block {
  width: auto;
  border-radius: 3px;
}

.control-select.error .error-block {
  width: auto;
}

.stages {
  margin: 0;
  list-style: none;
  color: #aeaeae;
  counter-reset: stage;
  overflow: hidden;
  margin-bottom: 30px;
}
.stages:before, .stages:after {
  display: table;
  content: " ";
}
.stages:after {
  clear: both;
}

.stages li {
  -webkit-box-sizing: border-box;
  -moz-box-sizing: border-box;
  box-sizing: border-box;
  line-height: 27px;
  counter-increment: stage;
  width: 50%;
  background-color: #EDEDED;
  float: left;
  padding: 10px 20px;
  position: relative;
  z-index: 0;
}

.stages li:before {
  border-radius: 14px;
  content: counter(stage);
  display: inline-block;
  width: 27px;
  height: 27px;
  margin-right: 5px;
  font-weight: bold;
  text-align: center;
  color: #fff;
  background-color: #aeaeae;
  z-index: 1;
}

.stages li:after {
  left: 0;
  border: solid rgba(237, 237, 237, 0);
  content: " ";
  height: 0;
  width: 0;
  position: absolute;
  pointer-events: none;
  border-top-color: #EDEDED;
  border-bottom-color: #EDEDED;
  border-width: 29px;
  top: 50%;
  margin-top: -29px;
  margin-left: -30px;
}

.stages li.last {
  position: relative;
  right: -1px;
}

.stages li.last,
.stages li.last .highlight {
  border-radius: 0 3px 0 0;
}

.stages li.first:after {
  content: none;
  border: none;
}

.stages li.active:after {
  border-color: rgba(140, 198, 138, 0);
  border-top-color: #8cc68a;
  border-bottom-color: #8cc68a;
}

.stages li.complete:after {
  border-color: rgba(197, 226, 196, 0);
  border-top-color: #c5e2c4;
  border-bottom-color: #c5e2c4;
}

.stages.stage-3 li.complete:first-child:after {
  content: none;
}

.stages li.active,
.stages li.complete {
  background: none;
}

.stages li.active:before {
  color: #8cc68a;
  background: #fff;
}

.stages li.complete:before {
  color: #c5e2c4;
  background: #eef6ed;
}

.stages li .highlight {
  display: block;
  position: absolute;
  top: 0;
  left: 0;
  right: 0;
  bottom: 0;
  width: 100%;
  padding: 10px 52px;
  border: none;
  text-align: left;
  text-decoration: none;
  line-height: 27px;
  z-index: -1;
}

@media (max-width: 991px) {
  .stages li .highlight {
    text-indent: -9999px;
  }
}
.stages li.active .highlight {
  color: #fff;
  background: #8cc68a;
}

.stages li.complete .highlight {
  color: #eef6ed;
  background: #c5e2c4;
}

.alert > :last-child {
  margin-bottom: 0;
}

.slug-preview {
  font-size: 14px;
  line-height: 1.5;
  margin-top: 5px;
  margin-left: 10px;
}

.slug-preview-value {
  background-color: #faedcf;
  margin-right: 3px;
}

.select2-container .select2-choice input,
.select2-container-multi .select2-choices .select2-search-field:first-child input {
  font-size: 14px;
}

.select2-container-multi .select2-choices .select2-search-field input {
  height: 29px;
}

.select2-container .select2-choice input,
.select2-container-multi .select2-choices .select2-search-field:first-child input {
  padding-left: 10px;
}

.select2-container {
  margin-top: 1px;
  margin-bottom: 7.5px;
}

.select2-container-multi {
  margin-top: 0;
}

.select2-container-multi .select2-choices .select2-search-choice {
  padding: 5px 8px 5px 22px;
}

.select2-container-multi.select2-container .select2-choices {
  padding-top: 3px;
  padding-bottom: 3px;
}

.select2-search-choice-close,
.select2-container-multi .select2-search-choice-close {
  top: 6px;
  left: 5px;
}

.select2-container-multi .select2-choices {
  border-radius: 3px;
  -webkit-box-shadow: inset 0 1px 1px rgba(0, 0, 0, 0.075);
  box-shadow: inset 0 1px 1px rgba(0, 0, 0, 0.075);
  -webkit-transition: border linear 0.2s, box-shadow linear 0.2s;
  -o-transition: border linear 0.2s, box-shadow linear 0.2s;
  transition: border linear 0.2s, box-shadow linear 0.2s;
  background-color: #fff;
  border: 1px solid #ccc;
}

.select2-container-active .select2-choices,
.select2-container-multi.select2-container-active .select2-choices {
  border-color: rgba(82, 168, 236, 0.8);
  outline: 0;
  outline: thin dotted \9 ;
  /* IE6-9 */
}

.select2-container-multi .select2-drop {
  margin-top: -2px;
}

.select2-container .select2-results li {
  line-height: 18px;
  padding-top: 4px;
  padding-bottom: 4px;
}

.control-full .select2-container {
  max-width: 100%;
}

.form-group.has-error .select2-container input:focus,
.form-group.has-error .select2-container select:focus,
.form-group.has-error .select2-container textarea:focus {
  -webkit-box-shadow: none;
  box-shadow: none;
}

.js .image-upload #field-image-url {
  padding-right: 90px;
}
.js .image-upload #field-image-upload {
  cursor: pointer;
  position: absolute;
  z-index: 1;
  filter: alpha(opacity=0);
  opacity: 0;
}
.js .image-upload .controls {
  position: relative;
}
.js .image-upload .btn {
  position: relative;
  top: 0;
  margin-right: 10px;
}
.js .image-upload .btn.hover {
  color: #333333;
  text-decoration: none;
  background-position: 0 -15px;
  -webkit-transition: background-position 0.1s linear;
  -o-transition: background-position 0.1s linear;
  transition: background-position 0.1s linear;
}
.js .image-upload .btn-remove-url {
  position: absolute;
  margin-right: 0;
  top: 6px;
  right: 5px;
  padding: 0 12px;
  border-radius: 100px;
}
.js .image-upload .btn-remove-url .icon-remove {
  margin-right: 0;
}
.js .image-upload .error-inline {
  margin-top: 5px;
  margin-left: 2px;
  font-weight: bold;
}

.add-member-form .control-label {
  display: block;
}

.add-member-or-wrap {
  display: flex;
  align-items: flex-end;
  justify-content: center;
}
@media (max-width: 991px) {
  .add-member-or-wrap {
    margin-bottom: 30px;
  }
}
@media (min-width: 992px) {
  .add-member-or-wrap {
    min-height: 100px;
  }
}

.add-member-or {
  text-align: center;
  text-transform: uppercase;
  color: #777777;
  font-weight: bold;
}

#recaptcha_table {
  table-layout: inherit;
  line-height: 1;
}
<<<<<<< HEAD
.resource-upload-field > input[type="radio"] {
  display: none;
}
.resource-upload-field > div.select-type {
  position: relative;
  display: none;
}
.resource-upload-field > input[type="radio"]:checked + div.select-type {
  display: block;
}
.resource-upload-field label.btn::after {
  content: "";
}
.resource-upload-field .btn-remove-url {
  position: absolute;
  margin-right: 0;
  top: 0;
  right: 5px;
  padding: 0 12px;
  border-radius: 100px;
}
.resource-upload-field .btn-remove-url .icon-remove {
  margin-right: 0;
}
.resource-upload-field input#field-clear-upload {
  display: none;
}
.resource-upload-field input#field-clear-upload + div.upload-type {
  display: block;
}
.resource-upload-field input#field-clear-upload ~ .upload-type {
  display: none;
}
.resource-upload-field input#field-clear-upload:checked + div.upload-type {
  display: none;
}
.resource-upload-field input#field-clear-upload:checked ~ .upload-type {
  display: block;
}
=======

>>>>>>> 872b45a8
.dataset-item {
  border-bottom: 1px dotted #ddd;
  padding-bottom: 20px;
  margin-bottom: 20px;
}

@media (max-width: 991px) {
  .dataset-item {
    word-wrap: break-word;
  }
}
.dataset-item:last-of-type {
  border-bottom: none;
  margin-bottom: 0;
  padding-bottom: 0;
}

.dataset-heading {
  font-size: 16px;
  margin-top: 0;
  margin-bottom: 8px;
  line-height: 1.3;
}

.dataset-heading a {
  color: #333;
}

.dataset-heading .label {
  position: relative;
  top: -1px;
}

.label-inverse {
  background-color: #555555;
}

.dataset-private {
  margin-right: 10px;
  text-transform: uppercase;
}
.dataset-private .icon-lock {
  width: 9px;
}
.dataset-private.pull-right {
  margin-right: 0;
}

.dataset-resources {
  margin-top: 8px;
}

.dataset-resources li {
  display: inline;
}

.dataset-resources li a {
  background-color: #6e6e6e;
}

.dataset-heading .popular {
  top: 0;
}

.resource-list {
  margin: 0;
  list-style: none;
  padding-left: 0;
  margin: -10px -10px 10px -10px;
}

.resource-item {
  position: relative;
  padding: 10px 10px 10px 60px;
  margin-bottom: 0px;
  border-radius: 3px;
}
.resource-item:hover {
  background-color: #eee;
}

.resource-item .heading {
  color: #000;
  font-size: 14px;
  font-weight: bold;
}

.resource-item .format-label {
  position: absolute;
  top: 10px;
  left: 10px;
}

.resource-item .description {
  font-size: 12px;
  margin-bottom: 0;
  min-height: 12px;
}

.resource-item .btn-group {
  position: absolute;
  top: 9px;
  right: 10px;
}

@media (max-width: 991px) {
  .resource-item .btn-group {
    display: none;
  }
}
.resource-list.reordering .resource-item {
  border: 1px solid #ddd;
  margin-bottom: 10px;
  cursor: move;
}
.resource-list.reordering .resource-item .handle {
  display: block;
  position: absolute;
  color: #888;
  left: -31px;
  top: 50%;
  margin-top: -15px;
  width: 30px;
  height: 30px;
  line-height: 30px;
  text-align: center;
  border: 1px solid #ddd;
  border-width: 1px 0 1px 1px;
  background-color: #fff;
  border-radius: 20px 0 0 20px;
}
.resource-list.reordering .resource-item .handle:hover {
  text-decoration: none;
}
.resource-list.reordering .resource-item:hover .handle {
  background-color: #eee;
}
.resource-list.reordering .resource-item.ui-sortable-helper {
  background-color: #eee;
  border: 1px solid #187794;
}
.resource-list.reordering .resource-item.ui-sortable-helper .handle {
  background-color: #eee;
  border-color: #187794;
  color: #333;
}

.resource-item .handle {
  display: none;
}

.tag-list {
  margin: 0;
  list-style: none;
  padding: 10px 10px 5px 10px;
}

.tag-list li {
  display: inline-block;
  margin-right: 5px;
}

.tag-list li:last-child {
  margin-right: 0;
}

.additional-info td,
.additional-info th {
  width: 50%;
}

.label[data-format=html],
.label[data-format*=html] {
  background-color: #2E759E;
}

.label[data-format=json],
.label[data-format*=json] {
  background-color: #D63B00;
}

.label[data-format=xml],
.label[data-format*=xml] {
  background-color: #D63B00;
}

.label[data-format=text],
.label[data-format*=text] {
  background-color: #1A7EA3;
}

.label[data-format=csv],
.label[data-format*=csv] {
  background-color: #856A00;
}

.label[data-format=xls],
.label[data-format*=xls] {
  background-color: #207E42;
}

.label[data-format=zip],
.label[data-format*=zip] {
  background-color: #686868;
}

.label[data-format=api],
.label[data-format*=api] {
  background-color: #D22D81;
}

.label[data-format=pdf],
.label[data-format*=pdf] {
  background-color: #e0051e;
}

.label[data-format=rdf],
.label[data-format*=rdf],
.label[data-format*=nquad],
.label[data-format*=ntriples],
.label[data-format*=turtle] {
  background-color: #0b4498;
}

.view-list {
  margin: 0;
  list-style: none;
}
.view-list li {
  position: relative;
  margin-bottom: 10px;
}
.view-list li a {
  display: block;
  min-height: 50px;
  padding: 10px;
  border: 1px solid #ddd;
  overflow: hidden;
  border-radius: 3px;
}
.view-list li a .icon {
  float: left;
  width: 50px;
  height: 50px;
  overflow: hidden;
  margin-right: 10px;
  color: #444;
  background-color: #eee;
  border-radius: 3px;
}
.view-list li a .icon i {
  display: block;
  text-align: center;
  font-size: 28px;
  line-height: 50px;
}
.view-list li a h3 {
  font-weight: bold;
  color: #000;
  font-weight: bold;
  font-size: 16px;
  margin: 0 0 3px 0;
}
.view-list li a p {
  margin: 0;
  overflow: hidden;
  white-space: nowrap;
  text-overflow: ellipsis;
  color: #444;
}
.view-list li a.active, .view-list li a:hover {
  text-decoration: none;
  border-color: #187794;
}
.view-list li a.active .icon, .view-list li a:hover .icon {
  background-color: #187794;
  color: #f6f6f6;
}
.view-list li .arrow {
  position: absolute;
  display: none;
  border: 8px solid transparent;
  border-top-color: #187794;
  left: 50%;
  bottom: -15px;
  margin-left: -4px;
}
.view-list li.active a {
  text-decoration: none;
  border-color: #187794;
}
.view-list li.active a .icon {
  background-color: #187794;
  color: #f6f6f6;
}
.view-list li.active .arrow {
  display: block;
}
.view-list.stacked {
  overflow-y: hidden;
  overflow-x: auto;
  height: 100px;
  white-space: nowrap;
}
.view-list.stacked li {
  display: inline-block;
  width: 250px;
  margin-right: 10px;
}
.view-list.stacked li:last-child {
  margin-right: 0;
}
.view-list.stacked::-webkit-scrollbar {
  width: 7px;
  height: 7px;
}
.view-list.stacked::-webkit-scrollbar-track {
  border-radius: 10px;
  background-color: #f6f6f6;
}
.view-list.stacked::-webkit-scrollbar-thumb {
  border-radius: 10px;
  background-color: #c3c3c3;
}
.view-list.stacked::-webkit-scrollbar-thumb:hover {
  background-color: #187794;
}

.resource-view {
  margin-top: 20px;
}

#activity-archive-notice {
  clear: both;
}

/* diff styles */
table.diff {
  font-family: Courier;
  border: medium;
}

.diff_header {
  background-color: #e0e0e0;
}

td.diff_header {
  text-align: right;
}

.diff_next {
  background-color: #c0c0c0;
}

.diff_add {
  background-color: #aaffaa;
}

.diff_chg {
  background-color: #ffff77;
}

.diff_sub {
  background-color: #ffaaaa;
}

.accordion-item {
  background-color: #f6f6f6;
  cursor: pointer;
  padding: 10px;
  margin-bottom: 5px;
  width: 100%;
  text-align: left;
  border: none;
  outline: none;
  transition: 0.4s;
}
.accordion-item:hover {
  background-color: #dddddd;
}

.purge-all {
  float: right;
  margin-bottom: 15px;
}

.search-form {
  margin-bottom: 20px;
  padding-bottom: 25px;
  border-bottom: 1px dotted #ddd;
}
.search-form .search-input {
  position: relative;
  margin-bottom: 20px;
}
.search-form .search-input input {
  -webkit-box-sizing: border-box;
  -moz-box-sizing: border-box;
  box-sizing: border-box;
  margin: 0;
  width: 100%;
  height: auto;
}
.search-form .search-input button {
  cursor: pointer;
  display: block;
  position: absolute;
  top: 50%;
  margin-top: -10px;
  right: 10px;
  height: 20px;
  padding: 0;
  border: none;
  background: transparent;
}
.search-form .search-input button span {
  display: none;
}
.search-form .search-input button i {
  color: #ccc;
  -webkit-transition: color 0.2s ease-in;
  -o-transition: color 0.2s ease-in;
  transition: color 0.2s ease-in;
}
.search-form .search-input button:hover i {
  color: #000;
}
.search-form .search-input.search-giant input {
  font-size: 16px;
  padding: 15px;
}
.search-form .search-input.search-giant button {
  margin-top: -15px;
  right: 15px;
}
.search-form .search-input.search-giant button i {
  font-size: 28px;
  width: 28px;
}
.search-form .control-order-by label,
.search-form .control-order-by select {
  display: inline;
}
.search-form .control-order-by .form-control {
  width: auto;
}
.search-form .filter-list {
  color: #444;
  line-height: 32px;
  margin: 10px 0 0 0;
}
.search-form .filter-list .pill {
  line-height: 21px;
}
.search-form .filter-list .extra {
  margin-top: 10px;
  font-size: 18px;
  font-weight: normal;
  color: #000;
}
.search-form.no-bottom-border {
  border-bottom-width: 0;
  margin-bottom: 0;
}
.search-form .search-input-group {
  margin-bottom: 30px;
}

.tertiary .control-order-by {
  float: none;
  margin: 0;
}
.tertiary .control-order-by label {
  display: block;
  margin-bottom: 5px;
  font-weight: normal;
  font-size: 12px;
}
.tertiary .control-order-by select {
  display: block;
  font-size: 12px;
  width: 100%;
}
.tertiary .search-input {
  margin-bottom: 10px;
}

@media (min-width: 992px) {
  .search-form .control-order-by {
    float: right;
    margin-left: 15px;
  }

  .tertiary .search-form .control-order-by {
    float: none;
    margin: 0;
  }
}
.group .media-vertical .image {
  margin: 0 -5px 5px;
}

.group-list:nth-child(odd) {
  clear: left;
}

.group-list .module-heading {
  padding-top: 15px;
  padding-bottom: 15px;
}

.group-list .dataset-content {
  min-height: 54px;
}

.group-list .module-heading h3 {
  margin-bottom: 2px;
}

.group-list .module-heading h3 a {
  color: #333;
}

.group-list .module-heading .media-image {
  overflow: hidden;
  max-height: 60px;
}
.group-list .module-heading .media-image img {
  max-width: 85px;
}

.toolbar {
  position: relative;
  margin-bottom: 10px;
  padding: 5px 0;
}
.toolbar:before, .toolbar:after {
  display: table;
  content: " ";
}
.toolbar:after {
  clear: both;
}

.page_primary_action {
  margin-bottom: 20px;
}

.toolbar .breadcrumb {
  -webkit-box-shadow: none;
  box-shadow: none;
  position: relative;
  float: left;
  margin: 0;
  padding: 0;
  border: none;
  background: none;
  font-size: 18px;
}
.toolbar .breadcrumb:before, .toolbar .breadcrumb:after {
  display: table;
  content: " ";
}
.toolbar .breadcrumb:after {
  clear: both;
}

.toolbar .home a {
  text-decoration: none;
}

.toolbar .home span {
  display: none;
}

.toolbar .breadcrumb a {
  color: #505050;
}

@media (max-width: 767px) {
  .toolbar .breadcrumb {
    color: #fff;
    text-shadow: none;
  }
  .toolbar .breadcrumb a {
    color: #fff;
    text-shadow: none;
  }
}
.toolbar .breadcrumb .active a,
.toolbar .breadcrumb a.active {
  font-weight: bold;
}

.actions {
  margin: 0;
  list-style: none;
  position: absolute;
  top: 10px;
  right: 10px;
  z-index: 1;
}

.actions li {
  display: inline-block;
  margin-right: 5px;
}

.actions li:last-of-type {
  margin-right: 0;
}

.hide-heading {
  display: none;
}

.page-header {
  margin-top: 30px;
  border-bottom: 1px solid #ddd;
  background-color: #f6f6f6;
  border-radius: 0 3px 0 0;
}
.page-header.module-content {
  padding-top: 15px;
  padding-bottom: 0;
}
.page-header:before, .page-header:after {
  display: table;
  content: " ";
}
.page-header:after {
  clear: both;
}
.page-header .nav-tabs {
  float: left;
  margin-bottom: -1px;
}
.page-header .nav-tabs li.active a,
.page-header .nav-tabs a:hover {
  background-color: #fff;
}
.page-header .content_action {
  float: right;
  margin-top: -3px;
}

.no-nav .page-header {
  border-radius: 3px 3px 0 0;
}

.nav-tabs-plain {
  padding: 0 25px;
}
.nav-tabs-plain > .active > a, .nav-tabs-plain > .active > a:hover {
  background-color: #fff;
}

@media (max-width: 991px) {
  .page-header .nav-tabs {
    margin: 5px 10px 10px -5px;
    border: none;
  }

  .page-header .nav-tabs > li {
    float: none;
  }

  .page-header .nav-tabs > li a {
    -webkit-border-radius: 4px;
    -moz-border-radius: 4px;
    border-radius: 4px;
  }

  .page-header .nav-tabs > .active > a,
.page-header .nav-tabs > .active > a:hover,
.page-header .nav-tabs > .active > a:focus {
    border-bottom-color: #dddddd;
  }
}
h1 {
  font-size: 28px;
}

h2 {
  font-size: 21px;
}

h3 {
  font-size: 18px;
}

h4 {
  font-size: 14px;
}

h1,
h2,
h3,
h4 {
  line-height: 1.5;
}
h1 small,
h2 small,
h3 small,
h4 small {
  font-size: 14px;
}

.prose h1,
.prose heading-1 h2,
.prose heading-2 {
  margin-bottom: 15px;
}
.prose h3,
.prose heading-3 {
  margin-bottom: 10px;
}

.table-chunky td,
.table-chunky th {
  padding: 12px 15px;
  font-size: 12px;
}

.table-chunky thead th,
.table-chunky thead td {
  color: #fff;
  background-color: #aaa;
  padding-top: 10px;
  padding-bottom: 10px;
}

.table-striped tbody tr:nth-child(odd) td,
.table-striped tbody tr:nth-child(odd) th {
  background-color: transparent;
}
.table-striped tbody tr:nth-child(even) td,
.table-striped tbody tr:nth-child(even) th {
  background-color: #f2f2f2;
}

.table-chunky.table-bordered {
  border-radius: 2px;
}
.table-chunky.table-bordered thead:first-child tr:first-child th:first-child,
.table-chunky.table-bordered tbody:first-child tr:first-child td:first-child {
  -webkit-border-top-left-radius: 2px;
  -moz-border-radius-topleft: 2px;
  border-top-left-radius: 2px;
}
.table-chunky.table-bordered thead:first-child tr:first-child th:last-child,
.table-chunky.table-bordered tbody:first-child tr:first-child td:last-child {
  -webkit-border-top-right-radius: 2px;
  -moz-border-radius-topright: 2px;
  border-top-right-radius: 2px;
}
.table-chunky.table-bordered thead:last-child tr:last-child th:first-child,
.table-chunky.table-bordered tbody:last-child tr:last-child td:first-child {
  border-radius: 0 0 0 2px;
  -webkit-border-bottom-left-radius: 2px;
  -moz-border-radius-bottomleft: 2px;
  border-bottom-left-radius: 2px;
}
.table-chunky.table-bordered thead:last-child tr:last-child th:last-child,
.table-chunky.table-bordered tbody:last-child tr:last-child td:last-child {
  -webkit-border-bottom-right-radius: 2px;
  -moz-border-radius-bottomright: 2px;
  border-bottom-right-radius: 2px;
}

.ellipsis {
  overflow: hidden;
  text-overflow: ellipsis;
  white-space: nowrap;
}

.ckan-icon-fb {
  width: 16px;
  height: 16px;
  background-position: 0px 0;
}

.ckan-icon-gplus {
  width: 16px;
  height: 16px;
  background-position: 16px 0;
}

.ckan-icon-twitter {
  width: 16px;
  height: 16px;
  background-position: 32px 0;
}

.ckan-icon-email {
  width: 16px;
  height: 16px;
  background-position: 48px 0;
}

.ckan-icon-share {
  width: 16px;
  height: 16px;
  background-position: 64px 0;
}

.ckan-icon-feed {
  width: 16px;
  height: 16px;
  background-position: 80px 0;
}

.ckan-icon-calendar {
  width: 16px;
  height: 16px;
  background-position: 96px 0;
}

.ckan-icon-file {
  width: 16px;
  height: 16px;
  background-position: 112px 0;
}

.ckan-icon-lock {
  width: 16px;
  height: 16px;
  background-position: 128px 0;
}

.ckan-icon-link-file {
  width: 16px;
  height: 16px;
  background-position: 144px 0;
}

.ckan-icon-link-plugin {
  width: 16px;
  height: 16px;
  background-position: 160px 0;
}

.ckan-icon-upload-file {
  width: 16px;
  height: 16px;
  background-position: 176px 0;
}

.ckan-icon-callout {
  width: 16px;
  height: 16px;
  background-position: 192px 0;
}

.ckan-icon-circle-cross, .nav-facet .nav-item.active > a:hover:after, .nav-facet .nav-item.active > a:after, .nav-facet-tertiary .nav li.active > a:hover:after,
.nav-facet-tertiary .nav li.active > a:after {
  width: 17px;
  height: 17px;
  background-position: 0px -17px;
}

.ckan-icon-circle-add, .nav-facet .nav-item > a:hover:after {
  width: 17px;
  height: 17px;
  background-position: -17px -17px;
}

.ckan-icon-flame {
  width: 17px;
  height: 17px;
  background-position: -34px -17px;
}

.ckan-icon-search {
  width: 17px;
  height: 17px;
  background-position: -51px -17px;
}

.ckan-icon-large-lock {
  width: 20px;
  height: 20px;
  background-position: 0px -33px;
}

.ckan-icon-photo {
  width: 20px;
  height: 20px;
  background-position: -20px -33px;
}

.ckan-icon-add {
  width: 20px;
  height: 20px;
  background-position: -40px -33px;
}

.ckan-icon-home {
  width: 20px;
  height: 20px;
  background-position: -60px -33px;
}

.ckan-icon-rewind {
  width: 20px;
  height: 20px;
  background-position: -80px -33px;
}

.ckan-icon-tools {
  width: 20px;
  height: 20px;
  background-position: -100px -33px;
}

.ckan-icon-flag {
  width: 20px;
  height: 20px;
  background-position: -120px -33px;
}

.ckan-icon-clipboard {
  width: 20px;
  height: 20px;
  background-position: -140px -33px;
}

.ckan-icon-share {
  width: 20px;
  height: 20px;
  background-position: -160px -33px;
}

.ckan-icon-info {
  width: 20px;
  height: 20px;
  background-position: -180px -33px;
}

.ckan-icon-download {
  width: 20px;
  height: 20px;
  background-position: -200px -33px;
}

.ckan-icon-star {
  width: 20px;
  height: 20px;
  background-position: -220px -33px;
}

.ckan-icon-info-flat {
  width: 20px;
  height: 20px;
  background-position: -240px -33px;
}

.ckan-icon-tag {
  width: 20px;
  height: 20px;
  background-position: -260px -33px;
}

.ckan-icon-plus {
  width: 20px;
  height: 20px;
  background-position: -280px -33px;
  width: 16px;
}

.ckan-icon-head {
  width: 20px;
  height: 20px;
  background-position: -300px -33px;
}

.ckan-icon-arrow-e {
  width: 20px;
  height: 20px;
  background-position: -320px -33px;
  width: 16px;
}

.ckan-icon-bookmark {
  width: 25px;
  height: 25px;
  background-position: 0px -53px;
}

.format-label {
  text-indent: -900em;
  background: url("../../../base/images/sprite-resource-icons.png") no-repeat 0 0;
}

.format-label {
  width: 60px;
  height: 65px;
  background-position: -1720px -220px;
  transform: scale(0.53);
  margin: -14px 0 0 -14px;
}

.format-label[data-format=html],
.format-label[data-format*=html] {
  width: 60px;
  height: 65px;
  background-position: -120px -220px;
  transform: scale(0.53);
  margin: -14px 0 0 -14px;
}

.format-label[data-format=json],
.format-label[data-format*=json] {
  width: 60px;
  height: 65px;
  background-position: -220px -220px;
  transform: scale(0.53);
  margin: -14px 0 0 -14px;
}

.format-label[data-format=xml],
.format-label[data-format*=xml] {
  width: 60px;
  height: 65px;
  background-position: -320px -220px;
  transform: scale(0.53);
  margin: -14px 0 0 -14px;
}

.format-label[data-format=txt],
.format-label[data-format*=txt] {
  width: 60px;
  height: 65px;
  background-position: -420px -220px;
  transform: scale(0.53);
  margin: -14px 0 0 -14px;
}

.format-label[data-format=doc],
.format-label[data-format*=doc],
.format-label[data-format=docx],
.format-label[data-format*=docx] {
  width: 60px;
  height: 65px;
  background-position: -520px -220px;
  transform: scale(0.53);
  margin: -14px 0 0 -14px;
}

.format-label[data-format=odt],
.format-label[data-format*=odt] {
  width: 60px;
  height: 65px;
  background-position: -620px -220px;
  transform: scale(0.53);
  margin: -14px 0 0 -14px;
}

.format-label[data-format=csv],
.format-label[data-format*=csv] {
  width: 60px;
  height: 65px;
  background-position: -720px -220px;
  transform: scale(0.53);
  margin: -14px 0 0 -14px;
}

.format-label[data-format=xls],
.format-label[data-format*=xls] {
  width: 60px;
  height: 65px;
  background-position: -820px -220px;
  transform: scale(0.53);
  margin: -14px 0 0 -14px;
}

.format-label[data-format=zip],
.format-label[data-format*=zip] {
  width: 60px;
  height: 65px;
  background-position: -920px -220px;
  transform: scale(0.53);
  margin: -14px 0 0 -14px;
}

.format-label[data-format=api],
.format-label[data-format*=api] {
  width: 60px;
  height: 65px;
  background-position: -1020px -220px;
  transform: scale(0.53);
  margin: -14px 0 0 -14px;
}

.format-label[data-format=pdf],
.format-label[data-format*=pdf] {
  width: 60px;
  height: 65px;
  background-position: -1120px -220px;
  transform: scale(0.53);
  margin: -14px 0 0 -14px;
}

.format-label[data-format=rdf],
.format-label[data-format*=rdf] {
  width: 60px;
  height: 65px;
  background-position: -1220px -220px;
  transform: scale(0.53);
  margin: -14px 0 0 -14px;
}

.format-label[data-format=wms],
.format-label[data-format*=wms] {
  width: 60px;
  height: 65px;
  background-position: -1320px -220px;
  transform: scale(0.53);
  margin: -14px 0 0 -14px;
}

.format-label[data-format=png],
.format-label[data-format*=png] {
  width: 60px;
  height: 65px;
  background-position: -1420px -220px;
  transform: scale(0.53);
  margin: -14px 0 0 -14px;
}

.format-label[data-format=jpg],
.format-label[data-format*=jpg],
.format-label[data-format=jpeg],
.format-label[data-format*=jpeg] {
  width: 60px;
  height: 65px;
  background-position: -1520px -220px;
  transform: scale(0.53);
  margin: -14px 0 0 -14px;
}

.format-label[data-format=gif],
.format-label[data-format*=gif] {
  width: 60px;
  height: 65px;
  background-position: -1620px -220px;
  transform: scale(0.53);
  margin: -14px 0 0 -14px;
}

.format-label[data-format=wfs],
.format-label[data-format*=wfs] {
  width: 60px;
  height: 65px;
  background-position: -1820px -220px;
  transform: scale(0.53);
  margin: -14px 0 0 -14px;
}

.format-label[data-format=gml],
.format-label[data-format*=gml] {
  width: 60px;
  height: 65px;
  background-position: -1920px -220px;
  transform: scale(0.53);
  margin: -14px 0 0 -14px;
}

.format-label[data-format=wmts],
.format-label[data-format*=wmts] {
  width: 60px;
  height: 65px;
  background-position: -2020px -220px;
  transform: scale(0.53);
  margin: -14px 0 0 -14px;
}

.format-label[data-format=kml],
.format-label[data-format*=kml] {
  width: 60px;
  height: 65px;
  background-position: -2120px -220px;
  transform: scale(0.53);
  margin: -14px 0 0 -14px;
}

.format-label[data-format=geo],
.format-label[data-format*=geo] {
  width: 60px;
  height: 65px;
  background-position: -2220px -220px;
  transform: scale(0.53);
  margin: -14px 0 0 -14px;
}

[class^=icon-],
[class*=" icon-"] {
  display: inline-block;
  text-align: right;
  font-size: 14px;
  line-height: 1;
  width: 14px;
}

.btn [class^=icon-],
.btn [class*=" icon-"],
.nav [class^=icon-],
.nav [class*=" icon-"],
.module-heading [class^=icon-],
.module-heading [class*=" icon-"],
.dropdown [class^=icon-],
.dropdown [class*=" icon-"] {
  margin-right: 4px;
}

.info-block [class^=icon-],
.info-block [class*=" icon-"] {
  float: left;
  font-size: 28px;
  width: 28px;
  margin-right: 5px;
  margin-top: 2px;
}

.breadcrumb .home .icon-home {
  font-size: 24px;
  width: 24px;
  vertical-align: -1px;
}

.info-block-small [class^=icon-],
.info-block-small [class*=" icon-"] {
  font-size: 14px;
  width: 14px;
  margin-top: 1px;
}

.nav-tabs .fa:last-child,
.module-heading .fa:last-child,
.btn .fa:last-child {
  margin-right: 3px;
}

.wrapper {
  position: relative;
  min-height: 300px;
  background-color: #fff;
}
.wrapper:before, .wrapper:after {
  display: table;
  content: " ";
}
.wrapper:after {
  clear: both;
}
@media (min-width: 768px) {
  .wrapper:before {
    content: "";
    display: block;
    position: absolute;
    top: 0;
    bottom: 0;
    left: 0;
    width: 25%;
    border-right: 1px solid #ddd;
    z-index: 1;
  }
  .wrapper.no-nav:before {
    display: none;
  }
  .wrapper.no-nav .module > .page-header {
    margin-top: 0;
  }
}

[role=main],
.main {
  position: relative;
  padding-bottom: 20px;
}

@media (min-width: 768px) {
  .main {
    padding-top: 10px;
    background: #eee url("../../../base/images/bg.png");
  }
}
[role=main],
.main {
  min-height: 350px;
}

.main:after,
[role=main]:after {
  bottom: 0;
  border-top-width: 1px;
}

.main .primary {
  position: relative;
  float: right;
  margin-left: 0;
}

.main .secondary {
  padding: 0;
  z-index: 1;
  padding-right: 1px;
}

/* Filters modal */
.no-text .text {
  display: none;
}

.js body.filters-modal {
  overflow: hidden;
}

.show-filters.btn,
.hide-filters {
  display: none;
}

@media (max-width: 767px) {
  .wrapper {
    border-width: 0;
    -webkit-box-shadow: 0;
    box-shadow: 0;
    border-radius: 0;
  }

  .js .main .secondary .filters {
    display: none;
    position: fixed;
    overflow: auto;
    top: 0;
    left: 0;
    right: 0;
    bottom: 0;
    z-index: 1000;
    padding: 10px;
    background-color: black;
    background-color: rgba(0, 0, 0, 0.5);
  }

  .js body.filters-modal .secondary .filters {
    display: block;
  }

  .js .main .secondary .filters > div {
    background-color: #fff;
    -webkit-border-radius: 4px;
    -moz-border-radius: 4px;
    border-radius: 4px;
    overflow: hidden;
  }

  .js .main .secondary .filters > div .module-footer {
    display: none;
  }

  .js body.filters-modal .secondary .filters .hide-filters {
    display: inline-block;
    position: absolute;
    top: 14px;
    right: 17px;
    opacity: 0.6;
  }
  .js body.filters-modal .secondary .filters .hide-filters i {
    font-size: 18px;
  }

  .js .show-filters.btn {
    display: inline-block;
  }
}
.primary .primary {
  float: left;
  margin-left: 0;
  margin-bottom: 20px;
}
.primary .primary h1:first-child,
.primary .primary h2:first-child,
.primary .primary h3:first-child,
.primary .primary h4:first-child {
  margin-top: 0;
}
.primary .tertiary {
  margin-bottom: 20px;
}

@media (min-width: 768px) {
  .hero {
    background: url("../../../base/images/background-tile.png");
  }
}
.hero:after {
  background-color: rgba(0, 0, 0, 0.09);
  background-image: -moz-linear-gradient(top, rgba(0, 0, 0, 0.15), rgba(0, 0, 0, 0));
  background-image: -ms-linear-gradient(top, rgba(0, 0, 0, 0.15), rgba(0, 0, 0, 0));
  background-image: -webkit-gradient(linear, 0 0, 0 100%, from(rgba(0, 0, 0, 0.15)), to(rgba(0, 0, 0, 0)));
  background-image: -webkit-linear-gradient(top, rgba(0, 0, 0, 0.15), rgba(0, 0, 0, 0));
  background-image: -o-linear-gradient(top, rgba(0, 0, 0, 0.15), rgba(0, 0, 0, 0));
  background-image: linear-gradient(top, rgba(0, 0, 0, 0.15), rgba(0, 0, 0, 0));
  background-repeat: repeat-x;
  background-color: #f6f6f6;
  border-bottom: 1px solid #d0d0d0;
  border-radius: 3px 3px 0 0;
  -webkit-box-shadow: inset 0 -4px 0 rgba(0, 0, 0, 0.03);
  box-shadow: inset 0 -4px 0 rgba(0, 0, 0, 0.03);
}
.hero:after .back:hover {
  text-decoration: none;
}
.hero:after .back:hover span {
  text-decoration: underline;
}

.context-info .module-content {
  padding: 15px;
}
.context-info .image {
  margin-bottom: 10px;
}
.context-info .image img,
.context-info .image a {
  display: block;
  width: 100%;
  height: 100%;
  border-radius: 4px;
}
.context-info .description {
  word-wrap: break-word;
  word-break: break-all;
  overflow: auto;
}
.context-info code {
  display: block;
  font-weight: normal;
  padding: 0;
  margin: 0;
  overflow: auto;
}
.context-info h1.heading {
  margin: 0 0 5px 0;
  font-size: 18px;
  line-height: 1.3;
  -ms-word-break: break-all;
  word-break: break-all;
  /* Non standard for webkit */
  word-break: break-word;
  -webkit-hyphens: auto;
  -moz-hyphens: auto;
  -ms-hyphens: auto;
  hyphens: auto;
}
.context-info .info {
  margin-top: 15px;
  padding-top: 10px;
  border-top: 1px dotted #DDD;
  word-break: break-word;
}
.context-info .info dl dd {
  margin-top: 3px;
  margin-left: 0;
}
.context-info .nums {
  margin-top: 15px;
  padding-top: 10px;
  padding-bottom: 0;
  border-top: 1px dotted #DDD;
}
.context-info .nums:before, .context-info .nums:after {
  display: table;
  content: " ";
}
.context-info .nums:after {
  clear: both;
}
.context-info .nums dl {
  float: left;
  width: 50%;
  margin: 5px 0 0 0;
  color: #444;
}
.context-info .nums dl dt {
  display: block;
  font-size: 13px;
  font-weight: 300;
}
.context-info .nums dl dd {
  display: block;
  font-size: 30px;
  font-weight: 700;
  line-height: 36px;
  margin-left: 0;
}
.context-info .nums dl dd .smallest {
  font-size: 13px;
}
.context-info .nums dl dd .smaller {
  font-size: 16px;
}
.context-info .nums dl dd .small {
  font-size: 21px;
}
.context-info .follow_button {
  margin: 15px 0;
}
.context-info.editing .module-content {
  margin-top: 0;
}

.flash-messages .alert {
  -webkit-box-shadow: 0 0 0 1px white;
  box-shadow: 0 0 0 1px white;
}

.view-preview-container {
  margin-top: 20px;
}

.homepage .row {
  position: relative;
}
.homepage .module-search {
  padding: 5px;
  color: #fff;
  background: #fff;
}
.homepage .module-search .search-giant {
  margin-bottom: 10px;
}
.homepage .module-search .search-giant input {
  border-color: #003f52;
}
.homepage .module-search .module-content {
  border-radius: 3px 3px 0 0;
  background-color: #005d7a;
  border-bottom: none;
}
.homepage .module-search .module-content .heading {
  margin-top: 0;
  margin-bottom: 7px;
  font-size: 24px;
  line-height: 40px;
}
.homepage .module-search .tags {
  padding: 5px 10px 10px 10px;
  background-color: #003647;
  border-radius: 0 0 3px 3px;
}
.homepage .module-search .tags:before, .homepage .module-search .tags:after {
  display: table;
  content: " ";
}
.homepage .module-search .tags:after {
  clear: both;
}
.homepage .module-search .tags h3,
.homepage .module-search .tags .tag {
  display: block;
  float: left;
  margin: 5px 10px 0 0;
}
.homepage .module-search .tags h3 {
  font-size: 14px;
  line-height: 1.428571429;
  padding: 2px 8px;
}
.homepage .group-list {
  margin: 0;
}
.homepage .box .inner, .homepage .wrapper .inner {
  padding: 20px 25px;
}
.homepage .stats h3 {
  margin: 0 0 10px 0;
}
.homepage .stats ul {
  margin: 0;
  list-style: none;
}
.homepage .stats ul:before, .homepage .stats ul:after {
  display: table;
  content: " ";
}
.homepage .stats ul:after {
  clear: both;
}
.homepage .stats ul li {
  float: left;
  width: 25%;
  font-weight: 300;
}
.homepage .stats ul li a {
  display: block;
}
.homepage .stats ul li a b {
  display: block;
  font-size: 36px;
  line-height: 1.5;
}
.homepage .stats ul li a:hover {
  text-decoration: none;
}
.homepage.layout-2 .stats {
  margin-top: 20px;
}

@media (min-width: 992px) {
  .homepage [role=main] {
    padding: 20px 0;
  }

  .homepage.layout-1 .row1 .col2 {
    position: absolute;
    bottom: 0;
    right: 0;
  }
  .homepage.layout-1 .row1 .col2 .module-search {
    bottom: 0;
    left: 0;
    right: 0;
  }
}
.account-masthead {
  min-height: 30px;
  color: #fff;
  background: #003647 url("../../../base/images/bg.png");
}
.account-masthead .account {
  float: right;
}
.account-masthead .account ul li {
  display: block;
  float: left;
  border-left: 1px solid #00232e;
}
.account-masthead .account ul li a {
  display: block;
  color: #bfd7de;
  font-size: 13px;
  font-weight: bold;
  padding: 0 10px;
  line-height: 31px;
}
.account-masthead .account ul li a span.username,
.account-masthead .account ul li a span.text {
  margin: 0 2px 0 4px;
}
.account-masthead .account ul li a span.text {
  position: absolute;
  top: -9999px;
  left: -9999px;
}
.account-masthead .account ul li a:hover {
  color: #d9e7eb;
  background-color: #00232e;
  text-decoration: none;
}
.account-masthead .account ul li a.sub {
  font-weight: 300;
}
.account-masthead .account ul li a .btn {
  vertical-align: 1px;
  margin-left: 3px;
}
.account-masthead .account .notifications a span.badge {
  font-size: 12px;
  margin-left: 3px;
  padding: 1px 6px;
  background-color: #00232e;
  border-radius: 4px;
  text-shadow: none;
  color: #bfd7de;
}
.account-masthead .account .notifications a:hover span {
  color: #fff;
  background-color: #000f14;
}
.account-masthead .account .notifications.notifications-important a span.badge {
  color: #fff;
  background-color: #C9403A;
}
.account-masthead .account.authed .image {
  padding: 0 6px;
}
.account-masthead .account.authed .image img {
  border-radius: 4px;
}

.masthead, .site-footer {
  margin-bottom: initial;
  padding: 10px 0;
  color: #fff;
  background: #005d7a url("../../../base/images/bg.png");
}
.masthead:before, .site-footer:before, .masthead:after, .site-footer:after {
  display: table;
  content: " ";
}
.masthead:after, .site-footer:after {
  clear: both;
}
.masthead .container, .site-footer .container {
  position: relative;
}
.masthead a, .site-footer a {
  color: #fff;
}
.masthead hgroup h1, .site-footer hgroup h1,
.masthead hgroup h2,
.site-footer hgroup h2 {
  float: left;
  font-size: 30px;
  line-height: 1.5;
}
.masthead hgroup h1, .site-footer hgroup h1 {
  font-weight: 900;
  letter-spacing: -1px;
  margin: 3px 0;
}
.masthead hgroup h2, .site-footer hgroup h2 {
  position: absolute;
  bottom: -3px;
  left: 0;
  margin: 0;
  font-size: 15px;
  font-weight: normal;
  line-height: 1.2;
  white-space: nowrap;
}
.masthead .logo, .site-footer .logo {
  display: inline-block;
}
.masthead .logo img, .site-footer .logo img {
  max-height: 60px;
}
.masthead .navbar-collapse, .site-footer .navbar-collapse {
  padding: 10px 0;
}
.masthead .section, .site-footer .section {
  float: left;
}
@media (min-width: 768px) and (max-width: 991px) {
  .masthead .navigation.section, .site-footer .navigation.section {
    float: right;
  }
}
.masthead .navigation .nav-pills, .site-footer .navigation .nav-pills {
  margin-bottom: 0;
}
.masthead .navigation .nav-pills li a:hover, .site-footer .navigation .nav-pills li a:hover,
.masthead .navigation .nav-pills li a:focus,
.site-footer .navigation .nav-pills li a:focus, .masthead .navigation .nav-pills li.active a, .site-footer .navigation .nav-pills li.active a {
  background-color: #003647;
}
.masthead .nav > li > a, .site-footer .nav > li > a,
.masthead .nav > li > a:focus,
.masthead .nav > li > a:hover,
.masthead .nav > .active > a,
.site-footer .nav > .active > a,
.masthead .nav > .active > a:hover,
.masthead .nav > .active > a:focus {
  color: #fff;
  text-shadow: none;
}
.masthead .site-search, .site-footer .site-search {
  margin: 4px 8px 4px 0;
}
@media (min-width: 992px) {
  .masthead .site-search, .site-footer .site-search {
    margin-left: 15px;
  }
}
.masthead .site-search input, .site-footer .site-search input {
  width: 200px;
  padding: 5px 10px;
}
.masthead .btn-navbar-btn, .site-footer .btn-navbar-btn,
.masthead .btn-navbar-btn:hover,
.masthead .btn-navbar-btn:focus,
.masthead .btn-navbar-btn:active,
.masthead .btn-navbar-btn.active,
.masthead .btn-navbar-btn.disabled,
.masthead .btn-navbar-btn[disabled] {
  background-color: #003647;
  background-image: none;
  border: none;
  -webkit-box-shadow: none;
  box-shadow: none;
  text-shadow: none;
  margin-top: 15px;
}
.masthead .btn-navbar-btn .icon-bar, .site-footer .btn-navbar-btn .icon-bar,
.masthead .btn-navbar-btn:hover .icon-bar,
.masthead .btn-navbar-btn:focus .icon-bar,
.masthead .btn-navbar-btn:active .icon-bar,
.masthead .btn-navbar-btn.active .icon-bar,
.masthead .btn-navbar-btn.disabled .icon-bar,
.masthead .btn-navbar-btn[disabled] .icon-bar {
  margin-right: 0;
}
.masthead .debug, .site-footer .debug {
  position: absolute;
  top: 37px;
  left: 10px;
  color: rgba(255, 255, 255, 0.5);
}

@media (min-width: 992px) {
  .masthead .navbar-collapse, .site-footer .navbar-collapse {
    float: right;
  }
}
@media (max-width: 991px) {
  .navbar-toggle {
    margin-right: 0;
  }

  .masthead .section, .site-footer .section {
    float: none;
  }
  .masthead .section .navbar-collapse, .site-footer .section .navbar-collapse {
    margin-bottom: 25px;
  }
  .masthead .container, .site-footer .container {
    padding-left: 15px;
    padding-right: 15px;
  }
  .masthead .site-search, .site-footer .site-search {
    display: none;
  }
}
@media (max-width: 767px) {
  .masthead .navbar-collapse, .site-footer .navbar-collapse {
    clear: both;
    margin-left: 0;
    margin-right: 0;
  }
}
.site-footer {
  padding: 20px 0;
}

.site-footer,
.site-footer label,
.site-footer small {
  color: #CCDEE3;
}

.site-footer a {
  color: #CCDEE3;
}

.footer-links ul li {
  margin-bottom: 5px;
}

.attribution small {
  color: #CCDEE3;
  font-size: 12px;
}

.attribution .ckan-footer-logo {
  display: block;
  width: 68px;
  height: 21px;
  margin-top: 2px;
  background: url("../../../base/images/ckan-logo-footer.png") no-repeat top left;
  text-indent: -900em;
}

.lang-select:before, .lang-select:after {
  display: table;
  content: " ";
}
.lang-select:after {
  clear: both;
}

.lang-select label,
.lang-select select,
.lang-select .lang-container {
  float: left;
  margin-top: 0;
}

.lang-select select {
  color: #000;
}

.lang-dropdown {
  color: #000;
}

.lang-dropdown li {
  width: auto;
}

.table-selected td {
  background-color: #fff;
}
.table-selected td .edit {
  display: block;
}

.table-bulk-edit th input {
  top: -5px;
}
.table-bulk-edit .table-actions .btn-group {
  float: left;
  margin: 0 10px 0 0;
}
.table-bulk-edit .context p {
  margin-bottom: 0;
}

.table-header thead th {
  background-color: #f6f6f6;
}

.table-edit-hover .edit {
  display: none;
  float: right;
}
.table-edit-hover tr:hover .edit {
  display: block;
}

.js .table-toggle-more .toggle-more {
  display: none;
}
.js .table-toggle-more .show-more {
  display: inline;
}
.js .table-toggle-more .show-less {
  display: none;
}
.js .table-toggle-more .toggle-seperator {
  display: table-row;
}
.js .table-toggle-more .toggle-seperator td {
  height: 11px;
  padding: 0;
  background-image: url("../../../base/images/table-seperator.png");
}
.js .table .toggle-show td {
  background: none;
  text-align: center;
}
.js .table-toggle-less .show-less {
  display: inline;
}
.js .table-toggle-less .show-more {
  display: none;
}
.js .table-toggle-less .toggle-seperator {
  display: none;
}

.profile .empty,
.profile .dataset-list {
  margin-bottom: 20px;
}

.activity {
  padding: 0;
  list-style-type: none;
  background: transparent url("../../../base/images/dotted.png") 14px 0 repeat-y;
}
.activity .item {
  position: relative;
  margin: 0 0 15px 0;
  padding: 0;
}
.activity .item:before, .activity .item:after {
  display: table;
  content: " ";
}
.activity .item:after {
  clear: both;
}
.activity .item .icon {
  display: block;
  position: absolute;
  top: 0;
  left: 0;
  width: 30px;
  height: 30px;
  line-height: 30px;
  text-align: center;
  color: #FFFFFF;
  text-shadow: 0 1px 2px rgba(0, 0, 0, 0.2);
  font-weight: normal;
  margin-right: 10px;
  border-radius: 100px;
  -webkit-box-shadow: inset 0 1px 2px rgba(0, 0, 0, 0.2);
  box-shadow: inset 0 1px 2px rgba(0, 0, 0, 0.2);
}
.activity .item .user-image {
  border-radius: 100px;
}
.activity .item .actor .user-image {
  position: absolute;
  top: 0;
  left: 40px;
}
.activity .item p {
  font-size: 14px;
  line-height: 1.5;
  margin: 5px 0 0 80px;
}
.activity .item .date {
  color: #999;
  font-size: 12px;
  white-space: nowrap;
}
.activity .item .new {
  display: block;
  position: absolute;
  overflow: hidden;
  top: -3px;
  left: -3px;
  width: 10px;
  height: 10px;
  background-color: #A35647;
  border: 1px solid #FFF;
  text-indent: -1000px;
  border-radius: 100px;
  -webkit-box-shadow: 0 1px 2px rgba(0, 0, 0, 0.2);
  box-shadow: 0 1px 2px rgba(0, 0, 0, 0.2);
}
.activity .item.no-avatar p {
  margin-left: 40px;
}
.activity .load-less {
  margin-bottom: 15px;
}

.popover {
  width: 300px;
}
.popover .popover-title {
  font-weight: bold;
  margin-bottom: 0;
}
.popover p.about {
  margin: 0 0 10px 0;
}
.popover .popover-close {
  float: right;
  text-decoration: none;
}
.popover .popover-content {
  font-size: 14px;
  line-height: 1.428571429;
  color: #444;
  word-break: break-all;
}
.popover .popover-content dl {
  margin: 0;
}
.popover .popover-content dl dd {
  margin-left: 0;
  margin-bottom: 10px;
}

.activity .item.icon {
  background-color: #333;
}
.activity .item.failure .icon {
  background-color: #B95252;
}
.activity .item.success .icon {
  background-color: #69A67A;
}
.activity .item.added-tag .icon {
  background-color: #6995a6;
}
.activity .item.changed-group .icon {
  background-color: #767DCE;
}
.activity .item.changed-package .icon {
  background-color: #8c76ce;
}
.activity .item.changed-package_extra .icon {
  background-color: #769ace;
}
.activity .item.changed-resource .icon {
  background-color: #aa76ce;
}
.activity .item.changed-user .icon {
  background-color: #76b8ce;
}
.activity .item.changed-organization .icon {
  background-color: #699fa6;
}
.activity .item.deleted-group .icon {
  background-color: #B95252;
}
.activity .item.deleted-package .icon {
  background-color: #b97452;
}
.activity .item.deleted-package_extra .icon {
  background-color: #b95274;
}
.activity .item.deleted-resource .icon {
  background-color: #b99752;
}
.activity .item.deleted-organization .icon {
  background-color: #b95297;
}
.activity .item.new-group .icon {
  background-color: #69A67A;
}
.activity .item.new-package .icon {
  background-color: #69a68e;
}
.activity .item.new-package_extra .icon {
  background-color: #6ca669;
}
.activity .item.new-resource .icon {
  background-color: #81a669;
}
.activity .item.new-user .icon {
  background-color: #69a6a3;
}
.activity .item.new-organization .icon {
  background-color: #81a669;
}
.activity .item.removed-tag .icon {
  background-color: #b95297;
}
.activity .item.deleted-related-item .icon {
  background-color: #b9b952;
}
.activity .item.follow-dataset .icon {
  background-color: #767DCE;
}
.activity .item.follow-user .icon {
  background-color: #8c76ce;
}
.activity .item.new-related-item .icon {
  background-color: #95a669;
}
.activity .item.follow-group .icon {
  background-color: #8ba669;
}

.select-time {
  width: 250px;
  display: inline;
}

br.line-height2 {
  line-height: 2;
}

.dropdown:hover .dropdown-menu {
  display: block;
}

.js .dropdown .dropdown-menu, .js .dropdown:hover .dropdown-menu {
  display: none;
}
.js .dropdown.open .dropdown-menu {
  display: block;
}

#followee-filter .btn:before, #followee-filter .btn:after {
  display: table;
  content: " ";
}
#followee-filter .btn:after {
  clear: both;
}
#followee-filter .btn span,
#followee-filter .btn strong {
  line-height: 1.5;
}
#followee-filter .btn span {
  font-weight: normal;
}
#followee-filter .btn strong {
  margin: 0 5px;
  white-space: nowrap;
  max-width: 90px;
  overflow: hidden;
  text-overflow: ellipsis;
}

.dashboard-context {
  position: relative;
  margin-bottom: 20px;
  padding: 20px;
  border-bottom: 1px solid #DCDCDC;
  background-color: #f6f6f6;
  border-radius: 3px 0 0 0;
}
.dashboard-context h2 {
  margin-bottom: 10px;
}
.dashboard-context .arrow {
  position: absolute;
  content: " ";
  top: 30px;
  right: -10px;
  width: 10px;
  height: 21px;
  background: transparent url("${imagePath}/dashboard-followee-related.png");
}

.popover-followee .popover-title {
  display: none;
}
.popover-followee .popover-content {
  padding: 0;
  border-radius: 3px;
}
.popover-followee .empty {
  padding: 10px;
}
.popover-followee .popover-header {
  background-color: whiteSmoke;
  padding: 5px;
  border-bottom: 1px solid #ccc;
  border-radius: 3px 3px 0 0;
}
.popover-followee .popover-header:before, .popover-followee .popover-header:after {
  display: table;
  content: " ";
}
.popover-followee .popover-header:after {
  clear: both;
}
.popover-followee .popover-header .input-group {
  margin-bottom: 0;
}
.popover-followee .popover-header .input-group-addon,
.popover-followee .popover-header input {
  margin: 0;
}
.popover-followee .popover-header .input-group-addon {
  padding: 4px 8px 4px 12px;
  border-right-width: 0;
  border-radius: 100px 0 0 100px;
}
.popover-followee .popover-header input {
  padding: 4px 12px 4px 8px;
  font-size: 13px;
  width: 227px;
  border-radius: 0 100px 100px 0;
}
.popover-followee .nav {
  padding: 0;
  margin: 0;
  max-height: 205px;
  overflow: auto;
  border-radius: 0 0 3px 3px;
}
.popover-followee .nav li {
  float: none;
}
.popover-followee .nav li a {
  display: block;
  overflow: hidden;
  white-space: nowrap;
  text-overflow: ellipsis;
  padding: 7px 10px 7px 15px;
  margin: 0;
  border-radius: 0;
}
.popover-followee .nav li a i {
  background-color: #187794;
  color: #fff;
  margin-right: 11px;
  padding: 3px 5px;
  line-height: 1;
  border-radius: 100px;
  -webkit-box-shadow: inset 0 1px 2x rgba(0, 0, 0, 0.2);
  box-shadow: inset 0 1px 2x rgba(0, 0, 0, 0.2);
}
.popover-followee .nav li a:hover i {
  background-color: #000;
}
.popover-followee .nav li.active a i {
  color: #187794;
  background-color: #fff;
}

.dashboard-me {
  padding: 15px 15px 0 15px;
}
.dashboard-me:before, .dashboard-me:after {
  display: table;
  content: " ";
}
.dashboard-me:after {
  clear: both;
}
.dashboard-me img {
  float: left;
  margin-right: 10px;
  border-radius: 100px;
}
.dashboard-me strong {
  display: block;
  font-size: 16px;
  margin: 3px 0;
}

.resource-view .actions {
  right: 0;
}

.resource-view-filters {
  margin-bottom: 1em;
}
.resource-view-filters .resource-view-filter {
  margin-bottom: 1em;
}
.resource-view-filters .resource-view-remove-filter {
  cursor: pointer;
  color: #b55457;
}
.resource-view-filters .resource-view-filter-values .select2-container {
  margin-right: 0.3em;
  margin-bottom: 0.2em;
  width: 24% !important;
}
.resource-view-filters .resource-view-filter-values .select2-container .select2-search-choice-close {
  left: auto;
}

.resource-view-list.reordering {
  margin: -10px -10px 0;
}
.resource-view-list.reordering li {
  margin-bottom: 10px;
  border-radius: 3px;
  cursor: move;
}
.resource-view-list.reordering li a {
  cursor: inherit;
}
.resource-view-list.reordering li .handle {
  padding: 0;
  display: block;
  position: absolute;
  color: #888;
  left: -31px;
  top: 50%;
  margin-top: -15px;
  width: 30px;
  height: 30px;
  line-height: 30px;
  text-align: center;
  border: 1px solid #ddd;
  border-width: 1px 0 1px 1px;
  background-color: #fff;
  border-radius: 20px 0 0 20px;
}
.resource-view-list.reordering li .handle:hover {
  text-decoration: none;
}
.resource-view-list.reordering li:hover .handle {
  background-color: #eee;
}
.resource-view-list.reordering li.ui-sortable-helper {
  background-color: #eee;
  border: 1px solid #187794;
}
.resource-view-list.reordering li.ui-sortable-helper .handle {
  background-color: #eee;
  border-color: #187794;
  color: #333;
}

.resource-view-list > li > a {
  border-radius: 0;
}
.resource-view-list li {
  margin-bottom: -3px;
  border: 1px solid #ddd;
}
.resource-view-list li:first-child {
  border-top-left-radius: 4px;
  border-top-right-radius: 4px;
}
.resource-view-list li:last-child {
  border-bottom-left-radius: 4px;
  border-bottom-right-radius: 4px;
}
.resource-view-list li .handle {
  display: none;
}

.view-preview-container .module-content {
  position: relative;
}
.view-preview-container .actions {
  right: 15px;
}

.datapusher-status-link:hover {
  text-decoration: none;
}

.datapusher-status.status-unknown {
  color: #bbb;
}
.datapusher-status.status-pending {
  color: #FFCC00;
}
.datapusher-status.status-error {
  color: red;
}
.datapusher-status.status-complete {
  color: #009900;
}

.datapusher-form {
  margin-bottom: 20px;
}

.alert-error {
  color: #a94442;
  background-color: #f2dede;
  border-color: #ebccd1;
}
.alert-error hr {
  border-top-color: #e4b9c0;
}
.alert-error .alert-link {
  color: #843534;
}

.input-group .form-control {
  z-index: 0;
}

.input-group-btn:last-child > .btn {
  z-index: 0;
}

body {
  background: #005d7a url("../../../base/images/bg.png");
}

[hidden] {
  display: none;
}

table {
  table-layout: fixed;
}

thead th {
  vertical-align: top;
}

td,
th {
  word-wrap: break-word;
}

table .metric {
  width: 140px;
}

code {
  color: #000;
  border: none;
  background: none;
  white-space: normal;
}

pre {
  border: none;
  background: none;
  padding-left: 0;
  padding-right: 0;
}

mark {
  background: #fdf7e9;
}

blockquote p {
  font-size: 1em;
}

iframe {
  border: none;
}

.embedded-content h1 {
  font-size: 1.8em;
}

.embedded-content h2 {
  font-size: 1.4em;
}

.embedded-content h3 {
  font-size: 1.2em;
}

.popular {
  text-indent: -999em;
}

.empty {
  color: #6e6e6e;
  font-style: italic;
}

.page-heading {
  margin-top: 0;
  margin-bottom: 15px;
}

.m-top {
  margin-top: 15px;
}

.m-left {
  margin-left: 15px;
}

.m-right {
  margin-right: 15px;
}

.m-bottom {
  margin-bottom: 15px;
}

.no-margin {
  margin: 0;
}

.reduced-margin {
  margin: 3px 5px;
}

.p-top {
  padding-top: 15px;
}

.p-left {
  padding-left: 15px;
}

.p-right {
  padding-right: 15px;
}

.p-bottom {
  padding-bottom: 15px;
}

.no-padding {
  padding: 0;
}

.reduced-padding {
  padding: 3px 5px;
}<|MERGE_RESOLUTION|>--- conflicted
+++ resolved
@@ -8659,7 +8659,7 @@
   table-layout: inherit;
   line-height: 1;
 }
-<<<<<<< HEAD
+
 .resource-upload-field > input[type="radio"] {
   display: none;
 }
@@ -8699,9 +8699,7 @@
 .resource-upload-field input#field-clear-upload:checked ~ .upload-type {
   display: block;
 }
-=======
-
->>>>>>> 872b45a8
+
 .dataset-item {
   border-bottom: 1px dotted #ddd;
   padding-bottom: 20px;
