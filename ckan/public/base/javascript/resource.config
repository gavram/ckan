--- conflicted
+++ resolved
@@ -36,11 +36,8 @@
     modules/activity-stream.js
     modules/dashboard.js
     modules/table-toggle-more.js
-<<<<<<< HEAD
     modules/dataset-visibility.js
-=======
     modules/media-grid.js
->>>>>>> e99500be
 
 main =
     apply_html_class
