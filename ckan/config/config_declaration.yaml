version: 1
groups:
  # Internal options, that are used/computed by CKAN in runtime
  - annotation: ~
    options:
      - key: __file__
        internal: true
      - key: here
        internal: true
      - key: ckan.admin_tabs
        internal: true
      - key: computed_template_paths
        ignored: true
      - key: clear_logo_upload
        ignored: true
      - key: logo_upload
        ignored: true
      - key: ckan.host
        ignored: true
      - key: testing
        ignored: true
        type: bool

  # Options that are available inside CircleCI containers:
  - annotation: ~
    options:
      - key: CKAN_POSTGRES_USER
        internal: true
      - key: CKAN_DATASTORE_POSTGRES_WRITE_USER
        internal: true
      - key: CKAN_DATASTORE_POSTGRES_READ_USER
        internal: true
      - key: CKAN_POSTGRES_DB
        internal: true
      - key: CKAN_DATASTORE_POSTGRES_DB
        internal: true
      - key: CKAN_DATASTORE_POSTGRES_WRITE_PWD
        internal: true
      - key: CKAN_POSTGRES_PWD
        internal: true
      - key: CKAN_DATASTORE_POSTGRES_READ_PWD
        internal: true

  # Flask configuration options
  - annotation: ~
    options:
      - key: APPLICATION_ROOT
        internal: true
      - key: BABEL_DEFAULT_LOCALE
        internal: true
      - key: BABEL_DEFAULT_TIMEZONE
        ignored: true
      - key: BABEL_DOMAIN
        ignored: true
      - key: BABEL_MULTIPLE_DOMAINS
        ignored: true
      - key: BABEL_TRANSLATION_DIRECTORIES
        ignored: true
      - key: CKAN_INI
        internal: true
      - key: DEBUG
        internal: true
      - key: ENV
        internal: true
      - key: EXPLAIN_TEMPLATE_LOADING
        internal: true
      - key: JSONIFY_MIMETYPE
        internal: true
      - key: JSONIFY_PRETTYPRINT_REGULAR
        internal: true
      - key: JSON_AS_ASCII
        internal: true
      - key: JSON_SORT_KEYS
        internal: true
      - key: MAX_CONTENT_LENGTH
        internal: true
      - key: MAX_COOKIE_SIZE
        internal: true
      - key: PERMANENT_SESSION_LIFETIME
        internal: true
      - key: PREFERRED_URL_SCHEME
        internal: true
      - key: PRESERVE_CONTEXT_ON_EXCEPTION
        internal: true
      - key: PROPAGATE_EXCEPTIONS
        internal: true
      - key: SECRET_KEY
        internal: true
      - key: SEND_FILE_MAX_AGE_DEFAULT
        internal: true
      - key: SERVER_NAME
        internal: true
      - key: SESSION_COOKIE_DOMAIN
        internal: true
      - key: SESSION_COOKIE_HTTPONLY
        internal: true
      - key: SESSION_COOKIE_NAME
        internal: true
      - key: SESSION_COOKIE_PATH
        internal: true
      - key: SESSION_COOKIE_SAMESITE
        internal: true
      - key: SESSION_COOKIE_SECURE
        internal: true
      - key: SESSION_REFRESH_EACH_REQUEST
        internal: true
      - key: TEMPLATES_AUTO_RELOAD
        internal: true
      - key: TESTING
        internal: true
      - key: TRAP_BAD_REQUEST_ERRORS
        internal: true
      - key: TRAP_HTTP_EXCEPTIONS
        internal: true
      - key: USE_X_SENDFILE
        internal: true
      - key: DEBUG_TB_HOSTS
        internal: true
      - key: DEBUG_TB_ENABLED
        internal: true
      - key: DEBUG_TB_INTERCEPT_REDIRECTS
        internal: true
      - key: DEBUG_TB_PANELS
        internal: true

  - annotation: General settings
    options:
      - key: use
        placeholder: egg:ckan
        validators: not_empty
        required: true
      - key: debug
        type: bool
        example: 'true'
        description: |
          This enables the `Flask-DebugToolbar
          <https://flask-debugtoolbar.readthedocs.io/>`_ in the web interface, makes
          Webassets serve unminified JS and CSS files, and enables CKAN templates'
          debugging features.

          You will need to ensure the ``Flask-DebugToolbar`` python package is installed,
          by activating your ckan virtual environment and then running::

              pip install -r /usr/lib/ckan/default/src/ckan/dev-requirements.txt

          If you are running CKAN on Apache, you must change the WSGI
          configuration to run a single process of CKAN. Otherwise
          the execution will fail with: ``AssertionError: The EvalException
          middleware is not usable in a multi-process environment``. Eg. change::

            WSGIDaemonProcess ckan_default display-name=ckan_default processes=2 threads=15
            to
            WSGIDaemonProcess ckan_default display-name=ckan_default threads=15

          .. warning:: This option should be set to ``False`` for a public site.
             With debug mode enabled, a visitor to your site could execute malicious
             commands.

      - key: ckan.legacy_route_mappings
        default: {}
        example: '{"home": "home.index", "about": "home.about", "search": "dataset.search"}'
        description: |
          This can be used when using an extension that is still using old
          (Pylons-based) route names to maintain compatibility.

          .. warning:: This configuration will be removed when the migration to
            Flask is completed. Please update the extension code to use the new
            Flask-based route names.

      - key: config.mode
        default: default
        example: strict
        description: |
          Controls the parsing and validation of ``config`` object. In ``default`` mode there is no validation
          applied to the provided configuration values and they are not guaranteed to be present. This is the
          current default behaviour and was the only one available in CKAN<=2.9.

          Enabling `strict` mode does the following:

          * For all the :ref:`declared config options <declare-config-options>`, if they
            are not provided the config file, the ddefault value from the declaration will be
            used in the ``config`` object.

          * All the :ref:`declared config options <declare-config-options>` will be
            normalized using validators specified in the declaration.

          * None of CKAN CLI commands will be executed and the CKAN application itself will
            not start unless **all** config options are valid according to the validators defined
            in the declaration. For every invalid config option, an error will be printed to the
            output stream.

  - annotation: Development settings
    options:
      - key: ckan.devserver.host
        default: localhost
        example: '0.0.0.0'
        description: Host name to use when running the development server.
      - key: ckan.devserver.port
        type: int
        default: 5000
        example: 5005
        description: Port to use when running the development server.
      - key: ckan.devserver.threaded
        type: bool
        example: 'true'
        description: Controls whether the development server should handle each request in a separate thread.
      - key: ckan.devserver.multiprocess
        type: int
        default: 1
        example: 8
        description: |
          If greater than 1 then the development server will handle each request in a new process, up to this
          maximum number of concurrent processes.
      - key: ckan.devserver.watch_patterns
        type: list
        example: 'mytheme/**/*.yaml mytheme/**/*.json'
        description: |
          A list of files the reloader should watch to restart the development server, in addition to the
          Python modules (for example configuration files)

      - key: ckan.devserver.ssl_cert
        example: path/to/host.cert
        description: |
          Path to a certificate file that will be used to enable SSL (ie to serve the
          local development server on https://localhost:5000). You can generate a
          self-signed certificate and key (see :ref:`ckan.devserver.ssl_key`) running
          the following commands::

              openssl genrsa 2048 > host.key
              chmod 400 host.key
              openssl req -new -x509 -nodes -sha256 -days 3650 -key host.key > host.cert

          After that you can run CKAN locally with SSL using this command::

              ckan -c /path/to/ckan.ini run --ssl-cert=/path/to/host.cert --ssl-key=/path/to/host.key

          Alternatively, setting this option to ``adhoc`` will automatically generate a new
          certificate file (on each server reload, which means that you'll get a browser warning
          about the certificate on each reload).

      - key: ckan.devserver.ssl_key
        example: path/to/host.key
        description: |
          Path to a certificate file that will be used to enable SSL (ie to serve the
          local development server on https://localhost:5000). See :ref:`ckan.devserver.ssl_cert`
          for more details. This option also supports the ``adhoc`` value, with the same caveat.

  - annotation: Session settings
    options:
      - key: ckan.user.last_active_interval
        type: int
        default: 600
      - key: cache_dir
        placeholder: "/tmp/%(ckan.site_id)s"
      - key: beaker.session.key
        default: ckan
      - key: beaker.session.secret
        validators: not_empty
        required: true
        placeholder_callable: secrets:token_urlsafe
        callable_args:
          nbytes: 20
        description: |
          This is the secret token that the beaker library uses to hash the
          cookie sent to the client. `ckan generate config` generates a unique
          value for this each time it generates a config file.

  - annotation: Beaker session settings
    options:
      - key: auto
        type: bool
        default: False
        description: |
          When set to True, the session will save itself anytime it is accessed during a request, 
          negating the need to issue the save() method.
      
      - key: cookie_expires
        description: |
          Determines when the cookie used to track the client-side of the session will expire.
          When set to a boolean value, it will either expire at the end of the browsers session, or never expire.
          Setting to a datetime forces a hard ending time for the session (generally used for setting a session to a far off date).
          Setting to an integer will result in the cookie being set to expire in that many seconds. 
          I.e. a value of 300 will result in the cookie being set to expire in 300 seconds.
          Defaults to never expiring.

      - key: cookie_domain
        description: |
          What domain the cookie should be set to. When using sub-domains, 
          this should be set to the main domain the cookie should be valid for. For example, 
          if a cookie should be valid under www.nowhere.com and files.nowhere.com then it should be set to .nowhere.com.
          Defaults to the current domain in its entirety.

      - key: key
        required: True
        description: Name of the cookie key used to save the session under.

      - key: save_accessed_time
        type: bool
        default: True
        description: Whether beaker should save the session's access time (true) or only modification time (false).

      - key: secret
        required: True
        description: |
          Used with the HMAC to ensure session integrity. This value should ideally be a randomly generated string.
          When using in a cluster environment, the secret must be the same on every machine.

      - key: secure
        type: bool
        description: |
          Whether or not the session cookie should be marked as secure. When marked as secure,
          browsers are instructed to not send the cookie over anything other than an SSL connection.

      - key: timeout
        description: |
          Seconds until the session is considered invalid, after which it will be ignored and invalidated.
          This number is based on the time since the session was last accessed, not from when the session was created.
          Defaults to never expiring.
          Requires that save_accessed_time be true.

  - annotation: Database settings
    options:
      - key: sqlalchemy.url
        placeholder: postgresql://ckan_default:pass@localhost/ckan_default
        validators: not_empty
        required: true
        example: postgres://tester:pass@localhost/ckantest3
        description: |
          This defines the database that CKAN is to use. The format is::

           sqlalchemy.url = postgres://USERNAME:PASSWORD@HOST/DBNAME

      - key: sqlalchemy.pool_pre_ping
        type: bool
        default: true
      - key: sqlalchemy.<OPTION>
        type: dynamic
        description: |
          Example::

           sqlalchemy.pool_pre_ping=True
           sqlalchemy.pool_size=10
           sqlalchemy.max_overflow=20

          Custom sqlalchemy config parameters used to establish the main
          database connection.

          To get the list of all the available properties check the `SQLAlchemy documentation`_

          .. _SQLAlchemy documentation: http://docs.sqlalchemy.org/en/rel_0_9/core/engines.html#engine-creation-api

  - annotation: Site Settings
    options:
      - key: ckan.site_url
        validators: not_empty
        required: true
        placeholder: http://127.0.0.1:5000
        example: http://scotdata.ckan.net
        description: |
          Set this to the URL of your CKAN site. Many CKAN features that need an absolute URL to your
          site use this setting.

          This setting should only contain the protocol (e.g. ``http://``), host (e.g.
          ``www.example.com``) and (optionally) the port (e.g. ``:8080``). In particular,
          if you have mounted CKAN at a path other than ``/`` then the mount point must
          *not* be included in ``ckan.site_url``. Instead, you need to set
          :ref:`ckan.root_path`.

          .. important:: It is mandatory to complete this setting

          .. warning:: This setting should not have a trailing / on the end.

      - key: apikey_header_name
        default: X-CKAN-API-Key
        example: API-KEY
        description: |
          This allows another http header to be used to provide the CKAN API
          key. This is useful if network infrastructure blocks the
          Authorization header and ``X-CKAN-API-Key`` is not suitable.

      - key: ckan.cache_expires
        default: 0
        type: int
        example: 2592000
        description: This sets ``Cache-Control`` header's max-age value.

      - key: ckan.cache_enabled
        type: bool
        example: "true"
        description: |
          This enables cache control headers on all requests. If the user is
          not logged in and there is no session data a ``Cache-Control:
          public`` header will be added. For all other requests the
          ``Cache-control: private`` header will be added.

      - key: ckan.mimetype_guess
        default: file_ext
        example: file_contents
        description: |
          There are three options for guessing the mimetype of uploaded or linked resources: file_ext, file_contents, None.

          ``file_ext`` will guess the mimetype by the url first, then the file extension.

          ``file_contents`` will guess the mimetype by the file itself, this tends to be inaccurate.

          ``None`` will not store the mimetype for the resource.

      - key: ckan.static_max_age
        default: 3600
        type: int
        example: 2592000
        description: Controls CKAN static files' cache max age, if we're serving and caching them.

      - key: ckan.tracking_enabled
        type: bool
        example: "true"
        description: This controls if CKAN will track the site usage. For more info, read :ref:`tracking`.

      - key: ckan.valid_url_schemes
        type: list
        default:
          - http
          - https
          - ftp
        example: http https ftp sftp
        description: >-
          Controls what uri schemes are rendered as links.

      - key: ckan.requests.timeout
        default: 5
        example: 10
        type: int
        description: >
          Defines how long (in seconds) requests calls should last before they will timeout.

      - key: ckan.hide_version
        default: False
        example: True
        type: bool
        description: If set to True, CKAN will not publicly expose its version number.

      - key: ckan.redirect_to_login_if_not_authorized
        default: True
        type: bool
        description: |
          By default, if a user is not authorized to visit a page, they will
          get redirected to the login page before trying to access it again.
          If you want to raise a 401 or 403 error instead,
          set this setting to `False`

  - annotation: Authorization Settings
    options:
      - key: ckan.auth.anon_create_dataset
        type: bool
        example: "false"
        description: Allow users to create datasets without registering and logging in.

      - key: ckan.auth.create_unowned_dataset
        default: true
        type: bool
        example: "false"
        description: Allow the creation of datasets not owned by any organization.

      - key: ckan.auth.create_dataset_if_not_in_organization
        default: true
        type: bool
        example: "false"
        description: |
          Allow users who are not members of any organization to create datasets,
          default: true. ``create_unowned_dataset`` must also be True, otherwise
          setting ``create_dataset_if_not_in_organization`` to True is meaningless.

      - key: ckan.auth.user_create_groups
        type: bool
        example: "true"
        description: Allow users to create groups.

      - key: ckan.auth.user_create_organizations
        default: true
        type: bool
        example: "false"
        description: Allow users to create organizations.

      - key: ckan.auth.user_delete_groups
        type: bool
        default: true
        example: "false"
        description: Allow users to delete groups.

      - key: ckan.auth.user_delete_organizations
        type: bool
        default: true
        example: "false"
        description: Allow users to delete organizations.

      - key: ckan.auth.create_user_via_api
        type: bool
        example: "false"
        description: Allow new user accounts to be created via the API by anyone. When ``False`` only sysadmins are authorised.

      - key: ckan.auth.create_user_via_web
        type: bool
        default: true
        example: "true"
        description: Allow new user accounts to be created via the Web.

      - key: ckan.auth.roles_that_cascade_to_sub_groups
        default:
          - admin
        type: list
        example: admin editor
        description: |
          Makes role permissions apply to all the groups or organizations down
          the hierarchy from the groups or organizations that the role is
          applied to.
          e.g. a particular user has the 'admin' role for group 'Department of
          Health'. If you set the value of this option to 'admin' then the user
          will automatically have the same admin permissions for the child
          groups of 'Department of Health' such as 'Cancer Research' (and its
          children too and so on).

      - key: ckan.auth.public_user_details
        type: bool
        default: true
        example: "false"
        description: |
          Restricts anonymous access to user information. If is set to
          ``False`` accessing users details when not logged in will raise a
          ``Not Authorized`` exception.

          .. note:: This setting should be used when user registration is
            disabled (``ckan.auth.create_user_via_web = False``), otherwise
            users can just create an account to see other users details.

      - key: ckan.auth.public_activity_stream_detail
        type: bool
        example: "true"
        description: |
          Restricts access to 'view this version' and 'changes' in the Activity
          Stream pages. These links provide users with the full edit history of
          datasets etc - what they showed in the past and the diffs between
          versions. If this option is set to ``False`` then only admins
          (e.g. whoever can edit the dataset) can see this detail. If set to
          ``True``, anyone can see this detail (assuming they have permission
          to view the dataset etc).

      - key: ckan.auth.allow_dataset_collaborators
        type: bool
        example: "true"
        description: |
          Enables or disable collaborators in individual datasets. If ``True``,
          in addition to the standard organization based permissions, users can
          be added as collaborators to individual datasets with different
          roles, regardless of the organization they belong to. For more
          information, check the documentation on :ref:`dataset_collaborators`.

          .. warning:: If this setting is turned off in a site where there
            already were collaborators created, you must reindex all datasets
            to update the permission labels, in order to prevent access to
            private datasets to the previous collaborators.

      - key: ckan.auth.allow_admin_collaborators
        type: bool
        example: "true"
        description: |
          Allows dataset collaborators to have the "Admin" role, allowing them
          to add more collaborators or remove existing ones. By default,
          collaborators can only be managed by administrators of the
          organization the dataset belongs to. For more information, check the
          documentation on :ref:`dataset_collaborators`.

          .. warning:: If this setting is turned off in a site where admin
            collaborators have been already created, existing collaborators
            with role "admin" will no longer be able to add or remove
            collaborators, but they will still be able to edit and access the
            datasets that they are assigned to.

      - key: ckan.auth.allow_collaborators_to_change_owner_org
        type: bool
        example: "true"
        description: |
          Allows dataset collaborators to change the owner organization of the
          datasets they are collaborators on. Defaults to False, meaning that
          collaborators with role admin or editor can edit the dataset metadata
          but not the organization field.

      - key: ckan.auth.create_default_api_keys
        type: bool
        example: "true"
        description: |
          Determines if a an API key should be automatically created for every
          user when creating a user account. If set to False (the default
          value), users can manually create an API token from their profile
          instead. See :ref:`api authentication`: for more details.

      - key: ckan.auth.login_view
        default: user.login
        description: The name of the view to redirect to when the user needs to log in

<<<<<<< HEAD
  - annotation: CSRF Protection
    options:
      - key: WTF_CSRF_ENABLED
        type: bool
        default: True
        description: Set to False to disable all CSRF protection. Default is True.

      - key: WTF_CSRF_CHECK_DEFAULT
        type: bool
        default: True
        description: |
          When using the CSRF protection extension,
          this controls whether every view is protected by default. Default is True.

      - key: WTF_CSRF_SECRET_KEY
        description: Random data for generating secure tokens.
        placeholder_callable: secrets:token_urlsafe

      - key: WTF_CSRF_METHODS
        default: {'POST', 'PUT', 'PATCH', 'DELETE'}
        description: HTTP methods to protect from CSRF. Default is {'POST', 'PUT', 'PATCH', 'DELETE'}.

      - key: WTF_CSRF_FIELD_NAME
        default: csrf_token
        description: Name of the form field and session key that holds the CSRF token. Default is csrf_token.

      - key: WTF_CSRF_HEADERS
        default: ['X-CSRFToken', 'X-CSRF-Token']
        description: |
          HTTP headers to search for CSRF token when it is not provided in the form.
          Default is ['X-CSRFToken', 'X-CSRF-Token'].

      - key: WTF_CSRF_TIME_LIMIT
        default: 3600
        description: |
          Max age in seconds for CSRF tokens.
          Default is 3600. If set to None, the CSRF token is valid for the life of the session.

      - key: WTF_CSRF_SSL_STRICT
        type: bool
        default: True
        description: |
          Whether to enforce the same origin policy by checking that the referrer matches the host.
          Only applies to HTTPS requests. Default is True.

      - key: WTF_I18N_ENABLED
        type: bool
        default: True
        description: |
          Set to False to disable Flask-Babel I18N support.
          Also set to False if you want to use WTForms’s built-in messages directly, see more info here. Default is True.
=======
  - annotation: Flask-Login Remember me cookie settings
    options:
      - key: REMEMBER_COOKIE_NAME
        default: remember_token
        description: The name of the cookie to store the “remember me” information in.

      - key: REMEMBER_COOKIE_DURATION
        default: 365 days (1 non-leap Gregorian year)
        description: |
          The amount of time before the cookie expires, as a datetime.timedelta object or integer seconds.

      - key: REMEMBER_COOKIE_DOMAIN
        default: None
        description: |
          If the “Remember Me” cookie should cross domains, set the domain value here 
          (i.e. .example.com would allow the cookie to be used on all subdomains of example.com).

      - key: REMEMBER_COOKIE_PATH
        default: /
        description: Limits the “Remember Me” cookie to a certain path.

      - key: REMEMBER_COOKIE_SECURE
        type: bool
        default: False
        description: Restricts the “Remember Me” cookie's scope to secure channels (typically HTTPS).

      - key: REMEMBER_COOKIE_HTTPONLY
        type: bool
        default: True
        description: Prevents the “Remember Me” cookie from being accessed by client-side scripts.

      - key: REMEMBER_COOKIE_REFRESH_EACH_REQUEST
        type: bool
        default: False
        description: |
          If set to True the cookie is refreshed on every request, which bumps the lifetime. 
          Works like Flask's SESSION_REFRESH_EACH_REQUEST.

      - key: REMEMBER_COOKIE_SAMESITE
        default: None
        description: Restricts the “Remember Me” cookie to first-party or same-site context.
>>>>>>> ad344ac5

  - annotation: API Token Settings
    options:
      - key: api_token.nbytes
        type: int
        default: 32
        example: 20
        description: Number of bytes used to generate unique id for API Token.

      - key: api_token.jwt.encode.secret
        placeholder: string:%(beaker.session.secret)s
        example: file:/path/to/private/key
        description: |
          A key suitable for the chosen algorithm(``api_token.jwt.algorithm``):

          * for asymmetric algorithms: path to private key with ``file:`` prefix. I.e ``file:/path/private/key``
          * for symmetric algorithms: plain string, sufficiently long for security with ``string:`` prefix. I.e ``string:123abc``

          Value must have prefix, which defines its type. Supported prefixes are:

          * ``string:`` - Plain string, will be used as is.
          * ``file:`` - Path to file. Content of the file will be used as key.

      - key: api_token.jwt.decode.secret
        placeholder: string:%(beaker.session.secret)s
        example: file:/path/to/public/key.pub
        description: |
          A key suitable for the chosen algorithm(``api_token.jwt.algorithm``):

          * for asymmetric algorithms: path to public key with ``file:`` prefix. I.e ``file:/path/public/key.pub``
          * for symmetric algorithms: plain string, sufficiently long for security with ``string:`` prefix. I.e ``string:123abc``

          Value must have prefix, which defines it's type. Supported prefixes are:

          * ``string:`` - Plain string, will be used as is.
          * ``file:`` - Path to file. Content of the file will be used as key.

      - key: api_token.jwt.algorithm
        default: "HS256"
        example: RS256
        description: Algorithm to sign the token with, e.g. "ES256", "RS256"

  - annotation: Search Settings
    options:
      - key: ckan.site_id
        default: default
        example: my_ckan_instance
        description: |
          CKAN uses Solr to index and search packages. The search index is
          linked to the value of the ``ckan.site_id``, so if you have more than
          one CKAN instance using the same `solr_url`_, they will each have a
          separate search index as long as their ``ckan.site_id`` values are
          different. If you are only running a single CKAN instance then this
          can be ignored.

          .. note:: If you change this value, you need to rebuild the search index.

      - key: solr_url
        placeholder: http://127.0.0.1:8983/solr/ckan
        validators: not_empty
        required: true
        example: http://solr.okfn.org:8983/solr/ckan-schema-2.0
        description: |
          This configures the Solr server used for search. The Solr schema
          found at that URL must be one of the ones in ``ckan/config/solr``
          (generally the most recent one). A check of the schema version number
          occurs when CKAN starts.

          Optionally, ``solr_user`` and ``solr_password`` can also be
          configured to specify HTTP Basic authentication details for all Solr
          requests.

          .. note::  If you change this value, you need to rebuild the search index.

      - key: solr_user
      - key: solr_password
      - key: ckan.search.remove_deleted_packages
        type: bool
        default: true
        description: |
          By default, deleted datasets are removed from the search index so are no
          longer available in searches. To keep them in the search index, set this
          setting to ``False``. This will enable the  ``include_deleted``
          parameter in the  :py:func:`ckan.logic.action.get.package_search`
          API action.

      - key: ckan.search.solr_commit
        type: bool
        default: true
        example: false
        description: |
          Make ckan commit changes solr after every dataset update change. Turn
          this to false if on solr 4.0 and you have automatic (soft)commits
          enabled to improve dataset update/create speed (however there may be
          a slight delay before dataset gets seen in results).

      - key: ckan.search.show_all_types
        default: dataset
        example: dataset
        description: |
          Controls whether a search page (e.g. ``/dataset``) should also show
          custom dataset types. The default is ``false`` meaning that no search
          page for any type will show other types. ``true`` will show other types
          on the ``/dataset`` search page. Any other value (e.g. ``dataset`` or
          ``document`` will be treated as a dataset type and that type's search
          page will show datasets of all types.

      - key: ckan.search.default_include_private
        type: bool
        default: true
        example: false
        description: |
          Controls whether the default search page (``/dataset``) should include
          private datasets visible to the current user or only public datasets
          visible to everyone.

      - key: ckan.search.default_package_sort
        default:  score desc, metadata_modified desc
        example: name asc
        description: >-
          Controls whether the default search page (``/dataset``) should different
          sorting parameter by default when the request does not specify sort.

      - key: search.facets
        type: list
        default:
          - organization
          - groups
          - tags
          - res_format
          - license_id
      - key: search.facets.limit
        type: int
        default: 50
        example: 100
        description: Sets the default number of searched facets returned in a query.

      - key: search.facets.default
        type: int
        default: 10
        example: 10
        description: Default number of facets shown in search results.

      - key: ckan.extra_resource_fields
        type: list
        example: alt_url
        description: List of the extra resource fields that would be used when searching.

      - key: ckan.search.rows_max
        type: int
        default: 1000
        example: 1000
        description: |
          Maximum allowed value for rows returned. Specifically this limits:

          * ``package_search``'s ``rows`` parameter
          * ``group_show`` and ``organization_show``'s number of datasets returned when specifying ``include_datasets=true``

      - key: ckan.group_and_organization_list_max
        type: int
        default: 1000
        example: 1000
        description: |
          Maximum number of groups/organizations returned when listing them. Specifically this limits:

          * ``group_list``'s ``limit`` when ``all_fields=false``
          * ``organization_list``'s ``limit`` when ``all_fields=false``

      - key: ckan.group_and_organization_list_all_fields_max
        type: int
        default: 25
        example: 100
        description: |
          Maximum number of groups/organizations returned when listing them in detail. Specifically this limits:

          * ``group_list``'s ``limit`` when ``all_fields=true``
          * ``organization_list``'s ``limit`` when ``all_fields=true``

      - key: solr_timeout
        type: int
        default: 60
        example: 120
        description: |
          The option defines the timeout in seconds until giving up on a
          request. Raising this value might help you if you encounter a timeout
          exception.

  - annotation: Redis Settings
    options:
      - key: ckan.redis.url
        default: redis://localhost:6379/0
        validators: not_empty
        example: redis://localhost:7000/1
        description: URL to your Redis instance, including the database to be used.

  - annotation: CORS Settings
    options:
      - key: ckan.cors.origin_allow_all
        type: bool
        example: "true"
        description: |
          This setting must be present to enable CORS. If True, all origins
          will be allowed (the response header Access-Control-Allow-Origin is
          set to '*'). If False, only origins from the
          ``ckan.cors.origin_whitelist`` setting will be allowed.

      - key: ckan.cors.origin_whitelist
        type: list
        example: http://www.myremotedomain1.com http://myremotedomain1.com
        description: |
          A space separated list of allowable origins. This setting is used when ``ckan.cors.origin_allow_all = False``.

  - annotation: Plugins Settings
    options:
      - key: ckan.plugins
        required: true
        type: list
        placeholder: activity
        example: disqus datapreview googleanalytics follower
        description: |
          Specify which CKAN plugins are to be enabled.

          .. warning::  If you specify a plugin but have not installed the code,  CKAN will not start.

          Format as a space-separated list of the plugin names. The plugin name
          is the key in the ``[ckan.plugins]`` section of the extension's
          ``setup.py``. For more information on plugins and extensions, see
          :doc:`/extensions/index`.

          .. note::
              The order of the plugin names in the configuration file influences the
              order that CKAN will load the plugins in. As long as each plugin class is
              implemented in a separate Python module (i.e. in a separate Python source
              code file), the plugins will be loaded in the order given in the
              configuration file.

              When multiple plugins are implemented in the same Python module, CKAN will
              process the plugins in the order that they're given in the config file, but as
              soon as it reaches one plugin from a given Python module, CKAN will load all
              plugins from that Python module, in the order that the plugin classes are
              defined in the module.

              For simplicity, we recommend implementing each plugin class in its own Python
              module.

              Plugin loading order can be important, for example for plugins that add custom
              template files: templates found in template directories added earlier will
              override templates in template directories added later.

          .. todo::
              Fix CKAN's plugin loading order to simply load all plugins in the order
              they're given in the config file, regardless of which Python modules
              they're implemented in.

      - key: ckan.resource_proxy.timeout
        type: int
        default: 5

  - annotation: Front-End Settings
    options:
      - key: ckan.site_title
        default: CKAN
        example: Open Data Scotland
        description: This sets the name of the site, as displayed in the CKAN web interface.

      - key: ckan.site_description
        example: The easy way to get, use and share data
        description: This is for a description, or tag line for the site, as displayed in the header of the CKAN web interface.

      - key: ckan.site_intro_text
        example: Nice introductory paragraph about CKAN or the site in general.
        description: This is for an introductory text used in the default template's index page.

      - key: ckan.site_logo
        default: /base/images/ckan-logo.png
        example: /images/ckan_logo_fullname_long.png
        description: This sets the logo used in the title bar.

      - key: ckan.site_about
        example: A _community-driven_ catalogue of _open data_ for the Greenfield area.
        description: |
          Format tips:

          * multiline strings can be used by indenting following lines
          * the format is Markdown

          .. note:: Whilst the default text is translated into many languages
            (switchable in the page footer), the text in this configuration
            option will not be translatable. For this reason, it's better to
            overload the snippet in ``home/snippets/about_text.html``. For more
            information, see :doc:`/theming/index`.

      - key: ckan.main_css
        default: /base/css/main.css
        example: /base/css/my-custom.css
        description: With this option, instead of using the default `main.css`, you can use your own.

      - key: ckan.favicon
        default: /base/images/ckan.ico
        example: http://okfn.org/wp-content/themes/okfn-master-wordpress-theme/images/favicon.ico
        description: This sets the site's `favicon`. This icon is usually displayed by the browser in the tab heading and bookmark.

      - key: ckan.datasets_per_page
        type: int
        default: 20
        example: 10
        description: |
          This controls the pagination of the dataset search results page. This is the maximum number of datasets viewed per page of results.

      - key: package_hide_extras
        type: list
        example: my_private_field other_field
        description: |
          This sets a space-separated list of extra field key values which will not be shown on the dataset read page.

          .. warning:: While this is useful to e.g. create internal notes, it
            is not a security measure. The keys will still be available via the
            API and in revision diffs.

      - key: ckan.dumps_url
        description: |
          If there is a page which allows you to download a dump of the entire catalogue
          then specify the URL here, so that it can be advertised in the
          web interface. For example::

            ckan.dumps_url = http://ckan.net/dump/

          For more information on using dumpfiles, see :ref:`datasets dump`.

      - key: ckan.dumps_format
        example: CSV/JSON
        description: |
          If there is a page which allows you to download a dump of the entire catalogue
          then specify the format here, so that it can be advertised in the
          web interface. ``dumps_format`` is just a string for display.

      - key: ckan.recaptcha.publickey
        description: |
          The public key for your reCAPTCHA account, for example::

           ckan.recaptcha.publickey = 6Lc...-KLc

          To get a reCAPTCHA account, sign up at: http://www.google.com/recaptcha

      - key: ckan.recaptcha.privatekey
        description: |
          The private key for your reCAPTCHA account, for example::

           ckan.recaptcha.privatekey = 6Lc...-jP

          Setting both :ref:`ckan.recaptcha.publickey` and
          :ref:`ckan.recaptcha.privatekey` adds captcha to the user registration form.
          This has been effective at preventing bots registering users and creating spam
          packages.

      - key: ckan.featured_groups
        type: list
        example: group_one
        description: |
          Defines a list of group names or group ids. This setting is used to display a
          group and datasets on the home page in the default templates (1 group and 2
          datasets are displayed).

      - key: ckan.featured_orgs
        type: list
        example: org_one
        description: |
          Defines a list of organization names or ids. This setting is used to display
          an organization and datasets on the home page in the default templates (1
          group and 2 datasets are displayed).

      - key: ckan.default_group_sort
        default: title
        example: name
        description: |
          Defines if some other sorting is used in group_list and organization_list
          by default when the request does not specify sort.

      - key: ckan.gravatar_default
        default: identicon
        example: disabled
        description: |
          This controls the default gravatar style. Gravatar is used by default when a user has not set a custom profile picture,
          but it can be turn completely off by setting this option to "disabled". In that case, a placeholder image will be shown
          instead, which can be customized overriding the ``templates/user/snippets/placeholder.html`` template.

      - key: ckan.debug_supress_header
        type: bool
        example: "false"
        description: |
          This configs if the debug information showing the controller and action
          receiving the request being is shown in the header.

          .. note:: This info only shows if debug is set to True.

      - key: ckan.homepage_style
        default: "1"
      - key: ckan.site_custom_css


  - annotation: Resource Views Settings
    options:
      - key: ckan.views.default_views
        type: list
        default:
          - image_view
          - recline_view
        example: image_view webpage_view recline_grid_view
        description: |
          Defines the resource views that should be created by default when creating or
          updating a dataset. From this list only the views that are relevant to a particular
          resource format will be created. This is determined by each individual view.

          If not present (or commented), the default value is used. If left empty, no
          default views are created.


          .. note:: You must have the relevant view plugins loaded on the ``ckan.plugins`` setting to be able to create the default views, eg::
                        ckan.plugins = image_view webpage_view recline_grid_view datatables_view ...
                        ckan.views.default_views = image_view webpage_view recline_grid_view

  - annotation: Theming Settings
    options:
      - key: ckan.template_head_end
        example: <link rel="stylesheet" href="http://mysite.org/css/custom.css" type="text/css">
        description: |
          HTML content to be inserted just before ``</head>`` tag (e.g. extra stylesheet)

          You can also have multiline strings. Just indent following lines. e.g.::

           ckan.template_head_end =
            <link rel="stylesheet" href="/css/extra1.css" type="text/css">
            <link rel="stylesheet" href="/css/extra2.css" type="text/css">

          .. note:: This is only for legacy code, and shouldn't be used anymore.

      - key: ckan.template_footer_end
        description: |
          HTML content to be inserted just before ``</body>`` tag (e.g. Google Analytics code).

          .. note:: you can have multiline strings (just indent following lines)

          Example (showing insertion of Google Analytics code)::

            ckan.template_footer_end = <!-- Google Analytics -->
              <script src='http://www.google-analytics.com/ga.js' type='text/javascript'></script>
              <script type="text/javascript">
              try {
              var pageTracker = _gat._getTracker("XXXXXXXXX");
              pageTracker._setDomainName(".ckan.net");
              pageTracker._trackPageview();
              } catch(err) {}
              </script>
              <!-- /Google Analytics -->

          .. note:: This is only for legacy code, and shouldn't be used anymore.

      - key: ckan.template_title_delimiter
        default: '-'
        example: '|'
        description: This sets the delimiter between the site's subtitle (if there's one) and its title, in HTML's ``<title>``.

      - key: extra_template_paths
        default: ""
        example: /home/okfn/brazil_ckan_config/templates
        description: |
          Use this option to specify where CKAN should look for additional
          templates, before reverting to the ``ckan/templates`` folder. You can
          supply more than one folder, separating the paths with a comma (,).

          For more information on theming, see :doc:`/theming/index`.

      - key: extra_public_paths
        default: ""
        example: /home/okfn/brazil_ckan_config/public
        description: |
          To customise the display of CKAN you can supply replacements for
          static files such as HTML, CSS, script and PNG files. Use this option
          to specify where CKAN should look for additional files, before
          reverting to the ``ckan/public`` folder. You can supply more than one
          folder, separating the paths with a comma (,).

          For more information on theming, see :doc:`/theming/index`.

      - key: ckan.base_public_folder
        default: public
        example: public
        description: |
          This config option is used to configure the base folder for static files used
          by CKAN core. It is currently unused and it only accepts one value: ``public``
          (Bootstrap 3, the default value from CKAN 2.8 onwards).

      - key: ckan.base_templates_folder
        default: templates
        example: templates
        description: |
          This config option is used to configure the base folder for templates used
          by CKAN core. It is currently unused and it only accepts one value: ``templates``
          (Bootstrap 3, the default value from CKAN 2.8 onwards).

      - key: ckan.default.group_type
        default: group
      - key: ckan.default.organization_type
        default: organization

  - annotation: Storage Settings
    options:
      - key: ckan.storage_path
        placeholder: /var/lib/storage
        example: /var/lib/ckan
        description: This defines the location of where CKAN will store all uploaded data.

      - key: ckan.max_resource_size
        type: int
        default: 10
        example: 100
        description: The maximum in megabytes a resources upload can be.

      - key: ckan.max_image_size
        type: int
        default: 2
        example: 10
        description: The maximum in megabytes an image upload can be.

  - annotation: Uploader Settings
    options:
      - key: ckan.upload.user.types
        type: list
        example: image text
        description: File types allowed to upload as user's avatar. No restrictions applied when empty

      - key: ckan.upload.user.mimetypes
        type: list
        example: image/png text/svg
        description: File MIMETypes allowed to upload as user's avatar. No restrictions applied when empty

      - key: ckan.upload.group.types
        type: list
        example: image text
        description: File types allowed to upload as group image. No restrictions applied when empty

      - key: ckan.upload.group.mimetypes
        type: list
        example: image/png text/svg
        description: File MIMETypes allowed to upload as group image. No restrictions applied when empty

  - annotation: Webassets Settings
    options:
      - key: ckan.webassets.path
        example: /var/lib/ckan/webassets
        description: |
          In order to increase performance, static assets (CSS and JS files) included via an ``asset`` tag inside templates are compiled only once,
          when the asset is used for the first time. All subsequent requests to the
          asset will use the existing file. CKAN stores the compiled webassets in the file system, in the path specified by this config option.

      - key: ckan.webassets.use_x_sendfile
        type: bool
        example: true
        description: |
          When serving static files, if this setting is ``True``, the applicatin will set the ``X-Sendfile`` header instead of
          serving the files directly with Flask. This will increase performance when serving the assets, but it
          requires that the web server (eg Nginx) supports the ``X-Sendfile`` header. See :ref:`x-sendfile` for more information.


  - annotation: User Settings
    options:
      - key: ckan.user_list_limit
        type: int
        default: 20
        example: 50
        description: This controls the number of users to show in the Users list. By default, it shows 20 users.

      - key: ckan.user_reset_landing_page
        default: home.index
        example: dataset
        description: |
          This controls the page where users will be sent after requesting a password reset.
          This is ordinarily the home page, but specific sites may prefer somewhere else.

      - key: ckan.route_after_login
        default: dashboard.datasets

  # TODO: move to activity extension
  - annotation: Activity Streams Settings
    options:
      - key: ckan.activity_streams_enabled
        type: bool
        default: true
        example: "false"
        description: Turns on and off the activity streams used to track changes on datasets, groups, users, etc

      - key: ckan.activity_streams_email_notifications
        type: bool
        default: false
        example: "false"
        description: |
          Turns on and off the activity streams' email notifications. You'd also need to setup a cron job to send
          the emails. For more information, visit :ref:`email-notifications`.

      - key: ckan.activity_list_limit
        type: int
        default: 31
        example: 31
        description: This controls the number of activities to show in the Activity Stream.

      - key: ckan.activity_list_limit_max
        type: int
        default: 100
        example: 100
        description: Maximum allowed value for Activity Stream ``limit`` parameter.

      - key: ckan.email_notifications_since
        default: '2 days'
        example: 2 days
        description: |
          Email notifications for events older than this time delta will not be sent.
          Accepted formats: '2 days', '14 days', '4:35:00' (hours, minutes, seconds), '7 days, 3:23:34', etc.

      - key: ckan.hide_activity_from_users
        type: list
        placeholder: "%(ckan.site_id)s"
        example: sysadmin
        description: |
          Hides activity from the specified users from activity stream. If unspecified,
          it'll use :ref:`ckan.site_id` to hide activity by the site user. The site user
          is a sysadmin user on every ckan user with a username that's equal to
          :ref:`ckan.site_id`. This user is used by ckan for performing actions from the
          command-line.


  - annotation: Feeds Settings
    options:
      - key: ckan.feeds.author_name
        default: ""
        example: Michael Jackson
        description: This controls the feed author's name. If unspecified, it'll use :ref:`ckan.site_id`.

      - key: ckan.feeds.author_link
        example: http://okfn.org
        description: This controls the feed author's link. If unspecified, it'll use :ref:`ckan.site_url`.

      - key: ckan.feeds.authority_name
        default: ""
        example: http://okfn.org
        description: The domain name or email address of the default publisher of the feeds and elements. If unspecified, it'll use :ref:`ckan.site_url`.

      - key: ckan.feeds.date
        default: ""
        example: 2012-03-22
        description: A string representing the default date on which the authority_name is owned by the publisher of the feed.

      - key: ckan.feeds.limit
        type: int
        default: 20

  - annotation: Internationalisation Settings
    options:
      - key: ckan.locale_default
        default: en
        example: de
        description: |
          Use this to specify the locale (language of the text) displayed in
          the CKAN Web UI. This requires a suitable `mo` file installed for the
          locale in the ckan/i18n. For more information on
          internationalization, see :doc:`/contributing/i18n`. If you don't
          specify a default locale, then it will default to the first locale
          offered, which is by default English (alter that with
          `ckan.locales_offered` and `ckan.locales_filtered_out`.

          .. note: In versions of CKAN before 1.5, the settings used for this
            was variously `lang` or `ckan.locale`, which have now been
            deprecated in favour of `ckan.locale_default`.

      - key: ckan.locales_offered
        type: list
        example: en de fr
        description: |
          By default, all locales found in the ``ckan/i18n`` directory will be
          offered to the user. To only offer a subset of these, list them under
          this option. The ordering of the locales is preserved when offered to
          the user.

      - key: ckan.locales_filtered_out
        type: list
        example: pl ru
        description: If you want to not offer particular locales to the user, then list them here to have them removed from the options.

      - key: ckan.locale_order
        type: list
        example: fr de
        description: |
          If you want to specify the ordering of all or some of the locales as
          they are offered to the user, then specify them here in the required
          order. Any locales that are available but not specified in this
          option, will still be offered at the end of the list.

      - key: ckan.i18n_directory
        example: /opt/locales/i18n/
        description: By default, the locales are searched for in the ``ckan/i18n`` directory. Use this option if you want to use another folder.

      - key: ckan.i18n.extra_directory
        example: /opt/ckan/extra_translations/
        description: |
          If you wish to add extra translation strings and have them merged with the
          default ckan translations at runtime you can specify the location of the extra
          translations using this option.

      - key: ckan.i18n.extra_gettext_domain
        example: mydomain
        description: |
          You can specify the name of the gettext domain of the extra translations. For
          example if your translations are stored as
          ``i18n/<locale>/LC_MESSAGES/somedomain.mo`` you would want to set this option
          to ``somedomain``

      - key: ckan.i18n.extra_locales
        type: list
        example: fr es de
        description: |
          If you have set an extra i18n directory using ``ckan.i18n.extra_directory``, you
          should specify the locales that have been translated in that directory in this
          option.

      - key: ckan.i18n.rtl_languages
        type: list
        default:
          - he
          - ar
          - fa_IR
        example: he ar fa_IR
        description: Allows to modify the right-to-left languages

      - key: ckan.i18n.rtl_css
        default: /base/css/main-rtl.css
        example: /base/css/my-custom-rtl.css
        description: |
          Allows to override the default rtl css file used for the languages defined
          in ``ckan.i18n.rtl_languages``.

      - key: ckan.display_timezone
        default: UTC
        example: Europe/Zurich
        description: |
          By default, all datetimes are considered to be in the UTC
          timezone. Use this option to change the displayed dates on the
          frontend. Internally, the dates are always saved as UTC. This option
          only changes the way the dates are displayed.

          The valid values for this options [can be found at
          pytz](http://pytz.sourceforge.net/#helpers)
          (``pytz.all_timezones``). You can specify the special value `server`
          to use the timezone settings of the server, that is running CKAN.

      - key: ckan.root_path
        example: /my/custom/path/{{LANG}}/foo
        description: |
          This setting is used to construct URLs inside CKAN. It specifies two things:

          * *At which path CKAN is mounted:* By default it is assumed that CKAN is mounted
            at ``/``, i.e. at the root of your web server. If you have configured your
            web server to serve CKAN from a different mount point then you need to
            duplicate that setting here.

          * *Where the locale is added to an URL:* By default, URLs are formatted as
            ``/some/url`` when using the default locale, or ``/de/some/url`` when using
            the ``de`` locale, for example. When ``ckan.root_path`` is set it must
            include the string ``{{LANG}}``, which will be replaced by the locale.

          .. important::
              The setting must contain ``{{LANG}}`` exactly as written here. Do not add
              spaces between the brackets.

          .. seealso::
              The host of your CKAN installation can be set via :ref:`ckan.site_url`.

          The CKAN repoze config file ``who.ini`` file will also need to be edited
          by adding the path prefix to the options in the ``[plugin:friendlyform]``
          section: ``login_form_url``, ``post_login_url`` and ``post_logout_url``.
          Do not change the login/logout_handler_path options.

      - key: ckan.resource_formats
        example: /path/to/resource_formats
        default_callable: ckan.lib.helpers:resource_formats_default_file
        description: |
          The purpose of this file is to supply a thorough list of resource formats
          and to make sure the formats are normalized when saved to the database
          and presented.

          The format of the file is a JSON object with following format::

              ["Format", "Description", "Mimetype", ["List of alternative representations"]]

          Please look in ckan/config/resource_formats.json for full details and and as an
          example.


  - annotation: Form Settings
    options:
      - key: ckan.dataset.create_on_ui_requires_resources
        type: bool
        default: true
        example: "false"
        description: If False, there is no need to add any resources when creating a new dataset.

      - key: package_new_return_url
        description: |
          The URL to redirect the user to after they've submitted a new package form,
          example::

           package_new_return_url = http://datadotgc.ca/new_dataset_complete?name=<NAME>

          This is useful for integrating CKAN's new dataset form into a third-party
          interface, see :ref:`form-integration`.

          The ``<NAME>`` string is replaced with the name of the dataset created.

      - key: package_edit_return_url
        description: |
          The URL to redirect the user to after they've submitted an edit package form,
          example::

           package_edit_return_url = http://datadotgc.ca/dataset/<NAME>

          This is useful for integrating CKAN's edit dataset form into a third-party
          interface, see :ref:`form-integration`.

          The ``<NAME>`` string is replaced with the name of the dataset that was edited.

      - key: licenses_group_url
        example: file:///path/to/my/local/json-list-of-licenses.json
        description: |
          A url pointing to a JSON file containing a list of license objects. This list
          determines the licenses offered by the system to users, for example when
          creating or editing a dataset.

          This is entirely optional - by default, the system will use an internal cached
          version of the CKAN list of licenses available from the
          http://licenses.opendefinition.org/licenses/groups/ckan.json.

          More details about the license objects - including the license format and some
          example license lists - can be found at the `Open Licenses Service
          <http://licenses.opendefinition.org/>`_.


  - annotation: Email settings
    options:
      - key: smtp.server
        default: localhost
        example: smtp.example.com:587
        description: The SMTP server to connect to when sending emails with optional port.

      - key: smtp.starttls
        type: bool
        example: "true"
        description: Whether or not to use STARTTLS when connecting to the SMTP server.

      - key: smtp.user
        example: username@example.com
        description: The username used to authenticate with the SMTP server.

      - key: smtp.password
        example: yourpass
        description: The password used to authenticate with the SMTP server.

      - key: smtp.mail_from
        example: ckan@example.com
        description: >-
          The email address that emails sent by CKAN will come from. Note that, if left blank, the
          SMTP server may insert its own.

      - key: smtp.reply_to
        example: noreply.example.com
        description: |
          The email address that will be used if someone attempts to reply to a system email.
          If left blank, no ``Reply-to`` will be added to the email and the value of
          ``smtp.mail_from`` will be used.

      - key: email_to
        example: errors@example.com
        description: This controls where the error messages will be sent to.

      - key: error_email_from
        example: ckan-errors@example.com
        description: This controls from which email the error messages will come from.


  - annotation: Background Job Settings
    options:
      - key: ckan.jobs.timeout
        type: int
        default: 180
        description: The option defines the timeout in seconds until giving up on a job<|MERGE_RESOLUTION|>--- conflicted
+++ resolved
@@ -597,7 +597,6 @@
         default: user.login
         description: The name of the view to redirect to when the user needs to log in
 
-<<<<<<< HEAD
   - annotation: CSRF Protection
     options:
       - key: WTF_CSRF_ENABLED
@@ -649,7 +648,7 @@
         description: |
           Set to False to disable Flask-Babel I18N support.
           Also set to False if you want to use WTForms’s built-in messages directly, see more info here. Default is True.
-=======
+
   - annotation: Flask-Login Remember me cookie settings
     options:
       - key: REMEMBER_COOKIE_NAME
@@ -691,7 +690,6 @@
       - key: REMEMBER_COOKIE_SAMESITE
         default: None
         description: Restricts the “Remember Me” cookie to first-party or same-site context.
->>>>>>> ad344ac5
 
   - annotation: API Token Settings
     options:
