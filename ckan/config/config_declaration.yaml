--- conflicted
+++ resolved
@@ -333,15 +333,9 @@
           enabled, session's expiration time set to
           ``PERMANENT_SESSION_LIFETIME`` seconds.
 
-<<<<<<< HEAD
       - key: PERMANENT_SESSION_LIFETIME
         type: int
         default: 31_536_000 # 1 year
-=======
-      - key: beaker.session.samesite
-        default: Lax
-        validators: OneOf(["Strict","Lax","None"])
->>>>>>> 0b7a9808
         description: |
           If ``SESSION_PERMANENT`` is enabled, the session’s expiration will be
           set this number of seconds in the future.
