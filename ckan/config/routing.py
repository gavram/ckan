--- conflicted
+++ resolved
@@ -165,11 +165,8 @@
         m.connect('related_delete', '/dataset/{id}/related/delete/{related_id}',
                   action='delete')
         m.connect('related_list', '/dataset/{id}/related', action='list')
-<<<<<<< HEAD
-=======
         m.connect('related_read', '/apps/{id}', action='read')
         m.connect('related_dashboard', '/apps', action='dashboard')
->>>>>>> 9acc9ea2
 
     with SubMapper(map, controller='package') as m:
         m.connect('/dataset', action='search')
