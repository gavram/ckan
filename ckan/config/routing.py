# encoding: utf-8
"""Routes configuration

The more specific and detailed routes should be defined first so they
may take precedent over the more generic routes. For more information
refer to the routes manual at http://routes.groovie.org/docs/

"""
import re

from routes.mapper import SubMapper, Mapper as _Mapper

import ckan.plugins as p
from ckan.common import config

named_routes = {}


class Mapper(_Mapper):
    ''' This Mapper allows us to intercept the connect calls used by routes
    so that we can collect named routes and later use them to create links
    via some helper functions like build_nav(). '''

    def connect(self, *args, **kw):
        '''Connect a new route, storing any named routes for later.

        This custom connect() method wraps the standard connect() method,
        and additionally saves any named routes that are connected in a dict
        ckan.routing.named_routes, which ends up being accessible via the
        Pylons config as config['routes.named_routes'].

        Also takes some additional params:

        :param ckan_icon: name of the icon to be associated with this route,
            e.g. 'group', 'time'. Available icons are listed here:
            http://fortawesome.github.io/Font-Awesome/3.2.1/icons/
        :type ckan_icon: string
        :param highlight_actions: space-separated list of controller actions
            that should be treated as the same as this named route for menu
            highlighting purposes, e.g. 'index search'
        :type highlight_actions: string

        '''

        ckan_icon = kw.pop('ckan_icon', None)
        highlight_actions = kw.pop('highlight_actions', kw.get('action', ''))
        ckan_core = kw.pop('ckan_core', None)
        out = _Mapper.connect(self, *args, **kw)
        route = self.matchlist[-1]
        if ckan_core is not None:
            route._ckan_core = ckan_core
        if len(args) == 1 or args[0].startswith('_redirect_'):
            return out
        # we have a named route
        needed = []
        matches = re.findall('\{([^:}]*)(\}|:)', args[1])
        for match in matches:
            needed.append(match[0])
        route_data = {
            'icon': ckan_icon,
            # needed lists the names of the parameters that need defining
            # for the route to be generated
            'needed': needed,
            'controller': kw.get('controller'),
            'action': kw.get('action', ''),
            'highlight_actions': highlight_actions
        }
        named_routes[args[0]] = route_data
        return out


def make_map():
    """Create, configure and return the routes Mapper"""
    # import controllers here rather than at root level because
    # pylons config is initialised by this point.

    # Helpers to reduce code clutter
    GET = dict(method=['GET'])
    PUT = dict(method=['PUT'])
    POST = dict(method=['POST'])
    DELETE = dict(method=['DELETE'])
    GET_POST = dict(method=['GET', 'POST'])
    PUT_POST = dict(method=['PUT', 'POST'])
    PUT_POST_DELETE = dict(method=['PUT', 'POST', 'DELETE'])
    OPTIONS = dict(method=['OPTIONS'])

    import ckan.lib.plugins as lib_plugins

    map = Mapper(
        directory=config['pylons.paths']['controllers'],
        always_scan=config['debug'])
    map.minimization = False
    map.explicit = True

    # CUSTOM ROUTES HERE
    for plugin in p.PluginImplementations(p.IRoutes):
        map = plugin.before_map(map)

    # The ErrorController route (handles 404/500 error pages); it should
    # likely stay at the top, ensuring it can always be resolved.
    map.connect('/error/{action}', controller='error', ckan_core=True)
    map.connect('/error/{action}/{id}', controller='error', ckan_core=True)

    map.connect(
        '*url',
        controller='home',
        action='cors_options',
        conditions=OPTIONS,
        ckan_core=True)

    # Mark all routes added from extensions on the `before_map` extension point
    # as non-core
    for route in map.matchlist:
        if not hasattr(route, '_ckan_core'):
            route._ckan_core = False

    # CKAN API versioned.
    register_list = [
        'package', 'dataset', 'resource', 'tag', 'group', 'revision',
        'licenses', 'rating', 'user', 'activity'
    ]
    register_list_str = '|'.join(register_list)

    # /api ver 1, 2, 3 or none
    with SubMapper(
            map, controller='api', path_prefix='/api{ver:/1|/2|/3|}',
            ver='/1') as m:
        m.connect('/search/{register}', action='search')

<<<<<<< HEAD
    # /api ver 1, 2 or none
    with SubMapper(
            map, controller='api', path_prefix='/api{ver:/1|/2|}',
            ver='/1') as m:
        m.connect('/rest', action='index')

    # /api/rest ver 1, 2 or none
    with SubMapper(
            map,
            controller='api',
            path_prefix='/api{ver:/1|/2|}',
            ver='/1',
            requirements=dict(register=register_list_str)) as m:

        m.connect('/rest/{register}', action='list', conditions=GET)
        m.connect('/rest/{register}', action='create', conditions=POST)
        m.connect('/rest/{register}/{id}', action='show', conditions=GET)
        m.connect('/rest/{register}/{id}', action='update', conditions=PUT)
        m.connect('/rest/{register}/{id}', action='update', conditions=POST)
        m.connect('/rest/{register}/{id}', action='delete', conditions=DELETE)
        m.connect(
            '/rest/{register}/{id}/:subregister',
            action='list',
            conditions=GET)
        m.connect(
            '/rest/{register}/{id}/:subregister',
            action='create',
            conditions=POST)
        m.connect(
            '/rest/{register}/{id}/:subregister/{id2}',
            action='create',
            conditions=POST)
        m.connect(
            '/rest/{register}/{id}/:subregister/{id2}',
            action='show',
            conditions=GET)
        m.connect(
            '/rest/{register}/{id}/:subregister/{id2}',
            action='update',
            conditions=PUT)
        m.connect(
            '/rest/{register}/{id}/:subregister/{id2}',
            action='delete',
            conditions=DELETE)

=======
>>>>>>> 7e527225
    # /api/util ver 1, 2 or none
    with SubMapper(
            map, controller='api', path_prefix='/api{ver:/1|/2|}',
            ver='/1') as m:
        m.connect('/util/dataset/munge_name', action='munge_package_name')
        m.connect(
            '/util/dataset/munge_title_to_name',
            action='munge_title_to_package_name')
        m.connect('/util/tag/munge', action='munge_tag')

    ###########
    ## /END API
    ###########

    map.redirect('/packages', '/dataset')
    map.redirect('/packages/{url:.*}', '/dataset/{url}')
    map.redirect('/package', '/dataset')
    map.redirect('/package/{url:.*}', '/dataset/{url}')

    with SubMapper(map, controller='package') as m:
        m.connect(
            'search',
            '/dataset',
            action='search',
            highlight_actions='index search')
        m.connect('dataset_new', '/dataset/new', action='new')
        m.connect(
            '/dataset/{action}',
            requirements=dict(action='|'.join(
                ['list', 'autocomplete', 'search'])))

        m.connect(
            '/dataset/{action}/{id}/{revision}',
            action='read_ajax',
            requirements=dict(action='|'.join([
                'read',
                'edit',
                'history',
            ])))
        m.connect(
            '/dataset/{action}/{id}',
            requirements=dict(action='|'.join([
                'new_resource',
                'history',
                'read_ajax',
                'history_ajax',
                'follow',
                'activity',
                'groups',
                'unfollow',
                'delete',
                'api_data',
            ])))
        m.connect(
            'dataset_edit',
            '/dataset/edit/{id}',
            action='edit',
            ckan_icon='pencil-square-o')
        m.connect(
            'dataset_followers',
            '/dataset/followers/{id}',
            action='followers',
            ckan_icon='users')
        m.connect(
            'dataset_activity',
            '/dataset/activity/{id}',
            action='activity',
            ckan_icon='clock-o')
        m.connect('/dataset/activity/{id}/{offset}', action='activity')
        m.connect(
            'dataset_groups',
            '/dataset/groups/{id}',
            action='groups',
            ckan_icon='users')
        m.connect(
            'dataset_resources',
            '/dataset/resources/{id}',
            action='resources',
            ckan_icon='bars')
        m.connect(
            'dataset_read',
            '/dataset/{id}',
            action='read',
            ckan_icon='sitemap')
        m.connect(
            '/dataset/{id}/resource/{resource_id}', action='resource_read')
        m.connect(
            '/dataset/{id}/resource_delete/{resource_id}',
            action='resource_delete')
        m.connect(
            'resource_edit',
            '/dataset/{id}/resource_edit/{resource_id}',
            action='resource_edit',
            ckan_icon='pencil-square-o')
        m.connect(
            '/dataset/{id}/resource/{resource_id}/download',
            action='resource_download')
        m.connect(
            '/dataset/{id}/resource/{resource_id}/download/{filename}',
            action='resource_download')
        m.connect(
            '/dataset/{id}/resource/{resource_id}/embed',
            action='resource_embedded_dataviewer')
        m.connect(
            '/dataset/{id}/resource/{resource_id}/viewer',
            action='resource_embedded_dataviewer',
            width="960",
            height="800")
        m.connect(
            '/dataset/{id}/resource/{resource_id}/preview',
            action='resource_datapreview')
        m.connect(
            'views',
            '/dataset/{id}/resource/{resource_id}/views',
            action='resource_views',
            ckan_icon='bars')
        m.connect(
            'new_view',
            '/dataset/{id}/resource/{resource_id}/new_view',
            action='edit_view',
            ckan_icon='pencil-square-o')
        m.connect(
            'edit_view',
            '/dataset/{id}/resource/{resource_id}/edit_view/{view_id}',
            action='edit_view',
            ckan_icon='pencil-square-o')
        m.connect(
            'resource_view',
            '/dataset/{id}/resource/{resource_id}/view/{view_id}',
            action='resource_view')
        m.connect(
            '/dataset/{id}/resource/{resource_id}/view/',
            action='resource_view')

    # group
    lib_plugins.register_package_plugins(map)

    # tags
    map.redirect('/tags', '/tag')
    map.redirect('/tags/{url:.*}', '/tag/{url}')
    map.redirect(
        '/tag/read/{url:.*}',
        '/tag/{url}',
        _redirect_code='301 Moved Permanently')
    map.connect('/tag', controller='tag', action='index')
    map.connect('/tag/{id}', controller='tag', action='read')
    # users
    map.redirect('/users/{url:.*}', '/user/{url}')

    with SubMapper(map, controller='revision') as m:
        m.connect('/revision', action='index')
        m.connect('/revision/edit/{id}', action='edit')
        m.connect('/revision/diff/{id}', action='diff')
        m.connect('/revision/list', action='list')
        m.connect('/revision/{id}', action='read')

    with SubMapper(
            map, controller='ckan.controllers.storage:StorageController') as m:
        m.connect('storage_file', '/storage/f/{label:.*}', action='file')

    with SubMapper(map, controller='util') as m:
        m.connect('/i18n/strings_{lang}.js', action='i18n_js_strings')
        m.connect('/util/redirect', action='redirect')
        m.connect('/testing/primer', action='primer')
        m.connect('/testing/markup', action='markup')

    # robots.txt
    map.connect('/(robots.txt)', controller='template', action='view')

    # Mark all unmarked routes added up until now as core routes
    for route in map.matchlist:
        if not hasattr(route, '_ckan_core'):
            route._ckan_core = True

    for plugin in p.PluginImplementations(p.IRoutes):
        map = plugin.after_map(map)

    # Mark all routes added from extensions on the `after_map` extension point
    # as non-core
    for route in map.matchlist:
        if not hasattr(route, '_ckan_core'):
            route._ckan_core = False

    # sometimes we get requests for favicon.ico we should redirect to
    # the real favicon location.
    map.redirect('/favicon.ico', config.get('ckan.favicon'))

    map.redirect('/*(url)/', '/{url}', _redirect_code='301 Moved Permanently')
    map.connect('/*url', controller='template', action='view', ckan_core=True)

    return map<|MERGE_RESOLUTION|>--- conflicted
+++ resolved
@@ -127,54 +127,6 @@
             ver='/1') as m:
         m.connect('/search/{register}', action='search')
 
-<<<<<<< HEAD
-    # /api ver 1, 2 or none
-    with SubMapper(
-            map, controller='api', path_prefix='/api{ver:/1|/2|}',
-            ver='/1') as m:
-        m.connect('/rest', action='index')
-
-    # /api/rest ver 1, 2 or none
-    with SubMapper(
-            map,
-            controller='api',
-            path_prefix='/api{ver:/1|/2|}',
-            ver='/1',
-            requirements=dict(register=register_list_str)) as m:
-
-        m.connect('/rest/{register}', action='list', conditions=GET)
-        m.connect('/rest/{register}', action='create', conditions=POST)
-        m.connect('/rest/{register}/{id}', action='show', conditions=GET)
-        m.connect('/rest/{register}/{id}', action='update', conditions=PUT)
-        m.connect('/rest/{register}/{id}', action='update', conditions=POST)
-        m.connect('/rest/{register}/{id}', action='delete', conditions=DELETE)
-        m.connect(
-            '/rest/{register}/{id}/:subregister',
-            action='list',
-            conditions=GET)
-        m.connect(
-            '/rest/{register}/{id}/:subregister',
-            action='create',
-            conditions=POST)
-        m.connect(
-            '/rest/{register}/{id}/:subregister/{id2}',
-            action='create',
-            conditions=POST)
-        m.connect(
-            '/rest/{register}/{id}/:subregister/{id2}',
-            action='show',
-            conditions=GET)
-        m.connect(
-            '/rest/{register}/{id}/:subregister/{id2}',
-            action='update',
-            conditions=PUT)
-        m.connect(
-            '/rest/{register}/{id}/:subregister/{id2}',
-            action='delete',
-            conditions=DELETE)
-
-=======
->>>>>>> 7e527225
     # /api/util ver 1, 2 or none
     with SubMapper(
             map, controller='api', path_prefix='/api{ver:/1|/2|}',
