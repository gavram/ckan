--- conflicted
+++ resolved
@@ -2,33 +2,16 @@
 from __future__ import annotations
 
 import datetime
-<<<<<<< HEAD
-import sqlalchemy
-
-from sqlalchemy.orm import class_mapper
-from sqlalchemy.engine import Row
-=======
 from typing import Any, Callable, Iterable
 
 import sqlalchemy
 from sqlalchemy import Table
+from sqlalchemy.engine import Row
 from sqlalchemy.orm import class_mapper
->>>>>>> b88286ec
 
 from ckan.model.core import State
 from ckan.types import Context
 
-try:
-<<<<<<< HEAD
-    long        # Python 2
-except NameError:
-    long = int  # Python 3
-=======
-    RowProxy = sqlalchemy.engine.result.RowProxy
-except AttributeError:
-    RowProxy = sqlalchemy.engine.base.RowProxy  # type: ignore
-
->>>>>>> b88286ec
 
 # NOTE The functions in this file contain very generic methods for dictizing
 # objects and saving dictized objects. If a specialised use is needed please do
