# encoding: utf-8

''' The application's Globals object '''
from __future__ import annotations

import logging
import re
from threading import Lock
from typing import Any, Union

import ckan
import ckan.model as model
from ckan.logic.schema import update_configuration_schema
<<<<<<< HEAD
=======
from ckan.common import asbool, config, aslist
>>>>>>> c6de9f2d


log = logging.getLogger(__name__)


DEFAULT_MAIN_CSS_FILE = '/base/css/main.css'

# mappings translate between config settings and globals because our naming
# conventions are not well defined and/or implemented
mappings: dict[str, str] = {
#   'config_key': 'globals_key',
}


# This mapping is only used to define the configuration options (from the
# `config` object) that should be copied to the `app_globals` (`g`) object.
app_globals_from_config_details: dict[str, dict[str, str]] = {
    'ckan.site_title': {},
    'ckan.site_logo': {},
    'ckan.site_url': {},
    'ckan.site_description': {},
    'ckan.site_about': {},
    'ckan.site_intro_text': {},
    'ckan.site_custom_css': {},
    'ckan.favicon': {}, # default gets set in config.environment.py
    'ckan.template_head_end': {},
    'ckan.template_footer_end': {},
        # has been setup in load_environment():
    'ckan.site_id': {},
    'ckan.recaptcha.publickey': {'name': 'recaptcha_publickey'},
    'ckan.template_title_delimiter': {'default': '-'},
    'ckan.template_head_end': {},
    'ckan.template_footer_end': {},
    'ckan.dumps_url': {},
    'ckan.dumps_format': {},
    'ckan.homepage_style': {'default': '1'},

    # split string
    'search.facets': {'default': 'organization groups tags res_format license_id',
                      'type': 'split',
                      'name': 'facets'},
    'package_hide_extras': {'type': 'split'},
    'ckan.plugins': {'type': 'split'},

    # bool
    'debug': {'default': 'false', 'type' : 'bool'},
    'ckan.debug_supress_header' : {'default': 'false', 'type' : 'bool'},
    'ckan.tracking_enabled' : {'default': 'false', 'type' : 'bool'},

    # int
    'ckan.datasets_per_page': {'default': '20', 'type': 'int'},
    'ckan.activity_list_limit': {'default': '30', 'type': 'int'},
    'ckan.user_list_limit': {'default': '20', 'type': 'int'},
    'search.facets.default': {'default': '10', 'type': 'int',
                             'name': 'facets_default_number'},
}


# A place to store the origional config options of we override them
_CONFIG_CACHE: dict[str, Any] = {}

def set_main_css(css_file: str) -> None:
    ''' Sets the main_css.  The css_file must be of the form file.css '''
    assert css_file.endswith('.css')
    new_css = css_file
    # FIXME we should check the css file exists
    app_globals.main_css = str(new_css)


def set_app_global(key: str, value: str) -> None:
    '''
    Set a new key on the app_globals (g) object

    It will process the value according to the options on
    app_globals_from_config_details (if any)
    '''
    key, new_value = process_app_global(key, value)
    setattr(app_globals, key, new_value)


def process_app_global(
        key: str, value: str) -> tuple[str, Union[bool, int, str, list[str]]]:
    '''
    Tweak a key, value pair meant to be set on the app_globals (g) object

    According to the options on app_globals_from_config_details (if any)
    '''
    options = app_globals_from_config_details.get(key)
    key = get_globals_key(key)
    new_value: Any = value
    if options:
        if 'name' in options:
            key = options['name']
        value = value or options.get('default', '')

        data_type = options.get('type')
        if data_type == 'bool':
            new_value = asbool(value)
        elif data_type == 'int':
            new_value = int(value)
        elif data_type == 'split':
            new_value = aslist(value)
        else:
            new_value = value
    return key, new_value


def get_globals_key(key: str) -> str:
    # create our globals key
    # these can be specified in mappings or else we remove
    # the `ckan.` part this is to keep the existing namings
    # set the value
    if key in mappings:
        return mappings[key]
    elif key.startswith('ckan.'):
        return key[5:]
    else:
        return key


def reset() -> None:
    ''' set updatable values from config '''
    def get_config_value(key: str, default: str = ''):
        # type_ignore_reason: engine theoretically uninitialized
        if model.meta.engine.has_table('system_info'):  # type: ignore
            value = model.get_system_info(key)
        else:
            value = None
        config_value = config.get(key)
        # sort encodeings if needed

        # we want to store the config the first time we get here so we can
        # reset them if needed
        if key not in _CONFIG_CACHE:
            _CONFIG_CACHE[key] = config_value
        if value is not None:
            log.debug('config `%s` set to `%s` from db' % (key, value))
        else:
            value = _CONFIG_CACHE[key]
            if value:
                log.debug('config `%s` set to `%s` from config' % (key, value))
            else:
                value = default

        set_app_global(key, value)

        # update the config
        config[key] = value

        return value

    # update the config settings in auto update
    schema = update_configuration_schema()
    for key in schema.keys():
        get_config_value(key)

    # custom styling
    main_css = get_config_value(
        'ckan.main_css', DEFAULT_MAIN_CSS_FILE) or DEFAULT_MAIN_CSS_FILE
    set_main_css(main_css)

    if app_globals.site_logo:
        app_globals.header_class = 'header-image'
    elif not app_globals.site_description:
        app_globals.header_class = 'header-text-logo'
    else:
        app_globals.header_class = 'header-text-logo-tagline'


class _Globals(object):
    ''' Globals acts as a container for objects available throughout the
    life of the application. '''

    main_css: str
    site_logo: str
    header_class: str
    site_description: str

    def __init__(self):
        '''One instance of Globals is created during application
        initialization and is available during requests via the
        'app_globals' variable
        '''
        self._init()
        self._config_update = None
        self._mutex = Lock()

    def _check_uptodate(self):
        ''' check the config is uptodate needed when several instances are
        running '''
        value = model.get_system_info('ckan.config_update')
        if self._config_update != value:
            if self._mutex.acquire(False):
                reset()
                self._config_update = value
                self._mutex.release()

    def _init(self):

        self.ckan_version = ckan.__version__
        self.ckan_base_version = re.sub(r'[^0-9\.]', '', self.ckan_version)
        if self.ckan_base_version == self.ckan_version:
            self.ckan_doc_version = self.ckan_version[:3]
        else:
            self.ckan_doc_version = 'latest'
        # process the config details to set globals
        for key in app_globals_from_config_details.keys():
            new_key, value = process_app_global(key, config.get(key) or '')
            setattr(self, new_key, value)


app_globals = _Globals()
del _Globals<|MERGE_RESOLUTION|>--- conflicted
+++ resolved
@@ -11,10 +11,7 @@
 import ckan
 import ckan.model as model
 from ckan.logic.schema import update_configuration_schema
-<<<<<<< HEAD
-=======
 from ckan.common import asbool, config, aslist
->>>>>>> c6de9f2d
 
 
 log = logging.getLogger(__name__)
