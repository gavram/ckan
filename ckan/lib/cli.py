--- conflicted
+++ resolved
@@ -1,5 +1,4 @@
 import collections
-import csv
 import os
 import datetime
 import sys
@@ -14,7 +13,6 @@
 #NB No CKAN imports are allowed until after the config file is loaded.
 #   i.e. do the imports in methods, after _load_config is called.
 #   Otherwise loggers get disabled.
-<<<<<<< HEAD
 
 
 def parse_db_config(config_key='sqlalchemy.url'):
@@ -44,8 +42,6 @@
     db_details = db_details_match.groupdict()
     return db_details
 
-=======
->>>>>>> dbf58146
 
 class MockTranslator(object):
     def gettext(self, value):
@@ -674,20 +670,40 @@
 
         if len(self.args) < 2:
             print 'Need name of the user.'
+            return
+        username = self.args[1]
+        user = model.User.by_name(unicode(username))
+        if user:
+            print 'User "%s" already found' % username
             sys.exit(1)
-        username = self.args[1]
-
-        # parse args into data_dict
-        data_dict = {'name': username}
-        for arg in self.args[2:]:
-            try:
-                field, value = arg.split('=', 1)
-                data_dict[field] = value
-            except ValueError:
-                raise ValueError('Could not parse arg: %r (expected "<option>=<value>)"' % arg)
-
-        if 'password' not in data_dict:
-            data_dict['password'] = self.password_prompt()
+
+        # parse args
+        apikey = None
+        password = None
+        args = self.args[2:]
+        if len(args) == 1 and not (args[0].startswith('password') or \
+                                   args[0].startswith('apikey')):
+            # continue to support the old syntax of just supplying
+            # the apikey
+            apikey = args[0]
+        else:
+            # new syntax: password=foo apikey=bar
+            for arg in args:
+                split = arg.find('=')
+                if split == -1:
+                    split = arg.find(' ')
+                    if split == -1:
+                        raise ValueError('Could not parse arg: %r (expected "--<option>=<value>)")' % arg)
+                key, value = arg[:split], arg[split+1:]
+                if key == 'password':
+                    password = value
+                elif key == 'apikey':
+                    apikey = value
+                else:
+                    raise ValueError('Could not parse arg: %r (expected password/apikey argument)' % arg)
+
+        if not password:
+            password = self.password_prompt()
 
         print('Creating user: %r' % username)
 
@@ -1094,54 +1110,34 @@
         # update summary totals for resources
         sql = '''UPDATE tracking_summary t1
                  SET running_total = (
-                    SELECT COALESCE(sum(count), 0)
+                    SELECT sum(count)
                     FROM tracking_summary t2
                     WHERE t1.url = t2.url
-<<<<<<< HEAD
                     AND t2.tracking_date <= t1.tracking_date
                  )
-=======
-                    AND t2.tracking_date < t1.tracking_date
-                 ) + t1.count
->>>>>>> dbf58146
                  ,recent_views = (
-                    SELECT COALESCE(sum(count), 0)
+                    SELECT sum(count)
                     FROM tracking_summary t2
                     WHERE t1.url = t2.url
-<<<<<<< HEAD
                     AND t2.tracking_date <= t1.tracking_date AND t2.tracking_date >= t1.tracking_date - 14
                  )
-=======
-                    AND t2.tracking_date < t1.tracking_date AND t2.tracking_date >= t1.tracking_date - 14
-                 ) + t1.count
->>>>>>> dbf58146
                  WHERE t1.running_total = 0 AND tracking_type = 'resource';'''
         engine.execute(sql)
 
         # update summary totals for pages
         sql = '''UPDATE tracking_summary t1
                  SET running_total = (
-                    SELECT COALESCE(sum(count), 0)
+                    SELECT sum(count)
                     FROM tracking_summary t2
                     WHERE t1.package_id = t2.package_id
-<<<<<<< HEAD
                     AND t2.tracking_date <= t1.tracking_date
                  )
-=======
-                    AND t2.tracking_date < t1.tracking_date
-                 ) + t1.count
->>>>>>> dbf58146
                  ,recent_views = (
-                    SELECT COALESCE(sum(count), 0)
+                    SELECT sum(count)
                     FROM tracking_summary t2
                     WHERE t1.package_id = t2.package_id
-<<<<<<< HEAD
                     AND t2.tracking_date <= t1.tracking_date AND t2.tracking_date >= t1.tracking_date - 14
                  )
-=======
-                    AND t2.tracking_date < t1.tracking_date AND t2.tracking_date >= t1.tracking_date - 14
-                 ) + t1.count
->>>>>>> dbf58146
                  WHERE t1.running_total = 0 AND tracking_type = 'page'
                  AND t1.package_id IS NOT NULL
                  AND t1.package_id != '~~not~found~~';'''
@@ -1295,7 +1291,6 @@
             print 'Command %s not recognized' % cmd
             raise NotImplementedError
         if self.verbose:
-<<<<<<< HEAD
             print 'Creating %s test data: Complete!' % cmd
 
 class Profile(CkanCommand):
@@ -1358,7 +1353,4 @@
         output_filename = 'ckan%s.profile' % re.sub('[/?]', '.', url.replace('/', '.'))
         profile_command = "profile_url('%s')" % url
         cProfile.runctx(profile_command, globals(), locals(), filename=output_filename)
-        print 'Written profile to: %s' % output_filename
-=======
-            print 'Creating %s test data: Complete!' % cmd
->>>>>>> dbf58146
+        print 'Written profile to: %s' % output_filename