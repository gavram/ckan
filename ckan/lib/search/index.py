# encoding: utf-8
from __future__ import annotations

import socket
import string
import logging
import collections
import json
import re
from dateutil.parser import parse, ParserError as DateParserError
from typing import Any, NoReturn, Optional

import six
import pysolr
from ckan.common import config


from .common import SearchIndexError, make_connection
import ckan.model as model
from ckan.plugins import (PluginImplementations,
                          IPackageController)
import ckan.logic as logic
import ckan.lib.plugins as lib_plugins
import ckan.lib.navl.dictization_functions
from ckan.types import Context

log = logging.getLogger(__name__)

TYPE_FIELD = "entity_type"
PACKAGE_TYPE = "package"
KEY_CHARS = string.digits + string.ascii_letters + "_-"

SOLR_FIELDS = [TYPE_FIELD, "res_url", "text", "urls", "indexed_ts", "site_id"]
RESERVED_FIELDS = SOLR_FIELDS + ["tags", "groups", "res_name", "res_description",
                                 "res_format", "res_url", "res_type"]

# Regular expression used to strip invalid XML characters
_illegal_xml_chars_re = re.compile(u'[\x00-\x08\x0b\x0c\x0e-\x1F\uD800-\uDFFF\uFFFE\uFFFF]')

def escape_xml_illegal_chars(val: str, replacement: str='') -> str:
    '''
        Replaces any character not supported by XML with
        a replacement string (default is an empty string)
        Thanks to http://goo.gl/ZziIz
    '''
    return _illegal_xml_chars_re.sub(replacement, val)


def clear_index() -> None:
    conn = make_connection()
    query = "+site_id:\"%s\"" % (config.get('ckan.site_id'))
    try:
        conn.delete(q=query)
        conn.commit()
    except socket.error as e:
        err = 'Could not connect to SOLR %r: %r' % (conn.url, e)
        log.error(err)
        raise SearchIndexError(err)
    except pysolr.SolrError as e:
        err = 'SOLR %r exception: %r' % (conn.url, e)
        log.error(err)
        raise SearchIndexError(err)


class SearchIndex(object):
    """
    A search index handles the management of documents of a specific type in the
    index, but no queries.
    The default implementation maps many of the methods, so most subclasses will
    only have to implement ``update_dict`` and ``remove_dict``.
    """

    def __init__(self) -> None:
        pass

    def insert_dict(self, data: dict[str, Any]) -> None:
        """ Insert new data from a dictionary. """
        return self.update_dict(data)

    def update_dict(self, data: dict[str, Any], defer_commit: bool = False) -> None:
        """ Update data from a dictionary. """
        log.debug("NOOP Index: %s", ",".join(data.keys()))

    def remove_dict(self, data: dict[str, Any]) -> None:
        """ Delete an index entry uniquely identified by ``data``. """
        log.debug("NOOP Delete: %s", ",".join(data.keys()))

    def clear(self) -> None:
        """ Delete the complete index. """
        clear_index()

    def get_all_entity_ids(self) -> NoReturn:
        """ Return a list of entity IDs in the index. """
        raise NotImplemented

class NoopSearchIndex(SearchIndex): pass

class PackageSearchIndex(SearchIndex):
    def remove_dict(self, pkg_dict: dict[str, Any]) -> None:
        self.delete_package(pkg_dict)

    def update_dict(self,
                    pkg_dict: dict[str, Any],
                    defer_commit: bool = False) -> None:
        self.index_package(pkg_dict, defer_commit)

    def index_package(self,
                      pkg_dict: Optional[dict[str, Any]],
                      defer_commit: bool = False) -> None:
        if pkg_dict is None:
            return
        pkg_dict = dict(pkg_dict)

        # Index validated data-dict
<<<<<<< HEAD
        package_plugin = lib_plugins.lookup_package_plugin(
            pkg_dict.get('type'))
        schema = package_plugin.show_package_schema()
        validated_pkg_dict, _errors = lib_plugins.plugin_validate(
            package_plugin,
            {'session': model.Session},
            pkg_dict, schema, 'package_show')
=======
        assert 'with_custom_schema' in pkg_dict, (
            'both default and custom schema data must be passed')
        validated_pkg_dict = pkg_dict.pop('with_custom_schema')

        pkg_dict['data_dict'] = json.dumps(pkg_dict)
>>>>>>> b03f8e3b
        pkg_dict['validated_data_dict'] = json.dumps(validated_pkg_dict,
            cls=ckan.lib.navl.dictization_functions.MissingNullEncoder)

        # add to string field for sorting
        title = pkg_dict.get('title')
        if title:
            pkg_dict['title_string'] = title

        if config.get('ckan.search.remove_deleted_packages'):
            # delete the package if there is no state, or the state is `deleted`
            if pkg_dict.get('state') in [None, 'deleted']:
                return self.delete_package(pkg_dict)

        index_fields = RESERVED_FIELDS + list(pkg_dict.keys())

        # include the extras in the main namespace
        extras = pkg_dict.get('extras', [])
        for extra in extras:
            key, value = extra['key'], extra['value']
            if isinstance(value, (tuple, list)):
                value = " ".join(map(str, value))
            key = ''.join([c for c in key if c in KEY_CHARS])
            pkg_dict['extras_' + key] = value
            if key not in index_fields:
                pkg_dict[key] = value
        pkg_dict.pop('extras', None)

        # add tags, removing vocab tags from 'tags' list and adding them as
        # vocab_<tag name> so that they can be used in facets
        non_vocab_tag_names = []
        tags = pkg_dict.pop('tags', [])
        context = Context()

        for tag in tags:
            if tag.get('vocabulary_id'):
                data = {'id': tag['vocabulary_id']}
                vocab = logic.get_action('vocabulary_show')(context, data)
                key = u'vocab_%s' % vocab['name']
                if key in pkg_dict:
                    pkg_dict[key].append(tag['name'])
                else:
                    pkg_dict[key] = [tag['name']]
            else:
                non_vocab_tag_names.append(tag['name'])

        pkg_dict['tags'] = non_vocab_tag_names

        # add groups
        groups = pkg_dict.pop('groups', [])

        # we use the capacity to make things private in the search index
        if pkg_dict['private']:
            pkg_dict['capacity'] = 'private'
        else:
            pkg_dict['capacity'] = 'public'

        pkg_dict['groups'] = [group['name'] for group in groups]

        # if there is an owner_org we want to add this to groups for index
        # purposes
        if pkg_dict.get('organization'):
           pkg_dict['organization'] = pkg_dict['organization']['name']
        else:
           pkg_dict['organization'] = None

        resource_fields = [('name', 'res_name'),
                           ('description', 'res_description'),
                           ('format', 'res_format'),
                           ('url', 'res_url'),
                           ('resource_type', 'res_type')]
        resource_extras = [(e, 'res_extras_' + e) for e
                            in model.Resource.get_extra_columns()]
        # flatten the structure for indexing:
        for resource in pkg_dict.get('resources', []):
            for (okey, nkey) in resource_fields + resource_extras:
                pkg_dict[nkey] = pkg_dict.get(nkey, []) + [resource.get(okey, u'')]
        pkg_dict.pop('resources', None)

        rel_dict: dict[str, list[Any]] = collections.defaultdict(list)
        subjects = pkg_dict.pop("relationships_as_subject", [])
        objects = pkg_dict.pop("relationships_as_object", [])
        for rel in objects:
            type = model.PackageRelationship.forward_to_reverse_type(rel['type'])
            pkg = model.Package.get(rel['subject_package_id'])
            assert pkg
            rel_dict[type].append(pkg.name)
        for rel in subjects:
            type = rel['type']
            pkg = model.Package.get(rel['object_package_id'])
            assert pkg
            rel_dict[type].append(pkg.name)
        for key, value in rel_dict.items():
            if key not in pkg_dict:
                pkg_dict[key] = value

        pkg_dict[TYPE_FIELD] = PACKAGE_TYPE

        # Save dataset type
        pkg_dict['dataset_type'] = pkg_dict['type']

        # clean the dict fixing keys and dates
        new_dict = {}
        for key, value in pkg_dict.items():
            key = six.ensure_str(key)
            if key.endswith('_date'):
                if not value:
                    continue
                try:
                    date = parse(value)
                    value = date.isoformat()
                    if not date.tzinfo:
                        value += 'Z'
                except DateParserError:
                    log.warning('%r: %r value of %r is not a valid date', pkg_dict['id'], key, value)
                    continue
            new_dict[key] = value

        pkg_dict = new_dict

        for k in ('title', 'notes', 'title_string'):
            if k in pkg_dict and pkg_dict[k]:
                pkg_dict[k] = escape_xml_illegal_chars(pkg_dict[k])

        # modify dates (SOLR is quite picky with dates, and only accepts ISO dates
        # with UTC time (i.e trailing Z)
        # See http://lucene.apache.org/solr/api/org/apache/solr/schema/DateField.html
        pkg_dict['metadata_created'] += 'Z'
        pkg_dict['metadata_modified'] += 'Z'

        # mark this CKAN instance as data source:
        pkg_dict['site_id'] = config.get('ckan.site_id')

        # Strip a selection of the fields.
        # These fields are possible candidates for sorting search results on,
        # so we strip leading spaces because solr will sort " " before "a" or "A".
        for field_name in ['title']:
            try:
                value = pkg_dict.get(field_name)
                if value:
                    pkg_dict[field_name] = value.lstrip()
            except KeyError:
                pass

        # add a unique index_id to avoid conflicts
        import hashlib
        pkg_dict['index_id'] = hashlib.md5(six.b('%s%s' % (pkg_dict['id'],config.get('ckan.site_id')))).hexdigest()

        for item in PluginImplementations(IPackageController):
            pkg_dict = item.before_dataset_index(pkg_dict)

        assert pkg_dict, 'Plugin must return non empty package dict on index'

        # permission labels determine visibility in search, can't be set
        # in original dataset or before_dataset_index plugins
        labels = lib_plugins.get_permission_labels()
        dataset = model.Package.get(pkg_dict['id'])
        pkg_dict['permission_labels'] = labels.get_dataset_labels(
            dataset) if dataset else [] # TestPackageSearchIndex-workaround

        # send to solr:
        conn = None
        try:
            conn = make_connection()
            commit = not defer_commit
            if not config.get('ckan.search.solr_commit'):
                commit = False
            conn.add(docs=[pkg_dict], commit=commit)
        except pysolr.SolrError as e:
            msg = 'Solr returned an error: {0}'.format(
                e.args[0][:1000] # limit huge responses
            )
            raise SearchIndexError(msg)
        except socket.error as e:
            assert conn
            err = 'Could not connect to Solr using {0}: {1}'.format(
                conn.url, str(e))
            log.error(err)
            raise SearchIndexError(err)

        commit_debug_msg = 'Not committed yet' if defer_commit else 'Committed'
        log.debug('Updated index for %s [%s]', pkg_dict.get('name'), commit_debug_msg)

    def commit(self) -> None:
        try:
            conn = make_connection()
            conn.commit(waitSearcher=False)
        except Exception as e:
            log.exception(e)
            raise SearchIndexError(e)

    def delete_package(self, pkg_dict: dict[str, Any]) -> None:
        conn = make_connection()
        query = "+%s:%s AND +(id:\"%s\" OR name:\"%s\") AND +site_id:\"%s\"" % \
                (TYPE_FIELD, PACKAGE_TYPE, pkg_dict.get('id'), pkg_dict.get('id'), config.get('ckan.site_id'))
        try:
            commit = config.get('ckan.search.solr_commit')
            conn.delete(q=query, commit=commit)
        except Exception as e:
            log.exception(e)
            raise SearchIndexError(e)<|MERGE_RESOLUTION|>--- conflicted
+++ resolved
@@ -112,21 +112,11 @@
         pkg_dict = dict(pkg_dict)
 
         # Index validated data-dict
-<<<<<<< HEAD
-        package_plugin = lib_plugins.lookup_package_plugin(
-            pkg_dict.get('type'))
-        schema = package_plugin.show_package_schema()
-        validated_pkg_dict, _errors = lib_plugins.plugin_validate(
-            package_plugin,
-            {'session': model.Session},
-            pkg_dict, schema, 'package_show')
-=======
         assert 'with_custom_schema' in pkg_dict, (
             'both default and custom schema data must be passed')
         validated_pkg_dict = pkg_dict.pop('with_custom_schema')
 
         pkg_dict['data_dict'] = json.dumps(pkg_dict)
->>>>>>> b03f8e3b
         pkg_dict['validated_data_dict'] = json.dumps(validated_pkg_dict,
             cls=ckan.lib.navl.dictization_functions.MissingNullEncoder)
 
