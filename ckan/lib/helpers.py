--- conflicted
+++ resolved
@@ -2345,7 +2345,15 @@
 
 
 @core_helper
-<<<<<<< HEAD
+def radio(selected, id, checked):
+    if checked:
+        return literal((u'<input checked="checked" id="%s_%s" name="%s" \
+            value="%s" type="radio">') % (selected, id, selected, id))
+    return literal(('<input id="%s_%s" name="%s" \
+        value="%s" type="radio">') % (selected, id, selected, id))
+
+  
+@core_helper
 def get_base_public_folder(app_conf):
     valid_base_public_folder_names = ['public', 'public-bs2']
     base_public_folder = app_conf.get('ckan.base_public_folder', 'public')
@@ -2372,14 +2380,6 @@
             'You provided an invalid value for ckan.base_templates_folder. '
             'Possible values are: "templates" and "templates-bs2".'
         )
-=======
-def radio(selected, id, checked):
-    if checked:
-        return literal((u'<input checked="checked" id="%s_%s" name="%s" \
-            value="%s" type="radio">') % (selected, id, selected, id))
-    return literal(('<input id="%s_%s" name="%s" \
-        value="%s" type="radio">') % (selected, id, selected, id))
->>>>>>> 73a45992
 
 
 core_helper(flash, name='flash')
