--- conflicted
+++ resolved
@@ -2029,68 +2029,6 @@
 
 
 @core_helper
-<<<<<<< HEAD
-def dashboard_activity_stream(user_id: str,
-                              filter_type: Optional[str] = None,
-                              filter_id: Optional[str] = None,
-                              offset: int = 0) -> list[dict[str, Any]]:
-    '''Return the dashboard activity stream of the current user.
-
-    :param user_id: the id of the user
-    :type user_id: string
-
-    :param filter_type: the type of thing to filter by
-    :type filter_type: string
-
-    :param filter_id: the id of item to filter by
-    :type filter_id: string
-
-    :returns: an activity stream as an HTML snippet
-    :rtype: string
-
-    '''
-    context = cast(
-        Context, {
-            'model': model,
-            'session': model.Session,
-            'user': current_user.name
-        }
-    )
-    if filter_type:
-        action_functions = {
-            'dataset': 'package_activity_list',
-            'user': 'user_activity_list',
-            'group': 'group_activity_list',
-            'organization': 'organization_activity_list',
-        }
-        action_function = logic.get_action(action_functions[filter_type])
-        return action_function(context, {'id': filter_id, 'offset': offset})
-    else:
-        return logic.get_action('dashboard_activity_list')(
-            context, {'offset': offset})
-
-
-@core_helper
-def recently_changed_packages_activity_stream(
-        limit: Optional[int] = None) -> list[dict[str, Any]]:
-    if limit:
-        data_dict = {'limit': limit}
-    else:
-        data_dict = {}
-    context = cast(
-        Context, {
-            'model': model,
-            'session': model.Session,
-            'user': current_user.name
-        }
-    )
-    return logic.get_action('recently_changed_packages_activity_list')(
-        context, data_dict)
-
-
-@core_helper
-=======
->>>>>>> 4777f3dd
 def escape_js(str_to_escape: str) -> str:
     '''Escapes special characters from a JS string.
 
@@ -2455,23 +2393,6 @@
 
 
 @core_helper
-<<<<<<< HEAD
-def new_activities() -> Optional[int]:
-    '''Return the number of activities for the current user.
-
-    See :func:`logic.action.get.dashboard_new_activities_count` for more
-    details.
-
-    '''
-    if current_user.is_anonymous:
-        return None
-    action = logic.get_action('dashboard_new_activities_count')
-    return action({}, {})
-
-
-@core_helper
-=======
->>>>>>> 4777f3dd
 def uploads_enabled() -> bool:
     if uploader.get_storage_path():
         return True
