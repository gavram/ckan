--- conflicted
+++ resolved
@@ -1917,10 +1917,8 @@
     'get_featured_organizations',
     'get_featured_groups',
     'get_site_statistics',
-<<<<<<< HEAD
     'get_allowed_view_types',
     'urlencode',
-=======
     'check_config_permission',
->>>>>>> 2f2dba87
+    'view_resource_url',
 ]