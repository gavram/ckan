# coding=UTF-8

"""Helper functions

Consists of functions to typically be used within templates, but also
available to Controllers. This module is available to templates as 'h'.
"""
import email.utils
import datetime
import logging
import re
import urllib
import urlparse

from paste.deploy.converters import asbool
from webhelpers.html import escape, HTML, literal, url_escape
from webhelpers.html.tools import mail_to
from webhelpers.html.tags import *
from webhelpers.markdown import markdown
from webhelpers import paginate
from webhelpers.text import truncate
import webhelpers.date as date
from pylons import url as _pylons_default_url
from pylons.decorators.cache import beaker_cache
from pylons import config
from routes import redirect_to as _redirect_to
from routes import url_for as _routes_default_url_for
from alphabet_paginate import AlphaPage
import i18n
import ckan.exceptions
from pylons import request
from pylons import session
from pylons import c
from pylons.i18n import _

from lib.maintain import deprecated
import ckan.model as model
get_available_locales = i18n.get_available_locales
get_locales_dict = i18n.get_locales_dict

try:
    from collections import OrderedDict # from python 2.7
except ImportError:
    from sqlalchemy.util import OrderedDict

try:
    import json
except ImportError:
    import simplejson as json

_log = logging.getLogger(__name__)

def redirect_to(*args, **kw):
    '''A routes.redirect_to wrapper to retain the i18n settings'''
    kw['__ckan_no_root'] = True
    if are_there_flash_messages():
        kw['__no_cache__'] = True
    return _redirect_to(url_for(*args, **kw))

def url(*args, **kw):
    """Create url adding i18n information if selected
    wrapper for pylons.url"""
    locale = kw.pop('locale', None)
    my_url = _pylons_default_url(*args, **kw)
    return _add_i18n_to_url(my_url, locale=locale, **kw)

def url_for(*args, **kw):
    """Create url adding i18n information if selected
    wrapper for routes.url_for"""

    locale = kw.pop('locale', None)
    # remove __ckan_no_root and add after to not pollute url
    no_root = kw.pop('__ckan_no_root', False)
    # routes will get the wrong url for APIs if the ver is not provided
    if kw.get('controller') == 'api':
        ver = kw.get('ver')
        if not ver:
            raise Exception('api calls must specify the version! e.g. ver=1')
        # fix ver to include the slash
        kw['ver'] = '/%s' % ver
    my_url = _routes_default_url_for(*args, **kw)

    # _add_i18n_to_url() only works on the assumption that the `url_to_amend`
    # startswith the mount-point of the application.  This will already be
    # taken care of by `routes` if we're within a http request.  Otherwise, we
    # have to make a best guess.
    if not _handling_request():
        # Safe to assume `kw['qualified'] is False` since `routes` would have
        # thrown an exception by now if it were `True`.
        my_url = _guess_mount_point() + my_url

    kw['__ckan_no_root'] = no_root
    return _add_i18n_to_url(my_url, locale=locale, **kw)

def url_for_static(*args, **kw):
    """Create url for static content that does not get translated
    eg css, js
    wrapper for routes.url_for"""
    my_url = _routes_default_url_for(*args, **kw)
    return my_url

def _add_i18n_to_url(url_to_amend, **kw):
    # If the locale keyword param is provided then the url is rewritten
    # using that locale .If return_to is provided this is used as the url
    # (as part of the language changing feature).
    # A locale of default will not add locale info to the url.


    default_locale = False
    locale = kw.pop('locale', None)
    no_root = kw.pop('__ckan_no_root', False)
    allowed_locales = ['default'] + i18n.get_locales()
    if locale and locale not in allowed_locales:
        locale = None
    if locale:
        if locale == 'default':
            default_locale = True
    else:
        try:
            locale = request.environ.get('CKAN_LANG')
            default_locale = request.environ.get('CKAN_LANG_IS_DEFAULT', True)
        except TypeError:
            default_locale = True
    try:
        root = request.environ.get('SCRIPT_NAME', '')
    except TypeError:
        root = ''
    if kw.get('qualified', False):
        # if qualified is given we want the full url ie http://...
        root = _routes_default_url_for('/', qualified=True)[:-1] + root
    # ckan.root_path is defined when we have none standard language
    # position in the url
    root_path = config.get('ckan.root_path', None)
    if root_path:
        # FIXME this can be written better once the merge
        # into the ecportal core is done - Toby
        # we have a special root specified so use that
        if default_locale:
            root = re.sub('/{{LANG}}', '', root_path)
        else:
            root = re.sub('{{LANG}}', locale, root_path)
        # make sure we don't have a trailing / on the root
        if root[-1] == '/':
            root = root[:-1]
        url = url_to_amend[len(re.sub('/{{LANG}}', '', root_path)):]
        url = '%s%s' % (root, url)
        root = re.sub('/{{LANG}}', '', root_path)
    else:
        if default_locale:
            url = url_to_amend
        else:
            # we need to strip the root from the url and the add it before
            # the language specification.
            url = url_to_amend[len(root):]
            url = '%s/%s%s' % (root, locale,  url)

    # stop the root being added twice in redirects
    if no_root:
        url = url_to_amend[len(root):]
        if not default_locale:
            url = '/%s%s' % (locale,  url)

    if url == '/packages':
        raise ckan.exceptions.CkanUrlException('There is a broken url being created %s' % kw)

    return url

def _guess_mount_point():
    '''
    Returns the best guess of the application's mount-point assuming we are
    running *outside* of an http request.

    The mount-point of the application can only be reliably found from the
    SCRIPT_NAME wsgi environment variable.  But if we're outside of an http
    request, then this variable is not available.  So we make a best guess
    using the `site_url` config option.
    '''
    site_url = config.get('ckan.site_url')
    return urlparse.urlparse(site_url).path.rstrip('/')

def _handling_request():
    '''Returns `True` iff we can detect that we're handling a http request.

    Url-generation is not contained to callers handling http requests, it can
    be called upon outside of a http request, for example, a paster command.
    '''
    try:
        request.environ.get('SCRIPT_NAME', '')
        return True
    except TypeError:
        return False

def lang():
    ''' Return the language code for the current locale eg `en` '''
    return request.environ.get('CKAN_LANG')

def lang_native_name(lang=None):
    ''' Return the langage name currently used in it's localised form
        either from parameter or current environ setting'''
    lang = lang or lang()
    locale = get_locales_dict().get(lang)
    if locale:
        return locale.display_name or locale.english_name
    return lang

class Message(object):
    """A message returned by ``Flash.pop_messages()``.

    Converting the message to a string returns the message text. Instances
    also have the following attributes:

    * ``message``: the message text.
    * ``category``: the category specified when the message was created.
    """

    def __init__(self, category, message, allow_html):
        self.category=category
        self.message=message
        self.allow_html=allow_html

    def __str__(self):
        return self.message

    __unicode__ = __str__

    def __html__(self):
        if self.allow_html:
            return self.message
        else:
            return escape(self.message)

class _Flash(object):

    # List of allowed categories.  If None, allow any category.
    categories = ["", "alert-info", "alert-error", "alert-success"]

    # Default category if none is specified.
    default_category = ""

    def __init__(self, session_key="flash", categories=None, default_category=None):
        self.session_key = session_key
        if categories is not None:
            self.categories = categories
        if default_category is not None:
            self.default_category = default_category
        if self.categories and self.default_category not in self.categories:
            raise ValueError("unrecognized default category %r" % (self.default_category,))

    def __call__(self, message, category=None, ignore_duplicate=False, allow_html=False):
        if not category:
            category = self.default_category
        elif self.categories and category not in self.categories:
            raise ValueError("unrecognized category %r" % (category,))
        # Don't store Message objects in the session, to avoid unpickling
        # errors in edge cases.
        new_message_tuple = (category, message, allow_html)
        messages = session.setdefault(self.session_key, [])
        # ``messages`` is a mutable list, so changes to the local variable are
        # reflected in the session.
        if ignore_duplicate:
            for i, m in enumerate(messages):
                if m[1] == message:
                    if m[0] != category:
                        messages[i] = new_message_tuple
                        session.save()
                    return    # Original message found, so exit early.
        messages.append(new_message_tuple)
        session.save()

    def pop_messages(self):
        messages = session.pop(self.session_key, [])
        # only save session if it has changed
        if messages:
            session.save()
        return [Message(*m) for m in messages]

    def are_there_messages(self):
        return bool(session.get(self.session_key))

flash = _Flash()
# this is here for backwards compatability
_flash = flash

def flash_notice(message, allow_html=False):
    ''' Show a flash message of type notice '''
    flash(message, category='alert-info', allow_html=allow_html)

def flash_error(message, allow_html=False):
    ''' Show a flash message of type error '''
    flash(message, category='alert-error', allow_html=allow_html)

def flash_success(message, allow_html=False):
    ''' Show a flash message of type success '''
    flash(message, category='alert-success', allow_html=allow_html)

def are_there_flash_messages():
    ''' Returns True if there are flash messages for the current user '''
    return flash.are_there_messages()



def nav_link(*args, **kwargs):
    # nav_link() used to need c passing as the first arg
    # this is deprecated as pointless
    # throws error if ckan.restrict_template_vars is True
    # When we move to strict helpers then this should be removed as a wrapper
    if len(args) > 2 or (len(args) > 1 and 'controller' in kwargs):
        if not asbool(config.get('ckan.restrict_template_vars', 'false')):
            return _nav_link(*args[1:], **kwargs)
        raise Exception('nav_link() calling has been changed. remove c in template %s or included one' % c.__template_name)
    return _nav_link(*args, **kwargs)

def _nav_link(text, controller, **kwargs):

    highlight_actions = kwargs.pop("highlight_actions",
                                   kwargs["action"]).split()
    return link_to(
        text,
        url_for(controller=controller, **kwargs),
        class_=('active' if
                c.controller == controller and c.action in highlight_actions
                else '')
    )

def nav_named_link(*args, **kwargs):
    # subnav_link() used to need c passing as the first arg
    # this is deprecated as pointless
    # throws error if ckan.restrict_template_vars is True
    # When we move to strict helpers then this should be removed as a wrapper
    if len(args) > 3 or (len(args) > 0 and 'text' in kwargs) or \
       (len(args) > 1 and 'name' in kwargs):
        if not asbool(config.get('ckan.restrict_template_vars', 'false')):
            return _nav_named_link(*args[1:], **kwargs)
        raise Exception('nav_named_link() calling has been changed. remove c in template %s or included one' % c.__template_name)
    return _nav_named_link(*args, **kwargs)

def _nav_named_link(text, name, **kwargs):
    return link_to(
        text,
        url_for(name, **kwargs),
#        class_=('active' if
#                c.action in highlight_actions
#                else '')
    )

def subnav_link(*args, **kwargs):
    # subnav_link() used to need c passing as the first arg
    # this is deprecated as pointless
    # throws error if ckan.restrict_template_vars is True
    # When we move to strict helpers then this should be removed as a wrapper
    if len(args) > 2 or (len(args) > 1 and 'action' in kwargs):
        if not asbool(config.get('ckan.restrict_template_vars', 'false')):
            return _subnav_link(*args[1:], **kwargs)
        raise Exception('subnav_link() calling has been changed. remove c in template %s or included one' % c.__template_name)
    return _subnav_link(*args, **kwargs)

def _subnav_link(text, action, **kwargs):
    return link_to(
        text,
        url_for(action=action, **kwargs),
        class_=('active' if c.action == action else '')
    )

def subnav_named_route(*args, **kwargs):
    # subnav_link() used to need c passing as the first arg
    # this is deprecated as pointless
    # throws error if ckan.restrict_template_vars is True
    # When we move to strict helpers then this should be removed as a wrapper
    if len(args) > 2 or (len(args) > 0 and 'text' in kwargs) or \
       (len(args) > 1 and 'routename' in kwargs):
        if not asbool(config.get('ckan.restrict_template_vars', 'false')):
            return _subnav_named_route(*args[1:], **kwargs)
        raise Exception('subnav_named_route() calling has been changed. remove c in template %s or included one' % c.__template_name)
    return _subnav_named_route(*args, **kwargs)

def _subnav_named_route(text, routename, **kwargs):
    """ Generate a subnav element based on a named route """
    return link_to(
        text,
        url_for(str(routename), **kwargs),
        class_=('active' if c.action == kwargs['action'] else '')
    )

def default_group_type():
    return str( config.get('ckan.default.group_type', 'group') )

def unselected_facet_items(facet, limit=10):
    '''Return the list of unselected facet items for the given facet, sorted
    by count.

    Returns the list of unselected facet contraints or facet items (e.g. tag
    names like "russian" or "tolstoy") for the given search facet (e.g.
    "tags"), sorted by facet item count (i.e. the number of search results that
    match each facet item).

    Reads the complete list of facet items for the given facet from
    c.search_facets, and filters out the facet items that the user has already
    selected.

    Arguments:
    facet -- the name of the facet to filter.
    limit -- the max. number of facet items to return.

    '''
    if not c.search_facets or \
       not c.search_facets.get(facet) or \
       not c.search_facets.get(facet).get('items'):
        return []
    facets = []
    for facet_item in c.search_facets.get(facet)['items']:
        if not len(facet_item['name'].strip()):
            continue
        if not (facet, facet_item['name']) in request.params.items():
            facets.append(facet_item)
    return sorted(facets, key=lambda item: item['count'], reverse=True)[:limit]

<<<<<<< HEAD
=======
def facet_items(*args, **kwargs):
    """
    DEPRECATED: Use the new facet data structure, and `unselected_facet_items()`
    """
    _log.warning('Deprecated function: ckan.lib.helpers:facet_items().  Will be removed in v1.8')
    # facet_items() used to need c passing as the first arg
    # this is deprecated as pointless
    # throws error if ckan.restrict_template_vars is True
    # When we move to strict helpers then this should be removed as a wrapper
    if len(args) > 2 or (len(args) > 0 and 'name' in kwargs) or (len(args) > 1 and 'limit' in kwargs):
        if not asbool(config.get('ckan.restrict_template_vars', 'false')):
            return _facet_items(*args[1:], **kwargs)
        raise Exception('facet_items() calling has been changed. remove c in template %s or included one' % c.__template_name)
    return _facet_items(*args, **kwargs)


def _facet_items(name, limit=10):
    if not c.facets or not c.facets.get(name):
        return []
    facets = []
    for k, v in c.facets.get(name).items():
        if not len(k.strip()):
            continue
        if not (name, k) in request.params.items():
            facets.append((k, v))
    return sorted(facets, key=lambda (k, v): v, reverse=True)[:limit]

>>>>>>> dbf58146
def facet_title(name):
    return config.get('search.facets.%s.title' % name, name.capitalize())

@deprecated('Please use check_access instead.')
def am_authorized(c, action, domain_object=None):
    ''' Deprecated. Please use check_access instead'''
    from ckan.authz import Authorizer
    if domain_object is None:
        domain_object = model.System()
    return Authorizer.am_authorized(c, action, domain_object)

def check_access(action, data_dict=None):
    from ckan.logic import check_access as check_access_logic,NotAuthorized

    context = {'model': model,
                'user': c.user or c.author}

    try:
        check_access_logic(action,context,data_dict)
        authorized = True
    except NotAuthorized:
        authorized = False

    return authorized

def linked_user(user, maxlength=0):
    if user in [model.PSEUDO_USER__LOGGED_IN, model.PSEUDO_USER__VISITOR]:
        return user
    if not isinstance(user, model.User):
        user_name = unicode(user)
        user = model.User.get(user_name)
        if not user:
            return user_name
    if user:
        _name = user.name if model.User.VALID_NAME.match(user.name) else user.id
        _icon = gravatar(user.email_hash, 20)
        displayname = user.display_name
        if maxlength and len(user.display_name) > maxlength:
            displayname = displayname[:maxlength] + '...'
        return _icon + link_to(displayname,
                       url_for(controller='user', action='read', id=_name))

def linked_authorization_group(authgroup, maxlength=0):
    if not isinstance(authgroup, model.AuthorizationGroup):
        authgroup_name = unicode(authgroup)
        authgroup = model.AuthorizationGroup.get(authgroup_name)
        if not authgroup:
            return authgroup_name
    if authgroup:
        displayname = authgroup.name or authgroup.id
        if maxlength and len(display_name) > maxlength:
            displayname = displayname[:maxlength] + '...'
        return link_to(displayname,
                       url_for(controller='authorization_group', action='read', id=displayname))

def group_name_to_title(name):
    group = model.Group.by_name(name)
    if group is not None:
        return group.display_name
    return name

def markdown_extract(text, extract_length=190):
    if (text is None) or (text.strip() == ''):
        return ''
    plain = re.sub(r'<.*?>', '', markdown(text))
    return unicode(truncate(plain, length=extract_length, indicator='...', whole_word=True))

def icon_url(name):
    return url_for_static('/images/icons/%s.png' % name)

def icon_html(url, alt=None, inline=True):
    classes = ''
    if inline: classes += 'inline-icon '
    return literal('<img src="%s" height="16px" width="16px" alt="%s" class="%s" /> ' % (url, alt, classes))

def icon(name, alt=None, inline=True):
    return icon_html(icon_url(name),alt,inline)

def resource_icon(res):
    if False:
        icon_name = 'page_white'
    # if (res.is_404?): icon_name = 'page_white_error'
    # also: 'page_white_gear'
    # also: 'page_white_link'
        return icon(icon_name)
    else:
        return icon(format_icon(res.get('format','')))

def format_icon(_format):
    _format = _format.lower()
    if ('json' in _format): return 'page_white_cup'
    if ('csv' in _format): return 'page_white_gear'
    if ('xls' in _format): return 'page_white_excel'
    if ('zip' in _format): return 'page_white_compressed'
    if ('api' in _format): return 'page_white_database'
    if ('plain text' in _format): return 'page_white_text'
    if ('xml' in _format): return 'page_white_code'
    return 'page_white'

def linked_gravatar(email_hash, size=100, default=None):

    if not _display_gravatars():
        return ''

    return literal(
        '<a href="https://gravatar.com/" target="_blank" ' +
        'title="%s">' % _('Update your avatar at gravatar.com') +
        '%s</a>' % gravatar(email_hash,size,default)
        )

_VALID_GRAVATAR_DEFAULTS = ['404', 'mm', 'identicon', 'monsterid', 'wavatar', 'retro']
def gravatar(email_hash, size=100, default=None):

    if not _display_gravatars():
        return ''

    if default is None:
        default = config.get('ckan.gravatar_default', 'identicon')

    if not default in _VALID_GRAVATAR_DEFAULTS:
        # treat the default as a url
        default = urllib.quote(default, safe='')

    return literal('''<img src="http://gravatar.com/avatar/%s?s=%d&amp;d=%s"
        class="gravatar" />'''
        % (email_hash, size, default)
        )

def _display_gravatars():
    return asbool(config.get('ckan.display_gravatars', 'true'))

def pager_url(page, partial=None, **kwargs):
    routes_dict = _pylons_default_url.environ['pylons.routes_dict']
    kwargs['controller'] = routes_dict['controller']
    kwargs['action'] = routes_dict['action']
    if routes_dict.get('id'):
        kwargs['id'] = routes_dict['id']
    kwargs['page'] = page
    return url(**kwargs)

class Page(paginate.Page):
    # Curry the pager method of the webhelpers.paginate.Page class, so we have
    # our custom layout set as default.
    def pager(self, *args, **kwargs):
        kwargs.update(
            format=u"<div class='pagination'><ul>$link_previous ~2~ $link_next</ul></div>",
            symbol_previous=u'«', symbol_next=u'»',
            curpage_attr={'class':'active'}, link_attr={}
        )
        return super(Page, self).pager(*args, **kwargs)

    # Put each page link into a <li> (for Bootstrap to style it)
    def _pagerlink(self, page, text, extra_attributes=None):
        anchor = super(Page, self)._pagerlink(page, text)
        extra_attributes = extra_attributes or {}
        return HTML.li(anchor, **extra_attributes)

    # Change 'current page' link from <span> to <li><a>
    # and '..' into '<li><a>..'
    # (for Bootstrap to style them properly)
    def _range(self, regexp_match):
        html = super(Page, self)._range(regexp_match)
        # Convert ..
        dotdot = '\.\.'
        dotdot_link = HTML.li(HTML.a('...', href='#'), class_='disabled')
        html = re.sub(dotdot, dotdot_link, html)
        # Convert current page
        text = '%s' % self.page
        current_page_span = str(HTML.span(c=text, **self.curpage_attr))
        current_page_link = self._pagerlink(self.page, text, extra_attributes=self.curpage_attr)
        return re.sub(current_page_span, current_page_link, html)

def render_datetime(datetime_, date_format=None, with_hours=False):
    '''Render a datetime object or timestamp string as a pretty string
    (Y-m-d H:m).
    If timestamp is badly formatted, then a blank string is returned.
    '''
    if not date_format:
        date_format = '%b %d, %Y'
        if with_hours:
            date_format += ', %H:%M'
    if isinstance(datetime_, datetime.datetime):
        return datetime_.strftime(date_format)
    elif isinstance(datetime_, basestring):
        try:
            datetime_ = date_str_to_datetime(datetime_)
        except TypeError:
            return ''
        except ValueError:
            return ''
        return datetime_.strftime(date_format)
    else:
        return ''

@deprecated()
def datetime_to_date_str(datetime_):
    '''DEPRECATED: Takes a datetime.datetime object and returns a string of it
    in ISO format.
    '''
    return datetime_.isoformat()

def date_str_to_datetime(date_str):
    '''Convert ISO-like formatted datestring to datetime object.

    This function converts ISO format date- and datetime-strings into
    datetime objects.  Times may be specified down to the microsecond.  UTC
    offset or timezone information may **not** be included in the string.

    Note - Although originally documented as parsing ISO date(-times), this
           function doesn't fully adhere to the format.  This function will
           throw a ValueError if the string contains UTC offset information.
           So in that sense, it is less liberal than ISO format.  On the
           other hand, it is more liberal of the accepted delimiters between
           the values in the string.  Also, it allows microsecond precision,
           despite that not being part of the ISO format.
    '''

    time_tuple = re.split('[^\d]+', date_str, maxsplit=5)

    # Extract seconds and microseconds
    if len(time_tuple) >= 6:
        m = re.match('(?P<seconds>\d{2})(\.(?P<microseconds>\d{6}))?$',
                     time_tuple[5])
        if not m:
            raise ValueError('Unable to parse %s as seconds.microseconds' %
                             time_tuple[5])
        seconds = int(m.groupdict().get('seconds'))
        microseconds = int(m.groupdict(0).get('microseconds'))
        time_tuple = time_tuple[:5] + [seconds, microseconds]

    return datetime.datetime(*map(int, time_tuple))

def parse_rfc_2822_date(date_str, assume_utc=True):
    """
    Parse a date string of the form specified in RFC 2822, and return a datetime.

    RFC 2822 is the date format used in HTTP headers.  It should contain timezone
    information, but that cannot be relied upon.

    If date_str doesn't contain timezone information, then the 'assume_utc' flag
    determines whether we assume this string is local (with respect to the
    server running this code), or UTC.  In practice, what this means is that if
    assume_utc is True, then the returned datetime is 'aware', with an associated
    tzinfo of offset zero.  Otherwise, the returned datetime is 'naive'.

    If timezone information is available in date_str, then the returned datetime
    is 'aware', ie - it has an associated tz_info object.

    Returns None if the string cannot be parsed as a valid datetime.
    """
    time_tuple = email.utils.parsedate_tz(date_str)

    # Not parsable
    if not time_tuple:
        return None

    # No timezone information available in the string
    if time_tuple[-1] is None and not assume_utc:
        return datetime.datetime.fromtimestamp(email.utils.mktime_tz(time_tuple))
    else:
        offset = 0 if time_tuple[-1] is None else time_tuple[-1]
        tz_info = _RFC2282TzInfo(offset)
    return datetime.datetime(*time_tuple[:6], microsecond=0, tzinfo=tz_info)

class _RFC2282TzInfo(datetime.tzinfo):
    """
    A datetime.tzinfo implementation used by parse_rfc_2822_date() function.

    In order to return timezone information, a concrete implementation of
    datetime.tzinfo is required.  This class represents tzinfo that knows
    about it's offset from UTC, has no knowledge of daylight savings time, and
    no knowledge of the timezone name.

    """

    def __init__(self, offset):
        """
        offset from UTC in seconds.
        """
        self.offset = datetime.timedelta(seconds=offset)

    def utcoffset(self, dt):
        return self.offset

    def dst(self, dt):
        """
        Dates parsed from an RFC 2822 string conflate timezone and dst, and so
        it's not possible to determine whether we're in DST or not, hence
        returning None.
        """
        return None

    def tzname(self, dt):
        return None


def time_ago_in_words_from_str(date_str, granularity='month'):
    if date_str:
        return date.time_ago_in_words(date_str_to_datetime(date_str), granularity=granularity)
    else:
        return _('Unknown')

def button_attr(enable, type='primary'):
    if enable:
        return 'class="btn %s"' % type
    return 'disabled class="btn disabled"'

def dataset_display_name(package_or_package_dict):
    if isinstance(package_or_package_dict, dict):
        return package_or_package_dict.get('title', '') or package_or_package_dict.get('name', '')
    else:
        return package_or_package_dict.title or package_or_package_dict.name

def dataset_link(package_or_package_dict):
    if isinstance(package_or_package_dict, dict):
        name = package_or_package_dict['name']
    else:
        name = package_or_package_dict.name
    text = dataset_display_name(package_or_package_dict)
    return link_to(
        text,
        url_for(controller='package', action='read', id=name)
        )

# TODO: (?) support resource objects as well
def resource_display_name(resource_dict):
    name = resource_dict.get('name', None)
    description = resource_dict.get('description', None)
    if name:
        return name
    elif description:
        description = description.split('.')[0]
        max_len = 60;
        if len(description)>max_len: description = description[:max_len]+'...'
        return description
    else:
        noname_string = _('no name')
        return '[%s] %s' % (noname_string, resource_dict['id'])

def resource_link(resource_dict, package_id):
    text = resource_display_name(resource_dict)
    url = url_for(controller='package',
        action='resource_read',
        id=package_id,
        resource_id=resource_dict['id'])
    return link_to(text, url)

def tag_link(tag):
    url = url_for(controller='tag', action='read', id=tag['name'])
    return link_to(tag['name'], url)

def group_link(group):
    url = url_for(controller='group', action='read', id=group['name'])
    return link_to(group['name'], url)

def dump_json(obj, **kw):
    return json.dumps(obj, **kw)

def auto_log_message(*args):
    # auto_log_message() used to need c passing as the first arg
    # this is deprecated as pointless
    # throws error if ckan.restrict_template_vars is True
    # When we move to strict helpers then this should be removed as a wrapper
    if len(args) and asbool(config.get('ckan.restrict_template_vars', 'false')):
        raise Exception('auto_log_message() calling has been changed. remove c in template %s or included one' % c.__template_name)
    return _auto_log_message()

def _auto_log_message():
    if (c.action=='new') :
        return _('Created new dataset.')
    elif (c.action=='editresources'):
        return _('Edited resources.')
    elif (c.action=='edit'):
        return _('Edited settings.')
    return ''

def activity_div(template, activity, actor, object=None, target=None):
    actor = '<span class="actor">%s</span>' % actor
    if object:
        object = '<span class="object">%s</span>' % object
    if target:
        target = '<span class="target">%s</span>' % target
    date = '<span class="date">%s</span>' % render_datetime(activity['timestamp'])
    template = template.format(actor=actor, date=date, object=object, target=target)
    template = '<div class="activity">%s %s</div>' % (template, date)
    return literal(template)

def snippet(template_name, **kw):
    ''' This function is used to load html snippets into pages. keywords
    can be used to pass parameters into the snippet rendering '''
    import ckan.lib.base as base
    return base.render_snippet(template_name, **kw)


def convert_to_dict(object_type, objs):
    ''' This is a helper function for converting lists of objects into
    lists of dicts. It is for backwards compatability only. '''

    def dictize_revision_list(revision, context):
        # conversionof revision lists
        def process_names(items):
            array = []
            for item in items:
                array.append(item.name)
            return array

        rev = {'id' : revision.id,
               'state' : revision.state,
               'timestamp' : revision.timestamp,
               'author' : revision.author,
               'packages' : process_names(revision.packages),
               'groups' : process_names(revision.groups),
               'message' : revision.message,}
        return rev
    import lib.dictization.model_dictize as md
    converters = {'package' : md.package_dictize,
                  'revisions' : dictize_revision_list}
    converter = converters[object_type]
    items = []
    context = {'model' : model}
    for obj in objs:
        item = converter(obj, context)
        items.append(item)
    return items

# these are the types of objects that can be followed
_follow_objects = ['dataset', 'user']

def follow_button(obj_type, obj_id):
    '''Return a follow button for the given object type and id.

    If the user is not logged in return an empty string instead.

    :param obj_type: the type of the object to be followed when the follow
        button is clicked, e.g. 'user' or 'dataset'
    :type obj_type: string
    :param obj_id: the id of the object to be followed when the follow button
        is clicked
    :type obj_id: string

    :returns: a follow button as an HTML snippet
    :rtype: string

    '''
    import ckan.logic as logic
    obj_type = obj_type.lower()
    assert obj_type in _follow_objects
    # If the user is logged in show the follow/unfollow button
    if c.user:
        context = {'model' : model, 'session':model.Session, 'user':c.user}
        action = 'am_following_%s' % obj_type
        following = logic.get_action(action)(context, {'id': obj_id})
        return snippet('snippets/follow_button.html',
                       following=following,
                       obj_id=obj_id,
                       obj_type=obj_type)
    return ''

def follow_count(obj_type, obj_id):
    '''Return the number of followers of an object.

    :param obj_type: the type of the object, e.g. 'user' or 'dataset'
    :type obj_type: string
    :param obj_id: the id of the object
    :type obj_id: string

    :returns: the number of followers of the object
    :rtype: int

    '''
    import ckan.logic as logic
    obj_type = obj_type.lower()
    assert obj_type in _follow_objects
    action = '%s_follower_count' % obj_type
    context = {'model' : model, 'session':model.Session, 'user':c.user}
    return logic.get_action(action)(context, {'id': obj_id})

def dashboard_activity_stream(user_id):
    '''Return the dashboard activity stream of the given user.

    :param user_id: the id of the user
    :type user_id: string

    :returns: an activity stream as an HTML snippet
    :rtype: string

    '''
    import ckan.logic as logic
    context = {'model' : model, 'session':model.Session, 'user':c.user}
    return logic.get_action('dashboard_activity_list_html')(context, {'id': user_id})

def get_request_param(parameter_name, default=None):
    ''' This function allows templates to access query string parameters
    from the request. This is useful for things like sort order in
    searches. '''
    return request.params.get(parameter_name, default)

def render_markdown(data):
    ''' returns the data as rendered markdown '''
    # cope with data == None
    if not data:
        return ''
    return literal(ckan.misc.MarkdownFormat().to_html(data))


# these are the functions that will end up in `h` template helpers
# if config option restrict_template_vars is true
__allowed_functions__ = [
    # functions defined in ckan.lib.helpers
           'redirect_to',
           'url',
           'url_for',
           'url_for_static',
           'lang',
           'flash',
           'flash_error',
           'flash_notice',
           'flash_success',
           'nav_link',
           'nav_named_link',
           'subnav_link',
           'subnav_named_route',
           'default_group_type',
           'facet_title',
         #  am_authorized, # deprecated
           'check_access',
           'linked_user',
           'linked_authorization_group',
           'group_name_to_title',
           'markdown_extract',
           'icon',
           'icon_html',
           'icon_url',
           'resource_icon',
           'format_icon',
           'linked_gravatar',
           'gravatar',
           'pager_url',
           'render_datetime',
           'date_str_to_datetime',
           'datetime_to_date_str',
           'parse_rfc_2822_date',
           'time_ago_in_words_from_str',
           'button_attr',
           'dataset_display_name',
           'dataset_link',
           'resource_display_name',
           'resource_link',
           'tag_link',
           'group_link',
           'dump_json',
           'auto_log_message',
           'snippet',
           'convert_to_dict',
           'activity_div',
           'lang_native_name',
           'unselected_facet_items',
           'follow_button',
           'follow_count',
           'dashboard_activity_stream',
           'get_request_param',
           'render_markdown',
           # imported into ckan.lib.helpers
           'literal',
           'link_to',
           'get_available_locales',
           'get_locales_dict',
           'truncate',
           'file',
           'mail_to',
           'radio',
           'submit',
           'asbool',
]<|MERGE_RESOLUTION|>--- conflicted
+++ resolved
@@ -67,7 +67,6 @@
 def url_for(*args, **kw):
     """Create url adding i18n information if selected
     wrapper for routes.url_for"""
-
     locale = kw.pop('locale', None)
     # remove __ckan_no_root and add after to not pollute url
     no_root = kw.pop('__ckan_no_root', False)
@@ -414,36 +413,6 @@
             facets.append(facet_item)
     return sorted(facets, key=lambda item: item['count'], reverse=True)[:limit]
 
-<<<<<<< HEAD
-=======
-def facet_items(*args, **kwargs):
-    """
-    DEPRECATED: Use the new facet data structure, and `unselected_facet_items()`
-    """
-    _log.warning('Deprecated function: ckan.lib.helpers:facet_items().  Will be removed in v1.8')
-    # facet_items() used to need c passing as the first arg
-    # this is deprecated as pointless
-    # throws error if ckan.restrict_template_vars is True
-    # When we move to strict helpers then this should be removed as a wrapper
-    if len(args) > 2 or (len(args) > 0 and 'name' in kwargs) or (len(args) > 1 and 'limit' in kwargs):
-        if not asbool(config.get('ckan.restrict_template_vars', 'false')):
-            return _facet_items(*args[1:], **kwargs)
-        raise Exception('facet_items() calling has been changed. remove c in template %s or included one' % c.__template_name)
-    return _facet_items(*args, **kwargs)
-
-
-def _facet_items(name, limit=10):
-    if not c.facets or not c.facets.get(name):
-        return []
-    facets = []
-    for k, v in c.facets.get(name).items():
-        if not len(k.strip()):
-            continue
-        if not (name, k) in request.params.items():
-            facets.append((k, v))
-    return sorted(facets, key=lambda (k, v): v, reverse=True)[:limit]
-
->>>>>>> dbf58146
 def facet_title(name):
     return config.get('search.facets.%s.title' % name, name.capitalize())
 
