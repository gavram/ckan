# coding=UTF-8

"""Helper functions

Consists of functions to typically be used within templates, but also
available to Controllers. This module is available to templates as 'h'.
"""
import email.utils
import datetime
import logging
import re
import urllib
import pprint
import copy
import logging
from urllib import urlencode

from paste.deploy.converters import asbool
from webhelpers.html import escape, HTML, literal, url_escape
from webhelpers.html.tools import mail_to
from webhelpers.html.tags import *
from webhelpers.markdown import markdown
from webhelpers import paginate
from webhelpers.text import truncate
import webhelpers.date as date
from pylons import url as _pylons_default_url
from pylons.decorators.cache import beaker_cache
from pylons import config
from routes import redirect_to as _redirect_to
from routes import url_for as _routes_default_url_for
from alphabet_paginate import AlphaPage
import i18n
import ckan.exceptions
from pylons import request
from pylons import session
from pylons import c, g
from pylons.i18n import _, ungettext

import html_resources
from lib.maintain import deprecated
import ckan.model as model

get_available_locales = i18n.get_available_locales
get_locales_dict = i18n.get_locales_dict

log = logging.getLogger(__name__)

try:
    from collections import OrderedDict # from python 2.7
except ImportError:
    from sqlalchemy.util import OrderedDict

try:
    import json
except ImportError:
    import simplejson as json

_log = logging.getLogger(__name__)

def redirect_to(*args, **kw):
    '''A routes.redirect_to wrapper to retain the i18n settings'''
    kw['__ckan_no_root'] = True
    if are_there_flash_messages():
        kw['__no_cache__'] = True
    return _redirect_to(url_for(*args, **kw))

def url(*args, **kw):
    """Create url adding i18n information if selected
    wrapper for pylons.url"""
    locale = kw.pop('locale', None)
    my_url = _pylons_default_url(*args, **kw)
    return _add_i18n_to_url(my_url, locale=locale, **kw)

def url_for(*args, **kw):
    """Create url adding i18n information if selected
    wrapper for routes.url_for"""
    locale = kw.pop('locale', None)
    # remove __ckan_no_root and add after to not pollute url
    no_root = kw.pop('__ckan_no_root', False)
    # routes will get the wrong url for APIs if the ver is not provided
    if kw.get('controller') == 'api':
        ver = kw.get('ver')
        if not ver:
            raise Exception('api calls must specify the version! e.g. ver=1')
        # fix ver to include the slash
        kw['ver'] = '/%s' % ver
    my_url = _routes_default_url_for(*args, **kw)
    kw['__ckan_no_root'] = no_root
    return _add_i18n_to_url(my_url, locale=locale, **kw)

def url_for_static(*args, **kw):
    """Create url for static content that does not get translated
    eg css, js
    wrapper for routes.url_for"""
    my_url = _routes_default_url_for(*args, **kw)
    return my_url

def _add_i18n_to_url(url_to_amend, **kw):
    # If the locale keyword param is provided then the url is rewritten
    # using that locale .If return_to is provided this is used as the url
    # (as part of the language changing feature).
    # A locale of default will not add locale info to the url.


    default_locale = False
    locale = kw.pop('locale', None)
    no_root = kw.pop('__ckan_no_root', False)
    allowed_locales = ['default'] + i18n.get_locales()
    if locale and locale not in allowed_locales:
        locale = None
    if locale:
        if locale == 'default':
            default_locale = True
    else:
        try:
            locale = request.environ.get('CKAN_LANG')
            default_locale = request.environ.get('CKAN_LANG_IS_DEFAULT', True)
        except TypeError:
            default_locale = True
    try:
        root = request.environ.get('SCRIPT_NAME', '')
    except TypeError:
        root = ''
    if kw.get('qualified', False):
        # if qualified is given we want the full url ie http://...
        root = _routes_default_url_for('/', qualified=True)[:-1] + root
    # ckan.root_path is defined when we have none standard language
    # position in the url
    root_path = config.get('ckan.root_path', None)
    if root_path:
        # FIXME this can be written better once the merge
        # into the ecportal core is done - Toby
        # we have a special root specified so use that
        if default_locale:
            root = re.sub('/{{LANG}}', '', root_path)
        else:
            root = re.sub('{{LANG}}', locale, root_path)
        # make sure we don't have a trailing / on the root
        if root[-1] == '/':
            root = root[:-1]
        url = url_to_amend[len(re.sub('/{{LANG}}', '', root_path)):]
        url = '%s%s' % (root, url)
        root = re.sub('/{{LANG}}', '', root_path)
    else:
        if default_locale:
            url = url_to_amend
        else:
            # we need to strip the root from the url and the add it before
            # the language specification.
            url = url_to_amend[len(root):]
            url = '%s/%s%s' % (root, locale,  url)

    # stop the root being added twice in redirects
    if no_root:
        url = url_to_amend[len(root):]
        if not default_locale:
            url = '/%s%s' % (locale,  url)

    if url == '/packages':
        raise ckan.exceptions.CkanUrlException('There is a broken url being created %s' % kw)

    return url


def full_current_url():
    ''' Returns the fully qualified current url (eg http://...) useful
    for sharing etc '''
    return(url_for(request.environ['CKAN_CURRENT_URL'], qualified=True))

def lang():
    ''' Return the language code for the current locale eg `en` '''
    return request.environ.get('CKAN_LANG')

def lang_native_name(lang=None):
    ''' Return the langage name currently used in it's localised form
        either from parameter or current environ setting'''
    lang = lang or lang()
    locale = get_locales_dict().get(lang)
    if locale:
        return locale.display_name or locale.english_name
    return lang

class Message(object):
    """A message returned by ``Flash.pop_messages()``.

    Converting the message to a string returns the message text. Instances
    also have the following attributes:

    * ``message``: the message text.
    * ``category``: the category specified when the message was created.
    """

    def __init__(self, category, message, allow_html):
        self.category=category
        self.message=message
        self.allow_html=allow_html

    def __str__(self):
        return self.message

    __unicode__ = __str__

    def __html__(self):
        if self.allow_html:
            return self.message
        else:
            return escape(self.message)

class _Flash(object):

    # List of allowed categories.  If None, allow any category.
    categories = ["", "alert-info", "alert-error", "alert-success"]

    # Default category if none is specified.
    default_category = ""

    def __init__(self, session_key="flash", categories=None, default_category=None):
        self.session_key = session_key
        if categories is not None:
            self.categories = categories
        if default_category is not None:
            self.default_category = default_category
        if self.categories and self.default_category not in self.categories:
            raise ValueError("unrecognized default category %r" % (self.default_category,))

    def __call__(self, message, category=None, ignore_duplicate=False, allow_html=False):
        if not category:
            category = self.default_category
        elif self.categories and category not in self.categories:
            raise ValueError("unrecognized category %r" % (category,))
        # Don't store Message objects in the session, to avoid unpickling
        # errors in edge cases.
        new_message_tuple = (category, message, allow_html)
        messages = session.setdefault(self.session_key, [])
        # ``messages`` is a mutable list, so changes to the local variable are
        # reflected in the session.
        if ignore_duplicate:
            for i, m in enumerate(messages):
                if m[1] == message:
                    if m[0] != category:
                        messages[i] = new_message_tuple
                        session.save()
                    return    # Original message found, so exit early.
        messages.append(new_message_tuple)
        session.save()

    def pop_messages(self):
        messages = session.pop(self.session_key, [])
        # only save session if it has changed
        if messages:
            session.save()
        return [Message(*m) for m in messages]

    def are_there_messages(self):
        return bool(session.get(self.session_key))

flash = _Flash()
# this is here for backwards compatability
_flash = flash

def flash_notice(message, allow_html=False):
    ''' Show a flash message of type notice '''
    flash(message, category='alert-info', allow_html=allow_html)

def flash_error(message, allow_html=False):
    ''' Show a flash message of type error '''
    flash(message, category='alert-error', allow_html=allow_html)

def flash_success(message, allow_html=False):
    ''' Show a flash message of type success '''
    flash(message, category='alert-success', allow_html=allow_html)

def are_there_flash_messages():
    ''' Returns True if there are flash messages for the current user '''
    return flash.are_there_messages()



def nav_link(*args, **kwargs):
    # nav_link() used to need c passing as the first arg
    # this is deprecated as pointless
    # throws error if ckan.restrict_template_vars is True
    # When we move to strict helpers then this should be removed as a wrapper
    if len(args) > 2 or (len(args) > 1 and 'controller' in kwargs):
        if not asbool(config.get('ckan.restrict_template_vars', 'false')):
            return _nav_link(*args[1:], **kwargs)
        raise Exception('nav_link() calling has been changed. remove c in template %s or included one' % _get_template_name())
    return _nav_link(*args, **kwargs)

def _nav_link(text, controller, **kwargs):
    '''
    params
    class_: pass extra class(s) to add to the <a> tag
    icon: name of ckan icon to use within the link
    condition: if False then no link is returned
    '''
    highlight_actions = kwargs.pop("highlight_actions",
                                   kwargs["action"]).split()
    icon = kwargs.pop('icon', None)
    if icon:
        text = literal('<i class="icon-large icon-%s"></i> ' % icon) + text
    active =(' active' if
            c.controller == controller and c.action in highlight_actions
            else '')
    class_ = kwargs.pop('class_', '') + active
    if kwargs.pop('condition', True):
        link = link_to(
            text,
            url_for(controller=controller, **kwargs),
            class_=class_
        )
    else:
        link = ''
    return link

def nav_named_link(*args, **kwargs):
    # subnav_link() used to need c passing as the first arg
    # this is deprecated as pointless
    # throws error if ckan.restrict_template_vars is True
    # When we move to strict helpers then this should be removed as a wrapper
    if len(args) > 3 or (len(args) > 0 and 'text' in kwargs) or \
       (len(args) > 1 and 'name' in kwargs):
        if not asbool(config.get('ckan.restrict_template_vars', 'false')):
            return _nav_named_link(*args[1:], **kwargs)
        raise Exception('nav_named_link() calling has been changed. remove c in template %s or included one' % _get_template_name())
    return _nav_named_link(*args, **kwargs)

def _nav_named_link(text, name, **kwargs):
    return link_to(
        text,
        url_for(name, **kwargs),
#        class_=('active' if
#                c.action in highlight_actions
#                else '')
    )

def subnav_link(*args, **kwargs):
    # subnav_link() used to need c passing as the first arg
    # this is deprecated as pointless
    # throws error if ckan.restrict_template_vars is True
    # When we move to strict helpers then this should be removed as a wrapper
    if len(args) > 2 or (len(args) > 1 and 'action' in kwargs):
        if not asbool(config.get('ckan.restrict_template_vars', 'false')):
            return _subnav_link(*args[1:], **kwargs)
        raise Exception('subnav_link() calling has been changed. remove c in template %s or included one' % _get_template_name())
    return _subnav_link(*args, **kwargs)

def _subnav_link(text, action, **kwargs):
    return link_to(
        text,
        url_for(action=action, **kwargs),
        class_=('active' if c.action == action else '')
    )

def subnav_named_route(*args, **kwargs):
    # subnav_link() used to need c passing as the first arg
    # this is deprecated as pointless
    # throws error if ckan.restrict_template_vars is True
    # When we move to strict helpers then this should be removed as a wrapper
    if len(args) > 2 or (len(args) > 0 and 'text' in kwargs) or \
       (len(args) > 1 and 'routename' in kwargs):
        if not asbool(config.get('ckan.restrict_template_vars', 'false')):
            return _subnav_named_route(*args[1:], **kwargs)
        raise Exception('subnav_named_route() calling has been changed. remove c in template %s or included one' % _get_template_name())
    return _subnav_named_route(*args, **kwargs)

def _subnav_named_route(text, routename, **kwargs):
    """ Generate a subnav element based on a named route """
    return link_to(
        text,
        url_for(str(routename), **kwargs),
        class_=('active' if c.action == kwargs['action'] else '')
    )

def build_nav_main(*args):
    ''' build a set of menu items.

    args: tuples of (menu type, title) eg ('login', _('Login'))
    outputs <li><a href="...">title</a></li>
    '''
    output = ''
    for item in args:
        menu_item, title = item[:2]
        if len(item) == 3 and not check_access(item[2]):
            continue
        output += _make_menu_item(menu_item, title)
    return output


def _make_menu_item(menu_item, title):
    if menu_item not in _menu_items:
        log.error('menu item `%s` cannot be found' % menu_item)
        return literal('<li><a href="#">') + title + literal('</a></li>')
    item = _menu_items[menu_item]
    if 'name' in item:
        link = nav_named_link(title, **item)
    elif 'url' in item:
        return literal('<li><a href="%s">' % item.url) + title + literal('</a></li>')
    else:
        item = copy.copy(_menu_items[menu_item])
        controller = item.pop('controller')
        link = nav_link(title, controller, **item)
    return literal('<li>') + link + literal('</li>')


def default_group_type():
    return str( config.get('ckan.default.group_type', 'group') )


_menu_items = {
    'add dataset' : dict(controller='package', action='new'),
    'search' : dict(controller='package',
                    action='search',
                    highlight_actions = 'index search'),
    'default_group': dict(name='%s_index' % default_group_type()),
    'about' : dict(controller='home', action='about'),
    'login' : dict(controller='user', action='login'),
    'register' : dict(controller='user', action='register'),
}



def get_facet_items_dict(facet, limit=10, exclude_active=False):
    '''Return the list of unselected facet items for the given facet, sorted
    by count.

    Returns the list of unselected facet contraints or facet items (e.g. tag
    names like "russian" or "tolstoy") for the given search facet (e.g.
    "tags"), sorted by facet item count (i.e. the number of search results that
    match each facet item).

    Reads the complete list of facet items for the given facet from
    c.search_facets, and filters out the facet items that the user has already
    selected.

    Arguments:
    facet -- the name of the facet to filter.
    limit -- the max. number of facet items to return.
    exclude_active -- only return unselected facets.

    '''
    if not c.search_facets or \
       not c.search_facets.get(facet) or \
       not c.search_facets.get(facet).get('items'):
        return []
    facets = []
    for facet_item in c.search_facets.get(facet)['items']:
        if not len(facet_item['name'].strip()):
            continue
        if not (facet, facet_item['name']) in request.params.items():
            facets.append(dict(active=False, **facet_item))
        elif not exclude_active:
            facets.append(dict(active=True, **facet_item))
    facets = sorted(facets, key=lambda item: item['count'], reverse=True)
    if c.search_facets_limits:
        limit = c.search_facets_limits.get(facet)
    if limit:
        return facets[:limit]
    else:
        return facets

def unselected_facet_items(facet, limit=10):
    '''Return the list of unselected facet items for the given facet, sorted
    by count.

    Returns the list of unselected facet contraints or facet items (e.g. tag
    names like "russian" or "tolstoy") for the given search facet (e.g.
    "tags"), sorted by facet item count (i.e. the number of search results that
    match each facet item).

    Reads the complete list of facet items for the given facet from
    c.search_facets, and filters out the facet items that the user has already
    selected.

    Arguments:
    facet -- the name of the facet to filter.
    limit -- the max. number of facet items to return.

    '''
    # TODO if we agree to propossed change then we can just wrap
    # get_facet_items_dict()

    #return get_facet_items_dict(facet, limit=limit, exclude_active=True)
    if not c.search_facets or \
       not c.search_facets.get(facet) or \
       not c.search_facets.get(facet).get('items'):
        return []
    facets = []
    for facet_item in c.search_facets.get(facet)['items']:
        if not len(facet_item['name'].strip()):
            continue
        if not (facet, facet_item['name']) in request.params.items():
            facets.append(facet_item)
    facets = sorted(facets, key=lambda item: item['count'], reverse=True)
    if c.search_facets_limits:
        limit = c.search_facets_limits.get(facet)
    if limit:
        return facets[:limit]
    else:
        return facets

@deprecated()
def facet_items(*args, **kwargs):
    """
    DEPRECATED: Use the new facet data structure, and `unselected_facet_items()`
    """
    _log.warning('Deprecated function: ckan.lib.helpers:facet_items().  Will be removed in v1.8')
    # facet_items() used to need c passing as the first arg
    # this is deprecated as pointless
    # throws error if ckan.restrict_template_vars is True
    # When we move to strict helpers then this should be removed as a wrapper
    if len(args) > 2 or (len(args) > 0 and 'name' in kwargs) or (len(args) > 1 and 'limit' in kwargs):
        if not asbool(config.get('ckan.restrict_template_vars', 'false')):
            return _facet_items(*args[1:], **kwargs)
        raise Exception('facet_items() calling has been changed. remove c in template %s or included one' % _get_template_name())
    return _facet_items(*args, **kwargs)


def _facet_items(name, limit=10):
    if not c.facets or not c.facets.get(name):
        return []
    facets = []
    for k, v in c.facets.get(name).items():
        if not len(k.strip()):
            continue
        if not (name, k) in request.params.items():
            facets.append((k, v))
    return sorted(facets, key=lambda (k, v): v, reverse=True)[:limit]

def facet_title(name):
    # FIXME this looks like an i18n issue
    return config.get('search.facets.%s.title' % name, name.capitalize())

def get_facet_title(name):
    facet_titles = {'groups' : _('Groups'),
                  'tags' : _('Tags'),
                  'res_format' : _('Formats'),
                  'license' : _('Licence'), }
    return facet_titles.get(name, name)

def get_param_int(name, default=10):
    return int(request.params.get(name, default))

def remove_field(key, value=None, replace=None):
    """
    Remove a key from the current search parameters. A specific
    key/value pair can be removed by passing a second value argument
    otherwise all pairs matching the key will be removed.
    If replace is given then a new param key=replace will be added.
    """
    params_nopage = [(k, v) for k,v in request.params.items() if k != 'page']
    params = list(params_nopage)
    if value:
        params.remove((key, value))
    else:
      [params.remove((k, v)) for (k, v) in params[:] if k==key]
    if replace is not None:
        params.append((key, replace))
    return _search_url(params)

def drill_down_url(alternative_url=None, **by):
    params_nopage = [(k, v) for k,v in request.params.items() if k != 'page']
    params = set(params_nopage)
    params |= set(by.items())
    if alternative_url:
        return _url_with_params(alternative_url, params)
    return _search_url(params)


def _url_with_params(url, params):
    if not params:
        return url
    params = [(k, v.encode('utf-8') if isinstance(v, basestring) else str(v)) \
                                  for k, v in params]
    return url + u'?' + urlencode(params)

def _search_url(params):
    url = url_for(controller='package', action='search')
    return _url_with_params(url, params)

def sorted_extras(list_):
    ''' Used for outputting package extras '''
    output = []
    for extra in sorted(list_, key=lambda x:x['key']):
        if extra.get('state') == 'deleted':
            continue
        k, v = extra['key'], extra['value']
        if k in g.package_hide_extras:
            continue
        if isinstance(v, (list, tuple)):
            v = ", ".join(map(unicode, v))
        output.append((k, v))
    return output

@deprecated('Please use check_access instead.')
def am_authorized(c, action, domain_object=None):
    ''' Deprecated. Please use check_access instead'''
    from ckan.authz import Authorizer
    if domain_object is None:
        domain_object = model.System()
    return Authorizer.am_authorized(c, action, domain_object)

def check_access(action, data_dict=None):
    from ckan.logic import check_access as check_access_logic,NotAuthorized

    context = {'model': model,
                'user': c.user or c.author}

    try:
        check_access_logic(action,context,data_dict)
        authorized = True
    except NotAuthorized:
        authorized = False

    return authorized

def linked_user(user, maxlength=0):
    if user in [model.PSEUDO_USER__LOGGED_IN, model.PSEUDO_USER__VISITOR]:
        return user
    if not isinstance(user, model.User):
        user_name = unicode(user)
        user = model.User.get(user_name)
        if not user:
            return user_name
    if user:
        _name = user.name if model.User.VALID_NAME.match(user.name) else user.id
        _icon = gravatar(user.email_hash, 20)
        displayname = user.display_name
        if maxlength and len(user.display_name) > maxlength:
            displayname = displayname[:maxlength] + '...'
        return _icon + link_to(displayname,
                       url_for(controller='user', action='read', id=_name))

def linked_authorization_group(authgroup, maxlength=0):
    if not isinstance(authgroup, model.AuthorizationGroup):
        authgroup_name = unicode(authgroup)
        authgroup = model.AuthorizationGroup.get(authgroup_name)
        if not authgroup:
            return authgroup_name
    if authgroup:
        displayname = authgroup.name or authgroup.id
        if maxlength and len(display_name) > maxlength:
            displayname = displayname[:maxlength] + '...'
        return link_to(displayname,
                       url_for(controller='authorization_group', action='read', id=displayname))

def group_name_to_title(name):
    group = model.Group.by_name(name)
    if group is not None:
        return group.display_name
    return name

def markdown_extract(text, extract_length=190):
    if (text is None) or (text.strip() == ''):
        return ''
    plain = re.sub(r'<.*?>', '', markdown(text))
    return unicode(truncate(plain, length=extract_length, indicator='...', whole_word=True))

def icon_url(name):
    return url_for_static('/images/icons/%s.png' % name)

def icon_html(url, alt=None, inline=True):
    classes = ''
    if inline: classes += 'inline-icon '
    return literal('<img src="%s" height="16px" width="16px" alt="%s" class="%s" /> ' % (url, alt, classes))

def icon(name, alt=None, inline=True):
    return icon_html(icon_url(name),alt,inline)

def resource_icon(res):
    if False:
        icon_name = 'page_white'
    # if (res.is_404?): icon_name = 'page_white_error'
    # also: 'page_white_gear'
    # also: 'page_white_link'
        return icon(icon_name)
    else:
        return icon(format_icon(res.get('format','')))

def format_icon(_format):
    _format = _format.lower()
    if ('json' in _format): return 'page_white_cup'
    if ('csv' in _format): return 'page_white_gear'
    if ('xls' in _format): return 'page_white_excel'
    if ('zip' in _format): return 'page_white_compressed'
    if ('api' in _format): return 'page_white_database'
    if ('plain text' in _format): return 'page_white_text'
    if ('xml' in _format): return 'page_white_code'
    return 'page_white'

def dict_list_reduce(list_, key, unique=True):
    ''' Take a list of dicts and create a new one containing just the
    values for the key with unique values if requested. '''
    new_list = []
    for item in list_:
        value = item.get(key)
        if not value or (unique and value in new_list):
            continue
        new_list.append(value)
    return new_list


def linked_gravatar(email_hash, size=100, default=None):
    return literal(
        '<a href="https://gravatar.com/" target="_blank"' +
        'title="%s">' % _('Update your avatar at gravatar.com') +
        '%s</a>' % gravatar(email_hash,size,default)
        )

_VALID_GRAVATAR_DEFAULTS = ['404', 'mm', 'identicon', 'monsterid', 'wavatar', 'retro']
def gravatar(email_hash, size=100, default=None):
    if default is None:
        default = config.get('ckan.gravatar_default', 'identicon')

    if not default in _VALID_GRAVATAR_DEFAULTS:
        # treat the default as a url
        default = urllib.quote(default, safe='')

    return literal('''<img src="http://gravatar.com/avatar/%s?s=%d&amp;d=%s"
        class="gravatar" width="%s" height="%s" />'''
        % (email_hash, size, default, size, size)
        )

def pager_url(page, partial=None, **kwargs):
    routes_dict = _pylons_default_url.environ['pylons.routes_dict']
    kwargs['controller'] = routes_dict['controller']
    kwargs['action'] = routes_dict['action']
    if routes_dict.get('id'):
        kwargs['id'] = routes_dict['id']
    kwargs['page'] = page
    return url(**kwargs)

class Page(paginate.Page):
    # Curry the pager method of the webhelpers.paginate.Page class, so we have
    # our custom layout set as default.
    def pager(self, *args, **kwargs):
        kwargs.update(
            format=u"<div class='pagination pagination-centered'><ul>$link_previous ~2~ $link_next</ul></div>",
            symbol_previous=u'«', symbol_next=u'»',
            curpage_attr={'class':'active'}, link_attr={}
        )
        return super(Page, self).pager(*args, **kwargs)

    # Put each page link into a <li> (for Bootstrap to style it)
    def _pagerlink(self, page, text, extra_attributes=None):
        anchor = super(Page, self)._pagerlink(page, text)
        extra_attributes = extra_attributes or {}
        return HTML.li(anchor, **extra_attributes)

    # Change 'current page' link from <span> to <li><a>
    # and '..' into '<li><a>..'
    # (for Bootstrap to style them properly)
    def _range(self, regexp_match):
        html = super(Page, self)._range(regexp_match)
        # Convert ..
        dotdot = '<span class="pager_dotdot">..</span>'
        dotdot_link = HTML.li(HTML.a('...', href='#'), class_='disabled')
        html = re.sub(dotdot, dotdot_link, html)

        # Convert current page
        text = '%s' % self.page
        current_page_span = str(HTML.span(c=text, **self.curpage_attr))
        current_page_link = self._pagerlink(self.page, text, extra_attributes=self.curpage_attr)
        return re.sub(current_page_span, current_page_link, html)

def render_datetime(datetime_, date_format=None, with_hours=False):
    '''Render a datetime object or timestamp string as a pretty string
    (Y-m-d H:m).
    If timestamp is badly formatted, then a blank string is returned.
    '''
    if not date_format:
        date_format = '%b %d, %Y'
        if with_hours:
            date_format += ', %H:%M'
    if isinstance(datetime_, datetime.datetime):
        return datetime_.strftime(date_format)
    elif isinstance(datetime_, basestring):
        try:
            datetime_ = date_str_to_datetime(datetime_)
        except TypeError:
            return ''
        except ValueError:
            return ''
        return datetime_.strftime(date_format)
    else:
        return ''

@deprecated()
def datetime_to_date_str(datetime_):
    '''DEPRECATED: Takes a datetime.datetime object and returns a string of it
    in ISO format.
    '''
    return datetime_.isoformat()

def date_str_to_datetime(date_str):
    '''Convert ISO-like formatted datestring to datetime object.

    This function converts ISO format date- and datetime-strings into
    datetime objects.  Times may be specified down to the microsecond.  UTC
    offset or timezone information may **not** be included in the string.

    Note - Although originally documented as parsing ISO date(-times), this
           function doesn't fully adhere to the format.  This function will
           throw a ValueError if the string contains UTC offset information.
           So in that sense, it is less liberal than ISO format.  On the
           other hand, it is more liberal of the accepted delimiters between
           the values in the string.  Also, it allows microsecond precision,
           despite that not being part of the ISO format.
    '''

    time_tuple = re.split('[^\d]+', date_str, maxsplit=5)

    # Extract seconds and microseconds
    if len(time_tuple) >= 6:
        m = re.match('(?P<seconds>\d{2})(\.(?P<microseconds>\d{6}))?$',
                     time_tuple[5])
        if not m:
            raise ValueError('Unable to parse %s as seconds.microseconds' %
                             time_tuple[5])
        seconds = int(m.groupdict().get('seconds'))
        microseconds = int(m.groupdict(0).get('microseconds'))
        time_tuple = time_tuple[:5] + [seconds, microseconds]

    return datetime.datetime(*map(int, time_tuple))

def parse_rfc_2822_date(date_str, assume_utc=True):
    """
    Parse a date string of the form specified in RFC 2822, and return a datetime.

    RFC 2822 is the date format used in HTTP headers.  It should contain timezone
    information, but that cannot be relied upon.

    If date_str doesn't contain timezone information, then the 'assume_utc' flag
    determines whether we assume this string is local (with respect to the
    server running this code), or UTC.  In practice, what this means is that if
    assume_utc is True, then the returned datetime is 'aware', with an associated
    tzinfo of offset zero.  Otherwise, the returned datetime is 'naive'.

    If timezone information is available in date_str, then the returned datetime
    is 'aware', ie - it has an associated tz_info object.

    Returns None if the string cannot be parsed as a valid datetime.
    """
    time_tuple = email.utils.parsedate_tz(date_str)

    # Not parsable
    if not time_tuple:
        return None

    # No timezone information available in the string
    if time_tuple[-1] is None and not assume_utc:
        return datetime.datetime.fromtimestamp(email.utils.mktime_tz(time_tuple))
    else:
        offset = 0 if time_tuple[-1] is None else time_tuple[-1]
        tz_info = _RFC2282TzInfo(offset)
    return datetime.datetime(*time_tuple[:6], microsecond=0, tzinfo=tz_info)

class _RFC2282TzInfo(datetime.tzinfo):
    """
    A datetime.tzinfo implementation used by parse_rfc_2822_date() function.

    In order to return timezone information, a concrete implementation of
    datetime.tzinfo is required.  This class represents tzinfo that knows
    about it's offset from UTC, has no knowledge of daylight savings time, and
    no knowledge of the timezone name.

    """

    def __init__(self, offset):
        """
        offset from UTC in seconds.
        """
        self.offset = datetime.timedelta(seconds=offset)

    def utcoffset(self, dt):
        return self.offset

    def dst(self, dt):
        """
        Dates parsed from an RFC 2822 string conflate timezone and dst, and so
        it's not possible to determine whether we're in DST or not, hence
        returning None.
        """
        return None

    def tzname(self, dt):
        return None


def time_ago_in_words_from_str(date_str, granularity='month'):
    if date_str:
        return date.time_ago_in_words(date_str_to_datetime(date_str), granularity=granularity)
    else:
        return _('Unknown')

def button_attr(enable, type='primary'):
    if enable:
        return 'class="btn %s"' % type
    return 'disabled class="btn disabled"'

def dataset_display_name(package_or_package_dict):
    if isinstance(package_or_package_dict, dict):
        return package_or_package_dict.get('title', '') or package_or_package_dict.get('name', '')
    else:
        return package_or_package_dict.title or package_or_package_dict.name

def dataset_link(package_or_package_dict):
    if isinstance(package_or_package_dict, dict):
        name = package_or_package_dict['name']
    else:
        name = package_or_package_dict.name
    text = dataset_display_name(package_or_package_dict)
    return link_to(
        text,
        url_for(controller='package', action='read', id=name)
        )

# TODO: (?) support resource objects as well
def resource_display_name(resource_dict):
    name = resource_dict.get('name', None)
    description = resource_dict.get('description', None)
    if name:
        return name
    elif description:
        description = description.split('.')[0]
        max_len = 60;
        if len(description)>max_len: description = description[:max_len]+'...'
        return description
    else:
        noname_string = _('no name')
        return '[%s] %s' % (noname_string, resource_dict['id'])

def resource_link(resource_dict, package_id):
    text = resource_display_name(resource_dict)
    url = url_for(controller='package',
        action='resource_read',
        id=package_id,
        resource_id=resource_dict['id'])
    return link_to(text, url)

def tag_link(tag):
    url = url_for(controller='tag', action='read', id=tag['name'])
    return link_to(tag['name'], url)

def group_link(group):
    url = url_for(controller='group', action='read', id=group['name'])
    return link_to(group['name'], url)

def dump_json(obj, **kw):
    return json.dumps(obj, **kw)

def auto_log_message(*args):
    # auto_log_message() used to need c passing as the first arg
    # this is deprecated as pointless
    # throws error if ckan.restrict_template_vars is True
    # When we move to strict helpers then this should be removed as a wrapper
    if len(args) and asbool(config.get('ckan.restrict_template_vars', 'false')):
        raise Exception('auto_log_message() calling has been changed. remove c in template %s or included one' % _get_template_name())
    return _auto_log_message()

def _get_template_name():
    ''' helper function to get the currently/last rendered template name '''
    return c.__debug_info[-1]['template_name']

def _auto_log_message():
    if (c.action=='new') :
        return _('Created new dataset.')
    elif (c.action=='editresources'):
        return _('Edited resources.')
    elif (c.action=='edit'):
        return _('Edited settings.')
    return ''

def activity_div(template, activity, actor, object=None, target=None):
    actor = '<span class="actor">%s</span>' % actor
    if object:
        object = '<span class="object">%s</span>' % object
    if target:
        target = '<span class="target">%s</span>' % target
    date = '<span class="date">%s</span>' % render_datetime(activity['timestamp'])
    template = template.format(actor=actor, date=date, object=object, target=target)
    template = '<div class="activity">%s %s</div>' % (template, date)
    return literal(template)

def snippet(template_name, **kw):
    ''' This function is used to load html snippets into pages. keywords
    can be used to pass parameters into the snippet rendering '''
    import ckan.lib.base as base
    return base.render_snippet(template_name, **kw)


def convert_to_dict(object_type, objs):
    ''' This is a helper function for converting lists of objects into
    lists of dicts. It is for backwards compatability only. '''

    def dictize_revision_list(revision, context):
        # conversionof revision lists
        def process_names(items):
            array = []
            for item in items:
                array.append(item.name)
            return array

        rev = {'id' : revision.id,
               'state' : revision.state,
               'timestamp' : revision.timestamp,
               'author' : revision.author,
               'packages' : process_names(revision.packages),
               'groups' : process_names(revision.groups),
               'message' : revision.message,}
        return rev
    import lib.dictization.model_dictize as md
    converters = {'package' : md.package_dictize,
                  'revisions' : dictize_revision_list}
    converter = converters[object_type]
    items = []
    context = {'model' : model}
    for obj in objs:
        item = converter(obj, context)
        items.append(item)
    return items

# these are the types of objects that can be followed
_follow_objects = ['dataset', 'user']

def follow_button(obj_type, obj_id):
    '''Return a follow button for the given object type and id.

    If the user is not logged in return an empty string instead.

    :param obj_type: the type of the object to be followed when the follow
        button is clicked, e.g. 'user' or 'dataset'
    :type obj_type: string
    :param obj_id: the id of the object to be followed when the follow button
        is clicked
    :type obj_id: string

    :returns: a follow button as an HTML snippet
    :rtype: string

    '''
    import ckan.logic as logic
    obj_type = obj_type.lower()
    assert obj_type in _follow_objects
    # If the user is logged in show the follow/unfollow button
    if c.user:
        context = {'model' : model, 'session':model.Session, 'user':c.user}
        action = 'am_following_%s' % obj_type
        following = logic.get_action(action)(context, {'id': obj_id})
        return snippet('snippets/follow_button.html',
                       following=following,
                       obj_id=obj_id,
                       obj_type=obj_type)
    return ''

def follow_count(obj_type, obj_id):
    '''Return the number of followers of an object.

    :param obj_type: the type of the object, e.g. 'user' or 'dataset'
    :type obj_type: string
    :param obj_id: the id of the object
    :type obj_id: string

    :returns: the number of followers of the object
    :rtype: int

    '''
    import ckan.logic as logic
    obj_type = obj_type.lower()
    assert obj_type in _follow_objects
    action = '%s_follower_count' % obj_type
    context = {'model' : model, 'session':model.Session, 'user':c.user}
    return logic.get_action(action)(context, {'id': obj_id})

def _create_url_with_params(params=None, controller=None, action=None):
    ''' internal function for building urls '''
    def _encode_params(params):
        return [(k, v.encode('utf-8') if isinstance(v, basestring) else str(v)) \
                                      for k, v in params]

    def url_with_params(url, params):
        params = _encode_params(params)
        return url + u'?' + urlencode(params)

    if not controller:
        controller = c.controller
    if not action:
        action = c.action
    # can I just set the params here?
    url = url_for(controller=controller, action=action)
    return url_with_params(url, params)

def drill_down_url(alternative_url=None, controller=None, action=None, **by):
    params_nopage = [(k, v) for k,v in request.params.items() if k != 'page']
    params = set(params_nopage)
    params |= set(by.items())
    if alternative_url:
        return url_with_params(alternative_url, params)
    return _create_url_with_params(params=params, controller=controller, action=action)

def remove_field(key, value=None, replace=None, controller=None, action=None):
    """
    Remove a key from the current search parameters. A specific
    key/value pair can be removed by passing a second value argument
    otherwise all pairs matching the key will be removed.
    If replace is given then a new param key=replace will be added.
    """
    params_nopage = [(k, v) for k,v in request.params.items() if k != 'page']
    params = list(params_nopage)
    if value:
        params.remove((key, value))
    else:
      [params.remove((k, v)) for (k, v) in params[:] if k==key]
    if replace is not None:
        params.append((key, replace))
    return _create_url_with_params(params=params, controller=controller, action=action)

def include_resource(resource):
    r = getattr(html_resources, resource)
    r.need()

def debug_inspect(arg):
    ''' Output pprint.pformat view of supplied arg '''
    return literal('<pre>') + pprint.pformat(arg) + literal('</pre>')

def debug_full_info_as_list(debug_info):
    ''' This dumps the template variables for debugging purposes only. '''
    out = []
    ignored_keys = ['c', 'app_globals', 'g', 'h', 'request', 'tmpl_context',
                    'actions', 'translator', 'session', 'N_', 'ungettext',
                    'config', 'response', '_']
    ignored_context_keys = ['__class__', '__context', '__delattr__', '__dict__',
                            '__doc__', '__format__', '__getattr__',
                            '__getattribute__', '__hash__', '__init__',
                            '__module__', '__new__', '__reduce__',
                            '__reduce_ex__', '__repr__', '__setattr__',
                            '__sizeof__', '__str__', '__subclasshook__',
                            '__weakref__', 'action', 'environ', 'pylons',
                            'start_response', '__debug_info']
    for key in debug_info.keys():
        if not key in ignored_keys:
            out.append((key, debug_info.get(key)))

    if 'tmpl_context' in debug_info:
        for key in dir(debug_info['tmpl_context']):

            if not key in ignored_context_keys:
                data = pprint.pformat(getattr(debug_info['tmpl_context'], key))
                data = data.decode('utf-8')
                out.append(('c.%s' % key, data))

    return out


def popular(type_, number, min=1, title=None):
    ''' display a popular icon. '''
    if type_ == 'views':
        title = ungettext('{number} view', '{number} views', number)
    elif type_ == 'recent views':
        title = ungettext('{number} recent view', '{number} recent views', number)
    elif not title:
        raise Exception('popular() did not recieve a valid type_ or title')
    return snippet('snippets/popular.html', title=title, number=number, min=min)

# these are the functions that will end up in `h` template helpers
# if config option restrict_template_vars is true
__allowed_functions__ = [
    # functions defined in ckan.lib.helpers
           'redirect_to',
           'url',
           'url_for',
           'url_for_static',
           'lang',
           'flash',
           'flash_error',
           'flash_notice',
           'flash_success',
           'nav_link',
           'nav_named_link',
           'subnav_link',
           'subnav_named_route',
           'default_group_type',
           'facet_items',
           'facet_title',
         #  am_authorized, # deprecated
           'check_access',
           'linked_user',
           'linked_authorization_group',
           'group_name_to_title',
           'markdown_extract',
           'icon',
           'icon_html',
           'icon_url',
           'resource_icon',
           'format_icon',
           'linked_gravatar',
           'gravatar',
           'pager_url',
           'render_datetime',
           'date_str_to_datetime',
           'datetime_to_date_str',
           'parse_rfc_2822_date',
           'time_ago_in_words_from_str',
           'button_attr',
           'dataset_display_name',
           'dataset_link',
           'resource_display_name',
           'resource_link',
           'tag_link',
           'group_link',
           'dump_json',
           'auto_log_message',
           'snippet',
           'convert_to_dict',
           'activity_div',
           'lang_native_name',
           'get_facet_items_dict',
           'unselected_facet_items',
<<<<<<< HEAD
           'include_resource',
           'build_nav_main',
           'debug_inspect',
           'dict_list_reduce',
           'full_current_url',
           'popular',
           'debug_full_info_as_list',
           'remove_field',
           'drill_down_url',
           'get_facet_title',
           'get_param_int',
           'sorted_extras',
=======
           'follow_button',
           'follow_count',
           'remove_field',
           'drill_down_url',
>>>>>>> eabd99db
    # imported into ckan.lib.helpers
           'literal',
           'link_to',
           'get_available_locales',
           'get_locales_dict',
           'truncate',
           'file',
           'mail_to',
           'radio',
           'submit',
           'asbool',
]<|MERGE_RESOLUTION|>--- conflicted
+++ resolved
@@ -540,32 +540,6 @@
 
 def get_param_int(name, default=10):
     return int(request.params.get(name, default))
-
-def remove_field(key, value=None, replace=None):
-    """
-    Remove a key from the current search parameters. A specific
-    key/value pair can be removed by passing a second value argument
-    otherwise all pairs matching the key will be removed.
-    If replace is given then a new param key=replace will be added.
-    """
-    params_nopage = [(k, v) for k,v in request.params.items() if k != 'page']
-    params = list(params_nopage)
-    if value:
-        params.remove((key, value))
-    else:
-      [params.remove((k, v)) for (k, v) in params[:] if k==key]
-    if replace is not None:
-        params.append((key, replace))
-    return _search_url(params)
-
-def drill_down_url(alternative_url=None, **by):
-    params_nopage = [(k, v) for k,v in request.params.items() if k != 'page']
-    params = set(params_nopage)
-    params |= set(by.items())
-    if alternative_url:
-        return _url_with_params(alternative_url, params)
-    return _search_url(params)
-
 
 def _url_with_params(url, params):
     if not params:
@@ -1216,7 +1190,6 @@
            'lang_native_name',
            'get_facet_items_dict',
            'unselected_facet_items',
-<<<<<<< HEAD
            'include_resource',
            'build_nav_main',
            'debug_inspect',
@@ -1224,17 +1197,13 @@
            'full_current_url',
            'popular',
            'debug_full_info_as_list',
-           'remove_field',
-           'drill_down_url',
            'get_facet_title',
            'get_param_int',
            'sorted_extras',
-=======
            'follow_button',
            'follow_count',
            'remove_field',
            'drill_down_url',
->>>>>>> eabd99db
     # imported into ckan.lib.helpers
            'literal',
            'link_to',
