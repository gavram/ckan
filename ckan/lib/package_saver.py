import genshi
from sqlalchemy import orm
import ckan.lib.helpers as h
from ckan.lib.base import *
import ckan.rating
from pylons import g

# Todo: Factor out unused original_name argument.

class ValidationException(Exception):
    pass

class PackageSaver(object):
    '''Use this to validate, preview and save packages to the db.
    @param log_message: optional - only supply this if you want it validated
    @param author: optional - only supply this if you want it validated
    '''
    @classmethod
    def render_preview(cls, fs, log_message=None, author=None, client=None):
        '''Renders a package on the basis of a fieldset - perfect for
        preview of form data.
        Note that the actual calling of render('package/read') is left
        to the caller.'''
        pkg = cls._preview_pkg(fs, log_message, author, client=client)
        cls.render_package(pkg)

    # TODO: rename to something more correct like prepare_for_render
    @classmethod
    def render_package(cls, pkg, context):
        '''Prepares for rendering a package. Takes a Package object and
        formats it for the various context variables required to call
        render. 
        Note that the actual calling of render('package/read') is left
        to the caller.'''
        try:
            notes_formatted = ckan.misc.MarkdownFormat().to_html(pkg.get('notes',''))
            c.pkg_notes_formatted = genshi.HTML(notes_formatted)
        except Exception, e:
            error_msg = "<span class='inline-warning'>%s</span>" % _("Cannot render package description")
            c.pkg_notes_formatted = genshi.HTML(error_msg)
<<<<<<< HEAD
        c.current_rating, c.num_ratings = ckan.rating.get_rating(pkg)
        c.pkg_url_link = h.link_to(c.pkg.url, c.pkg.url, rel='foaf:homepage', target='_blank') \
                if c.pkg.url else _("No web page given")
        c.pkg_author_link = cls._person_email_link(c.pkg.author, c.pkg.author_email, "Author")
        c.pkg_maintainer_link = cls._person_email_link(c.pkg.maintainer, c.pkg.maintainer_email, "Maintainer")
        c.package_relationships = pkg.get_relationships_printable()
=======
        c.current_rating, c.num_ratings = ckan.rating.get_rating(context['package'])
        url = pkg.get('url', '')
        c.pkg_url_link = h.link_to(url, url, target='_blank') if url else _("No web page given")
        c.pkg_author_link = cls._person_email_link(pkg.get('author', ''), pkg.get('author_email', ''), "Author")
        maintainer = pkg.get('maintainer', '')
        maintainer_email = pkg.get('maintainer_email', '')
        c.pkg_maintainer_link = cls._person_email_link(maintainer, maintainer_email, "Maintainer")
        c.package_relationships = context['package'].get_relationships_printable()
>>>>>>> ebeb041c
        c.pkg_extras = []
        for extra in sorted(pkg.get('extras',[]), key=lambda x:x['key']):
            if extra.get('state') == 'deleted':
                continue
            k, v = extra['key'], extra['value']
            if k in g.package_hide_extras:
                continue
            if isinstance(v, (list, tuple)):
                v = ", ".join(map(unicode, v))
            c.pkg_extras.append((k, v))

    @classmethod
    def _preview_pkg(cls, fs, log_message=None, author=None, client=None):
        '''Previews the POST data (associated with a package edit)
        @input c.error
        @input fs      FieldSet with the param data bound to it
        @param log_message: only supply this if you want it validated
        @param author: only supply this if you want it validated
        @return package object
        '''
        try:
            out = cls._update(fs, log_message,
                              author, commit=False, client=client)
        except ValidationException, e:
            raise ValidationException(*e)
        finally:
            # While the package is still in the session, touch the relations
            # so that they load (they are set to lazy load) because we will
            # need to use their values later when we render the package
            # object (i.e. preview it).
            fs.model.license
            fs.model.groups
            fs.model.ratings
            fs.model.extras
            fs.model.resources
            # remove everything from session so nothing can get saved
            # accidentally
            model.Session.remove()
        return out

    @classmethod
    def commit_pkg(cls, fs, log_message, author, client=None):
        '''Writes the POST data (associated with a package edit) to the
        database
        @input c.error
        @input fs      FieldSet with the param data bound to it
        '''
        cls._update(fs, log_message, author, commit=True, client=client)

    @classmethod
    def _update(cls, fs, log_message, author, commit=True, client=None):
        # Todo: Consolidate log message field (and validation).
        # Todo: Separate out the preview line of execution, it's confusing.
        rev = None
        # validation
        errors = cls._revision_validation(log_message)
        if client:
            client.errors = errors
        fs.validate()
        validates = not (errors or fs.errors)
        if not validates:
            raise ValidationException(fs)
        # sync
        try:
            rev = model.repo.new_revision()
            rev.author = author
            rev.message = log_message
            fs.sync()
        except Exception, inst:
            model.Session.rollback()
            raise
        else:
            # only commit if desired and it validates ok
            if commit and validates:
                model.Session.commit()
            elif validates:
                # i.e. preview
                pkg = fs.model
                return pkg
        if rev and 'true' == config.get('changeset.auto_commit', '').strip():
            try:
                from ckan.model.changeset import ChangesetRegister
                changeset_ids = ChangesetRegister().commit()
                for id in changeset_ids:
                    msg = "PackageSaver auto-committed changeset '%s'." % id
                    logging.info(msg)
            except Exception, inst:
                msg = "PackageSaver failed to auto-commit revision '%s': %s" % (
                    rev.id, inst
                )
                logging.error(msg)

    @classmethod
    def _revision_validation(cls, log_message):
        errors = []
        if log_message and 'http:' in log_message:
            errors.append(_('No links are allowed in the log_message.'))
        return errors

    @classmethod
    def _person_email_link(cls, name, email, reference):
        if email:
            return h.mail_to(email_address=email, name=name or email, encode='hex')
        else:
            return name or reference + " not given"


class WritePackageFromBoundFieldset(object):

    def __init__(self, fieldset, log_message='', author='', client=None):
        self.fieldset = fieldset
        self.log_message = log_message
        self.author = author
        self.client = None
        self.write_package()

    def write_package(self):
        PackageSaver().commit_pkg(self.fieldset, self.log_message, self.author, self.client)
<|MERGE_RESOLUTION|>--- conflicted
+++ resolved
@@ -38,23 +38,15 @@
         except Exception, e:
             error_msg = "<span class='inline-warning'>%s</span>" % _("Cannot render package description")
             c.pkg_notes_formatted = genshi.HTML(error_msg)
-<<<<<<< HEAD
-        c.current_rating, c.num_ratings = ckan.rating.get_rating(pkg)
-        c.pkg_url_link = h.link_to(c.pkg.url, c.pkg.url, rel='foaf:homepage', target='_blank') \
-                if c.pkg.url else _("No web page given")
-        c.pkg_author_link = cls._person_email_link(c.pkg.author, c.pkg.author_email, "Author")
-        c.pkg_maintainer_link = cls._person_email_link(c.pkg.maintainer, c.pkg.maintainer_email, "Maintainer")
-        c.package_relationships = pkg.get_relationships_printable()
-=======
         c.current_rating, c.num_ratings = ckan.rating.get_rating(context['package'])
         url = pkg.get('url', '')
-        c.pkg_url_link = h.link_to(url, url, target='_blank') if url else _("No web page given")
+        c.pkg_url_link = h.link_to(url, url, rel='foaf:homepage', target='_blank') \
+                if url else _("No web page given")
         c.pkg_author_link = cls._person_email_link(pkg.get('author', ''), pkg.get('author_email', ''), "Author")
         maintainer = pkg.get('maintainer', '')
         maintainer_email = pkg.get('maintainer_email', '')
         c.pkg_maintainer_link = cls._person_email_link(maintainer, maintainer_email, "Maintainer")
         c.package_relationships = context['package'].get_relationships_printable()
->>>>>>> ebeb041c
         c.pkg_extras = []
         for extra in sorted(pkg.get('extras',[]), key=lambda x:x['key']):
             if extra.get('state') == 'deleted':
