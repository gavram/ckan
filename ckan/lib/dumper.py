--- conflicted
+++ resolved
@@ -48,11 +48,7 @@
         for pkg in query:
             pkg_dict = pkg.as_dict()
             pkgs.append(pkg_dict)
-<<<<<<< HEAD
-        simplejson.dump(pkgs, dump_file_obj, indent=4)
-=======
-        json.dump(pkgs, dump_file_obj, indent=4, sort_keys=True)
->>>>>>> 056d46ff
+        json.dump(pkgs, dump_file_obj, indent=4)
 
 class Dumper(object):
     '''Dumps the database in same structure as it appears in the database'''
