--- conflicted
+++ resolved
@@ -234,12 +234,8 @@
                               'type': activity_type.replace(' ', '-').lower(),
                               'icon': activity_icon,
                               'data': data,
-<<<<<<< HEAD
-                              'timestamp': activity['timestamp']})
-    activity_params['activities'] = activity_list
-=======
                               'timestamp': activity['timestamp'],
                               'is_new': activity.get('is_new', False)})
->>>>>>> 18f306c3
+    activity_params['activities'] = activity_list
     return literal(base.render('activity_streams/activity_stream_items.html',
         extra_vars=activity_params))