# coding=UTF-8

"""Data previewer functions

Functions and data structures that are needed for the ckan data preview.
"""

import urlparse
import logging

import pylons.config as config

import ckan.plugins as p

DEFAULT_DIRECT_EMBED = ['png', 'jpg', 'jpeg', 'gif']
DEFAULT_LOADABLE_IFRAME = ['html', 'htm', 'rdf+xml', 'owl+xml', 'xml',
                           'n3', 'n-triples', 'turtle', 'plain',
                           'atom', 'rss', 'txt']

log = logging.getLogger(__name__)


def direct():
    ''' Directly embeddable formats.'''
    direct_embed = config.get('ckan.preview.direct', '').split()
    return direct_embed or DEFAULT_DIRECT_EMBED


def loadable():
    ''' Iframe loadable formats. '''
    loadable_in_iframe = config.get('ckan.preview.loadable', '').split()
    return loadable_in_iframe or DEFAULT_LOADABLE_IFRAME


def res_format(resource):
    ''' The assumed resource format in lower case. '''
    if not resource['url']:
        return None
    return (resource['format'] or resource['url'].split('.')[-1]).lower()


def compare_domains(urls):
    ''' Return True if the domains of the provided urls are the same.
    '''
    first_domain = None
    for url in urls:
        # all urls are interpreted as absolute urls,
        # except for urls that start with a /
        try:
            if not urlparse.urlparse(url).scheme and not url.startswith('/'):
                url = '//' + url
            parsed = urlparse.urlparse(url.lower(), 'http')
            domain = (parsed.scheme, parsed.hostname, parsed.port)
        except ValueError:
            # URL is so messed up that even urlparse can't stand it
            return False

        if not first_domain:
            first_domain = domain
            continue
        if first_domain != domain:
            return False
    return True


def _on_same_domain(data_dict):
    # compare CKAN domain and resource URL
    ckan_url = config.get('ckan.site_url', '//localhost:5000')
    resource_url = data_dict['resource']['url']

    return compare_domains([ckan_url, resource_url])


def get_preview_plugin(data_dict, return_first=False):
    '''Determines whether there is an extension that can preview the resource.

    :param data_dict: contains a resource and package dict.
        The resource dict has to have a value for ``on_same_domain``
    :type data_dict: dictionary

    :param return_first: If True return the first plugin that can preview
    :type return_first: bool

    Returns a dict of plugins that can preview or ones that are fixable'''

    data_dict['resource']['on_same_domain'] = _on_same_domain(data_dict)

    plugins_that_can_preview = []
    plugins_fixable = []
    for plugin in p.PluginImplementations(p.IResourcePreview):
        p_info = {'plugin': plugin, 'quality': 1}
        data = plugin.can_preview(data_dict)
        # old school plugins return true/False
        if isinstance(data, bool):
            p_info['can_preview'] = data
        else:
            # new school provide a dict
            p_info.update(data)
        # if we can preview
        if p_info['can_preview']:
            if return_first:
                plugin
            plugins_that_can_preview.append(p_info)
        elif p_info.get('fixable'):
            plugins_fixable.append(p_info)

    num_plugins = len(plugins_that_can_preview)
    if num_plugins == 0:
        # we didn't find any.  see if any could be made to work
        for plug in plugins_fixable:
            log.info('%s would allow previews to fix: %s' % (
                plug['plugin'], plug['fixable']))
        preview_plugin = None
    elif num_plugins == 1:
        # just one available
        preview_plugin = plugins_that_can_preview[0]['plugin']
    else:
        # multiple plugins so get the best one
        plugs = [pl['plugin'] for pl in plugins_that_can_preview]
        log.warn('Multiple previews are possible. {0}'.format(plugs))
        preview_plugin = max(plugins_that_can_preview,
                             key=lambda x: x['quality'])['plugin']
    return preview_plugin


def get_view_plugin(view_type):
    '''
    Returns the IResourceView plugin associated with the given view_type.
    '''
    for plugin in p.PluginImplementations(p.IResourceView):
        info = plugin.info()
        name = info.get('name')
        if name == view_type:
<<<<<<< HEAD
            return plugin

def get_allowed_view_plugins(data_dict):

    can_preview = []

    for plugin in p.PluginImplementations(p.IResourceView):
        if plugin.can_preview(data_dict):
            can_preview.append(plugin)
    return can_preview
=======
            return plugin
>>>>>>> 5737dcd5
<|MERGE_RESOLUTION|>--- conflicted
+++ resolved
@@ -131,7 +131,6 @@
         info = plugin.info()
         name = info.get('name')
         if name == view_type:
-<<<<<<< HEAD
             return plugin
 
 def get_allowed_view_plugins(data_dict):
@@ -141,7 +140,4 @@
     for plugin in p.PluginImplementations(p.IResourceView):
         if plugin.can_preview(data_dict):
             can_preview.append(plugin)
-    return can_preview
-=======
-            return plugin
->>>>>>> 5737dcd5
+    return can_preview