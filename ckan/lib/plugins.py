import logging

from pylons import c
from ckan.lib import base
from ckan.lib.navl import dictization_functions
from ckan import authz
from ckan import logic
import logic.schema
from ckan import plugins

log = logging.getLogger(__name__)

# Mapping from package-type strings to IDatasetForm instances
_package_plugins = {}
# The fallback behaviour
_default_package_plugin = None

# Mapping from group-type strings to IDatasetForm instances
_group_plugins = {}
# The fallback behaviour
_default_group_plugin = None


def lookup_package_plugin(package_type=None):
    """
    Returns the plugin controller associoated with the given package type.

    If the package type is None or cannot be found in the mapping, then the
    fallback behaviour is used.
    """
    if package_type is None:
        return _default_package_plugin
    return _package_plugins.get(package_type, _default_package_plugin)


def lookup_group_plugin(group_type=None):
    """
    Returns the plugin controller associoated with the given group type.

    If the group type is None or cannot be found in the mapping, then the
    fallback behaviour is used.
    """
    if group_type is None:
        return _default_group_plugin
    return _group_plugins.get(group_type, _default_group_plugin)


def register_package_plugins(map):
    """
    Register the various IDatasetForm instances.

    This method will setup the mappings between package types and the
    registered IDatasetForm instances. If it's called more than once an
    exception will be raised.
    """
    global _default_package_plugin

    # This function should have not effect if called more than once.
    # This should not occur in normal deployment, but it may happen when
    # running unit tests.
    if _default_package_plugin is not None:
        return

    # Create the mappings and register the fallback behaviour if one is found.
    for plugin in plugins.PluginImplementations(plugins.IDatasetForm):
        if plugin.is_fallback():
            if _default_package_plugin is not None:
                raise ValueError, "More than one fallback "\
                                  "IDatasetForm has been registered"
            _default_package_plugin = plugin

        for package_type in plugin.package_types():
            # Create a connection between the newly named type and the
            # package controller
            map.connect('/%s/new' % package_type,
                        controller='package', action='new')
            map.connect('%s_read' % package_type, '/%s/{id}' % package_type,
                        controller='package', action='read')
            map.connect('%s_action' % package_type,
                        '/%s/{action}/{id}' % package_type, controller='package',
                requirements=dict(action='|'.join(['edit', 'authz', 'history' ]))
            )

            if package_type in _package_plugins:
                raise ValueError, "An existing IDatasetForm is "\
                                  "already associated with the package type "\
                                  "'%s'" % package_type
            _package_plugins[package_type] = plugin

    # Setup the fallback behaviour if one hasn't been defined.
    if _default_package_plugin is None:
        _default_package_plugin = DefaultDatasetForm()




def register_group_plugins(map):
    """
    Register the various IGroupForm instances.

    This method will setup the mappings between package types and the
    registered IGroupForm instances. If it's called more than once an
    exception will be raised.
    """
    global _default_group_plugin

    # This function should have not effect if called more than once.
    # This should not occur in normal deployment, but it may happen when
    # running unit tests.
    if _default_group_plugin is not None:
        return

    # Create the mappings and register the fallback behaviour if one is found.
    for plugin in plugins.PluginImplementations(plugins.IGroupForm):
        if plugin.is_fallback():
            if _default_group_plugin is not None:
                raise ValueError, "More than one fallback "\
                                  "IGroupForm has been registered"
            _default_group_plugin = plugin

        for group_type in plugin.group_types():
            # Create the routes based on group_type here, this will
            # allow us to have top level objects that are actually
            # Groups, but first we need to make sure we are not
            # clobbering an existing domain

            # Our version of routes doesn't allow the environ to be
            # passed into the match call and so we have to set it on the
            # map instead. This looks like a threading problem waiting
            # to happen but it is executed sequentially from inside the
            # routing setup

            map.connect('%s_index' % group_type, '/%s' % group_type,
                        controller='group', action='index')
            map.connect('%s_new' % group_type, '/%s/new' % group_type,
                        controller='group', action='new')
            map.connect('%s_read' % group_type, '/%s/{id}' % group_type,
                        controller='group', action='read')
            map.connect('%s_action' % group_type,
                        '/%s/{action}/{id}' % group_type, controller='group',
                requirements=dict(action='|'.join(['edit', 'authz', 'history' ]))
            )

            if group_type in _group_plugins:
                raise ValueError, "An existing IGroupForm is "\
                                  "already associated with the package type "\
                                  "'%s'" % group_type
            _group_plugins[group_type] = plugin

    # Setup the fallback behaviour if one hasn't been defined.
    if _default_group_plugin is None:
        _default_group_plugin = DefaultGroupForm()


class DefaultDatasetForm(object):
    """
    Provides a default implementation of the pluggable package
    controller behaviour.

    This class has 2 purposes:

     - it provides a base class for IDatasetForm implementations to use
       if only a subset of the 5 method hooks need to be customised.

     - it provides the fallback behaviour if no plugin is setup to
       provide the fallback behaviour.

    Note - this isn't a plugin implementation. This is deliberate, as we
           don't want this being registered.
    """
    def new_template(self):
        """
        Returns a string representing the location of the template to be
        rendered for the new page
        """
        return 'package/new.html'

    def comments_template(self):
        """
        Returns a string representing the location of the template to be
        rendered for the comments page
        """
        return 'package/comments.html'

    def search_template(self):
        """
        Returns a string representing the location of the template to be
        rendered for the search page (if present)
        """
        return 'package/search.html'

    def read_template(self):
        """
        Returns a string representing the location of the template to be
        rendered for the read page
        """
        return 'package/read.html'

    def history_template(self):
        """
        Returns a string representing the location of the template to be
        rendered for the history page
        """
        return 'package/history.html'


    def package_form(self):
        return 'package/new_package_form.html'

    def form_to_db_schema_options(self, options):
        ''' This allows us to select different schemas for different
        purpose eg via the web interface or via the api or creation vs
        updating. It is optional and if not available form_to_db_schema
        should be used.
        If a context is provided, and it contains a schema, it will be
        returned.
        '''
        schema = options.get('context',{}).get('schema',None)
        if schema:
            return schema

        if options.get('api'):
            if options.get('type') == 'create':
                return logic.schema.default_create_package_schema()
            else:
                return logic.schema.default_update_package_schema()
        else:
            return logic.schema.package_form_schema()

    def db_to_form_schema(self):
        '''This is an interface to manipulate data from the database
        into a format suitable for the form (optional)'''

<<<<<<< HEAD
=======
    def db_to_form_schema_options(self, options):
        '''This allows the selectino of different schemas for different
        purposes.  It is optional and if not available, ``db_to_form_schema``
        should be used.
        If a context is provided, and it contains a schema, it will be
        returned.
        '''
        schema = options.get('context',{}).get('schema',None)
        if schema:
            return schema
        return self.db_to_form_schema()
>>>>>>> b9d950fc

    def check_data_dict(self, data_dict, schema=None):
        '''Check if the return data is correct, mostly for checking out
        if spammers are submitting only part of the form'''

        # Resources might not exist yet (eg. Add Dataset)
        surplus_keys_schema = ['__extras', '__junk', 'state', 'groups',
                               'extras_validation', 'save', 'return_to',
                               'resources', 'type']

        if not schema:
            schema = self.form_to_db_schema()
        schema_keys = schema.keys()
        keys_in_schema = set(schema_keys) - set(surplus_keys_schema)

        missing_keys = keys_in_schema - set(data_dict.keys())
        if missing_keys:
            log.info('incorrect form fields posted, missing %s' % missing_keys)
            raise dictization_functions.DataError(data_dict)

    def setup_template_variables(self, context, data_dict):
        from pylons import config

        authz_fn = logic.get_action('group_list_authz')
        c.groups_authz = authz_fn(context, data_dict)
        data_dict.update({'available_only':True})

        c.groups_available = authz_fn(context, data_dict)

        c.licences = [('', '')] + base.model.Package.get_license_options()
        c.is_sysadmin = authz.Authorizer().is_sysadmin(c.user)

        ## This is messy as auths take domain object not data_dict
        context_pkg = context.get('package', None)
        pkg = context_pkg or c.pkg
        if pkg:
            try:
                if not context_pkg:
                    context['package'] = pkg
                logic.check_access('package_change_state', context)
                c.auth_for_change_state = True
            except logic.NotAuthorized:
                c.auth_for_change_state = False


class DefaultGroupForm(object):
    """
    Provides a default implementation of the pluggable Group controller
    behaviour.

    This class has 2 purposes:

     - it provides a base class for IGroupForm implementations to use if
       only a subset of the method hooks need to be customised.

     - it provides the fallback behaviour if no plugin is setup to
       provide the fallback behaviour.

    Note - this isn't a plugin implementation. This is deliberate, as we
           don't want this being registered.
    """
    def new_template(self):
        """
        Returns a string representing the location of the template to be
        rendered for the 'new' page
        """
        return 'group/new.html'

    def index_template(self):
        """
        Returns a string representing the location of the template to be
        rendered for the index page
        """
        return 'group/index.html'

    def read_template(self):
        """
        Returns a string representing the location of the template to be
        rendered for the read page
        """
        return 'group/read.html'

    def history_template(self):
        """
        Returns a string representing the location of the template to be
        rendered for the read page
        """
        return 'group/history.html'


    def group_form(self):
        return 'group/new_group_form.html'

    def form_to_db_schema(self):
        return logic.schema.group_form_schema()

    def form_to_db_schema_options(self, options):
        ''' This allows us to select different schemas for different
        purpose eg via the web interface or via the api or creation vs
        updating. It is optional and if not available form_to_db_schema
        should be used.
        If a context is provided, and it contains a schema, it will be
        returned.
        '''
        schema = options.get('context',{}).get('schema',None)
        if schema:
            return schema

        if options.get('api'):
            if options.get('type') == 'create':
                return logic.schema.default_group_schema()
            else:
                return logic.schema.default_update_group_schema()
        else:
            return logic.schema.group_form_schema()

    def db_to_form_schema(self):
        '''This is an interface to manipulate data from the database
        into a format suitable for the form (optional)'''

    def db_to_form_schema_options(self, options):
        '''This allows the selectino of different schemas for different
        purposes.  It is optional and if not available, ``db_to_form_schema``
        should be used.
        If a context is provided, and it contains a schema, it will be
        returned.
        '''
        schema = options.get('context',{}).get('schema',None)
        if schema:
            return schema
        return self.db_to_form_schema()

    def check_data_dict(self, data_dict):
        '''Check if the return data is correct, mostly for checking out
        if spammers are submitting only part of the form

        # Resources might not exist yet (eg. Add Dataset)
        surplus_keys_schema = ['__extras', '__junk', 'state', 'groups',
                               'extras_validation', 'save', 'return_to',
                               'resources']

        schema_keys = package_form_schema().keys()
        keys_in_schema = set(schema_keys) - set(surplus_keys_schema)

        missing_keys = keys_in_schema - set(data_dict.keys())

        if missing_keys:
            #print data_dict
            #print missing_keys
            log.info('incorrect form fields posted')
            raise DataError(data_dict)
        '''
        pass

    def setup_template_variables(self, context, data_dict):
        c.is_sysadmin = authz.Authorizer().is_sysadmin(c.user)

        ## This is messy as auths take domain object not data_dict
        context_group = context.get('group', None)
        group = context_group or c.group
        if group:
            try:
                if not context_group:
                    context['group'] = group
                logic.check_access('group_change_state', context)
                c.auth_for_change_state = True
            except logic.NotAuthorized:
                c.auth_for_change_state = False<|MERGE_RESOLUTION|>--- conflicted
+++ resolved
@@ -231,8 +231,6 @@
         '''This is an interface to manipulate data from the database
         into a format suitable for the form (optional)'''
 
-<<<<<<< HEAD
-=======
     def db_to_form_schema_options(self, options):
         '''This allows the selectino of different schemas for different
         purposes.  It is optional and if not available, ``db_to_form_schema``
@@ -244,7 +242,6 @@
         if schema:
             return schema
         return self.db_to_form_schema()
->>>>>>> b9d950fc
 
     def check_data_dict(self, data_dict, schema=None):
         '''Check if the return data is correct, mostly for checking out
