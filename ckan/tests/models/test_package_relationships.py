--- conflicted
+++ resolved
@@ -133,38 +133,7 @@
         assert pkgb_object_query.count() == 3, pkgb_object_query.count()
         for rel in pkgb_object_query:
             assert rel.object == self.pkgb
-<<<<<<< HEAD
-        
-=======
-
-        pkgc_subject_query = model.PackageRelationship.by_subject(self.pkgc)
-        assert pkgc_subject_query.count() == 1, pkgc_subject_query.count()
-        for rel in pkgc_subject_query:
-            assert rel.subject == self.pkgc
-
-    def test_relationships_with(self):
-        rels = self.pkgb.get_relationships_with(self.pkgc)
-        assert len(rels) == 1, rels
-        assert rels[0].type == 'child_of'
-
-        rels = self.pkgb.get_relationships_with(self.pkga)
-        assert len(rels) == 4, rels
-
-        rels = self.pkgb.get_relationships_with(self.pkgc, type=u'parent_of')
-        assert len(rels) == 1, rels
-
-        rels = self.pkgb.get_relationships_with(self.pkgc, type=u'child_of')
-        assert len(rels) == 0, rels
-
-        rels = self.pkgc.get_relationships_with(self.pkgb, type=u'child_of')
-        assert len(rels) == 1, rels
-
-    def test_types(self):
-        all_types = model.PackageRelationship.get_all_types()
-        assert len(all_types) >= 6
-        assert all_types[0] == u'depends_on', all_types
-
->>>>>>> adb23e97
+        
 class TestComplicated:
     @classmethod
     def setup_class(self):
@@ -175,13 +144,8 @@
     def teardown_class(self):
         model.repo.rebuild_db()
 
-<<<<<<< HEAD
     def test_rels(self):
         rels = model.Package.by_name(u'homer').relationships
-=======
-    def test_01_rels(self):
-        rels = model.Package.by_name(u'homer').get_relationships()
->>>>>>> adb23e97
         assert len(rels) == 5, '%i: %s' % (len(rels), [str(rel) for rel in rels])
         def check(rels, subject, type, object):
             for rel in rels:
@@ -193,12 +157,60 @@
         check(rels, 'lisa', 'child_of', 'homer')
         check(rels, 'homer_derived', 'derives_from', 'homer')
         check(rels, 'homer', 'depends_on', 'beer')
-<<<<<<< HEAD
         rels = model.Package.by_name(u'bart').relationships
         assert len(rels) == 1, len(rels)
         check(rels, 'bart', 'child_of', 'homer')
-        
-=======
+
+        pkgc_subject_query = model.PackageRelationship.by_subject(self.pkgc)
+        assert pkgc_subject_query.count() == 1, pkgc_subject_query.count()
+        for rel in pkgc_subject_query:
+            assert rel.subject == self.pkgc
+
+    def test_relationships_with(self):
+        rels = self.pkgb.get_relationships_with(self.pkgc)
+        assert len(rels) == 1, rels
+        assert rels[0].type == 'child_of'
+
+        rels = self.pkgb.get_relationships_with(self.pkga)
+        assert len(rels) == 4, rels
+
+        rels = self.pkgb.get_relationships_with(self.pkgc, type=u'parent_of')
+        assert len(rels) == 1, rels
+
+        rels = self.pkgb.get_relationships_with(self.pkgc, type=u'child_of')
+        assert len(rels) == 0, rels
+
+        rels = self.pkgc.get_relationships_with(self.pkgb, type=u'child_of')
+        assert len(rels) == 1, rels
+
+    def test_types(self):
+        all_types = model.PackageRelationship.get_all_types()
+        assert len(all_types) >= 6
+        assert all_types[0] == u'depends_on', all_types
+
+class TestComplicated:
+    @classmethod
+    def setup_class(self):
+        create = CreateTestData
+        create.create_family_test_data()
+
+    @classmethod
+    def teardown_class(self):
+        model.repo.rebuild_db()
+
+    def test_01_rels(self):
+        rels = model.Package.by_name(u'homer').get_relationships()
+        assert len(rels) == 5, '%i: %s' % (len(rels), [str(rel) for rel in rels])
+        def check(rels, subject, type, object):
+            for rel in rels:
+                if rel.subject.name == subject and rel.type == type and rel.object.name == object:
+                    return
+            assert 0, 'Could not find relationship in: %r' % rels
+        check(rels, 'homer', 'child_of', 'abraham')
+        check(rels, 'bart', 'child_of', 'homer')
+        check(rels, 'lisa', 'child_of', 'homer')
+        check(rels, 'homer_derived', 'derives_from', 'homer')
+        check(rels, 'homer', 'depends_on', 'beer')
         rels = model.Package.by_name(u'bart').get_relationships()
         assert len(rels) == 1, len(rels)
         check(rels, 'bart', 'child_of', 'homer')
@@ -220,5 +232,4 @@
         assert q.count() == 1
         assert q.first().state == model.State.DELETED
         q = q.filter_by(state=model.State.ACTIVE)
-        assert q.count() == 0
->>>>>>> adb23e97
+        assert q.count() == 0