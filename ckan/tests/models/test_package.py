--- conflicted
+++ resolved
@@ -1,36 +1,7 @@
 from ckan.tests import *
 import ckan.model as model
 
-<<<<<<< HEAD
-
-class TestLicense:
-    name = u'testlicense'
-
-    @classmethod
-    def teardown_class(self):
-        lic = model.License.by_name(self.name)
-        if lic:
-            lic.purge()
-        model.repo.commit_and_remove()
-
-    def test_license_names(self):
-        all = model.LicenseList.all_formatted
-        # make test lenient so do not break every time a license gets added
-        assert len(all) >= 72, len(all)
-        assert 'Other::License Not Specified' in all
-
-    def test_license(self):
-        license = model.License(name=self.name)
-        model.Session.add(license)
-        assert license in model.Session
-        model.Session.flush()
-        model.Session.clear()
-        exp = model.License.by_name(self.name)
-        assert exp.name == self.name
-
-=======
 # Todo: More domain logic tests e.g. for isopen() and other domain logic.
->>>>>>> a3a5b901
 
 class TestPackage:
     @classmethod
@@ -157,60 +128,6 @@
         assert len(pkg.tags) == 3
         pkg.add_tag_by_name(self.tagname)
         assert len(pkg.tags) == 3
-<<<<<<< HEAD
-    
-
-class TestPackageWithLicense:
-
-    @classmethod
-    def setup_class(self):
-        self.licname1 = u'test_license1'
-        self.licname2 = u'test_license2'
-        self.license1 = model.License(name=self.licname1)
-        model.Session.add(self.license1)
-        self.license2 = model.License(name=self.licname2)
-        model.Session.add(self.license2)
-        rev = model.repo.new_revision()
-        self.pkgname = u'testpkgfk'
-        pkg = model.Package(name=self.pkgname)
-        model.Session.add(pkg)
-        pkg.license = self.license1
-        model.Session.commit()
-        self.rev1id = rev.id
-        model.Session.remove()
-
-        rev = model.repo.new_revision()
-        pkg = model.Package.by_name(self.pkgname)
-        pkg.license = self.license2
-        model.Session.commit()
-        self.rev2id = rev.id
-        model.Session.remove()
-
-    @classmethod
-    def teardown_class(self):
-        model.Session.clear()
-        pkg = model.Package.by_name(self.pkgname)
-        pkg.purge()
-        lic1 = model.License.by_name(self.licname1)
-        lic2 = model.License.by_name(self.licname2)
-        lic1.purge()
-        lic2.purge()
-        model.Session.commit()
- 
-    def test_set1(self):
-        rev = model.Session.query(model.Revision).get(self.rev1id)
-        pkg = model.Package.by_name(self.pkgname)
-        pkgrev = pkg.get_as_of(rev)
-        out = pkgrev.license.name 
-        assert out == self.licname1
-
-    def test_set2(self):
-        pkg = model.Package.by_name(self.pkgname)
-        out = pkg.license.name 
-        assert out == self.licname2
-
-=======
->>>>>>> a3a5b901
 
 
 class TestPackageTagSearch:
