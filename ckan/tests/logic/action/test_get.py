--- conflicted
+++ resolved
@@ -15,11 +15,7 @@
 from ckan.lib.search.common import SearchError
 
 
-<<<<<<< HEAD
 @pytest.mark.usefixtures("non_clean_db")
-=======
-@pytest.mark.usefixtures("clean_db")
->>>>>>> d61a533c
 class TestPackageShow(object):
     def test_package_show(self):
         # simple dataset, simple checks
@@ -771,11 +767,7 @@
         assert len(results) == 5  # i.e. configured limit
 
 
-<<<<<<< HEAD
 @pytest.mark.usefixtures("non_clean_db")
-=======
-@pytest.mark.usefixtures("clean_db")
->>>>>>> d61a533c
 class TestOrganizationShow(object):
     def test_organization_show(self):
         org = factories.Organization()
@@ -1041,11 +1033,7 @@
             helpers.call_action("user_list", order_by="edits")
 
 
-<<<<<<< HEAD
 @pytest.mark.usefixtures("non_clean_db")
-=======
-@pytest.mark.usefixtures("clean_db")
->>>>>>> d61a533c
 class TestUserShow(object):
     def test_user_show_default_values(self):
 
@@ -2040,10 +2028,7 @@
         assert result == ["csv"]
 
 
-<<<<<<< HEAD
-=======
 @pytest.mark.usefixtures("clean_db")
->>>>>>> d61a533c
 class TestBadLimitQueryParameters(object):
     """test class for #1258 non-int query parameters cause 500 errors
 
@@ -2854,11 +2839,7 @@
         assert len(org_members) == 0
 
 
-<<<<<<< HEAD
 @pytest.mark.usefixtures("non_clean_db")
-=======
-@pytest.mark.usefixtures("clean_db")
->>>>>>> d61a533c
 class TestFollow(object):
     def test_followee_list(self):
 
@@ -2976,11 +2957,7 @@
     return (now - dt).total_seconds()
 
 
-<<<<<<< HEAD
 @pytest.mark.usefixtures("non_clean_db")
-=======
-@pytest.mark.usefixtures("clean_db")
->>>>>>> d61a533c
 class TestActivityShow(object):
     def test_simple_without_data(self):
         dataset = factories.Dataset()
