# encoding: utf-8

import re

import pytest
from six import text_type

import ckan.lib.jobs as jobs
import ckan.lib.search as search
import ckan.logic as logic
import ckan.model as model
import ckan.plugins as p
import ckan.tests.factories as factories
import ckan.tests.helpers as helpers


class TestDelete:
    @pytest.mark.usefixtures("clean_db")
    def test_resource_delete(self):
        user = factories.User()
        sysadmin = factories.Sysadmin()
        resource = factories.Resource(user=user)
        context = {}
        params = {"id": resource["id"]}

        helpers.call_action("resource_delete", context, **params)

        # Not even a sysadmin can see it now
        with pytest.raises(logic.NotFound):
            helpers.call_action(
                "resource_show", {"user": sysadmin["name"]}, **params
            )
        # It is still there but with state=deleted
        res_obj = model.Resource.get(resource["id"])
        assert res_obj.state == "deleted"


class TestDeleteResourceViews(object):
    @pytest.mark.ckan_config("ckan.plugins", "image_view")
    @pytest.mark.usefixtures("clean_db", "with_plugins")
    def test_resource_view_delete(self):
        resource_view = factories.ResourceView()

        params = {"id": resource_view["id"]}

        helpers.call_action("resource_view_delete", context={}, **params)

        with pytest.raises(logic.NotFound):
            helpers.call_action("resource_view_show", context={}, **params)

        # The model object is actually deleted
        resource_view_obj = model.ResourceView.get(resource_view["id"])
        assert resource_view_obj is None

    @pytest.mark.ckan_config("ckan.plugins", "image_view")
    @pytest.mark.usefixtures("clean_db")
    def test_delete_no_id_raises_validation_error(self):

        params = {}

        with pytest.raises(logic.ValidationError):
            helpers.call_action("resource_view_delete", context={}, **params)

    @pytest.mark.ckan_config("ckan.plugins", "image_view")
    @pytest.mark.usefixtures("clean_db")
    def test_delete_wrong_id_raises_not_found_error(self):

        params = {"id": "does_not_exist"}

        with pytest.raises(logic.NotFound):
            helpers.call_action("resource_view_delete", context={}, **params)


class TestClearResourceViews(object):
    @pytest.mark.ckan_config("ckan.plugins", "image_view recline_view")
    @pytest.mark.usefixtures("clean_db", "with_plugins")
    def test_resource_view_clear(self):
        factories.ResourceView(view_type="image_view")
        factories.ResourceView(view_type="image_view")

        factories.ResourceView(view_type="recline_view")
        factories.ResourceView(view_type="recline_view")

        count = model.Session.query(model.ResourceView).count()

        assert count == 4

        helpers.call_action("resource_view_clear", context={})

        count = model.Session.query(model.ResourceView).count()

        assert count == 0

    @pytest.mark.ckan_config("ckan.plugins", "image_view recline_view")
    @pytest.mark.usefixtures("clean_db", "with_plugins")
    def test_resource_view_clear_with_types(self):
        factories.ResourceView(view_type="image_view")
        factories.ResourceView(view_type="image_view")

        factories.ResourceView(view_type="recline_view")
        factories.ResourceView(view_type="recline_view")

        count = model.Session.query(model.ResourceView).count()

        assert count == 4

        helpers.call_action(
            "resource_view_clear", context={}, view_types=["image_view"]
        )

        view_types = model.Session.query(model.ResourceView.view_type).all()

        assert len(view_types) == 2
        for view_type in view_types:
            assert view_type[0] == "recline_view"


class TestDeleteTags(object):
    def test_tag_delete_with_unicode_returns_unicode_error(self):
        # There is not a lot of call for it, but in theory there could be
        # unicode in the ActionError error message, so ensure that comes
        # through in NotFound as unicode.
        try:
            helpers.call_action("tag_delete", id=u"Delta symbol: \u0394")
        except logic.NotFound as e:
            assert u"Delta symbol: \u0394" in text_type(e)
        else:
            assert 0, "Should have raised NotFound"


class TestGroupPurge(object):
    @pytest.mark.usefixtures("clean_db")
    def test_a_non_sysadmin_cant_purge_group(self):
        user = factories.User()
        group = factories.Group(user=user)

        with pytest.raises(logic.NotAuthorized):
            helpers.call_action(
                "group_purge",
                context={"user": user["name"], "ignore_auth": False},
                id=group["name"],
            )

    @pytest.mark.usefixtures("clean_db")
    def test_purged_group_does_not_show(self):
        group = factories.Group()

        helpers.call_action("group_purge", id=group["name"])

        with pytest.raises(logic.NotFound):
            helpers.call_action("group_show", context={}, id=group["name"])

    @pytest.mark.usefixtures("clean_db")
    def test_purged_group_is_not_listed(self):
        group = factories.Group()

        helpers.call_action("group_purge", id=group["name"])

        assert helpers.call_action("group_list", context={}) == []

    @pytest.mark.usefixtures("clean_db")
    def test_dataset_in_a_purged_group_no_longer_shows_that_group(self):
        group = factories.Group()
        dataset = factories.Dataset(groups=[{"name": group["name"]}])

        helpers.call_action("group_purge", id=group["name"])

        dataset_shown = helpers.call_action(
            "package_show", context={}, id=dataset["id"]
        )
        assert dataset_shown["groups"] == []

    @pytest.mark.usefixtures("clean_db", "clean_index")
    def test_purged_group_is_not_in_search_results_for_its_ex_dataset(self):
        group = factories.Group()
        dataset = factories.Dataset(groups=[{"name": group["name"]}])

        def get_search_result_groups():
            results = helpers.call_action(
                "package_search", q=dataset["title"]
            )["results"]
            return [g["name"] for g in results[0]["groups"]]

        assert get_search_result_groups() == [group["name"]]

        helpers.call_action("group_purge", id=group["name"])

        assert get_search_result_groups() == []

    @pytest.mark.usefixtures("clean_db")
    def test_purged_group_leaves_no_trace_in_the_model(self):
        factories.Group(name="parent")
        user = factories.User()
<<<<<<< HEAD
        group1 = factories.Group(
            name="group1",
            extras=[{"key": "key1", "value": "val1"}],
            users=[{"name": user["name"]}],
            groups=[{"name": "parent"}],
        )
        factories.Dataset(name="ds", groups=[{"name": "group1"}])
        factories.Group(name="child", groups=[{"name": "group1"}])
        num_revisions_before = model.Session.query(model.Revision).count()

        helpers.call_action("group_purge", id=group1["name"])
        num_revisions_after = model.Session.query(model.Revision).count()

        # the Group and related objects are gone
        assert sorted(
            [g.name for g in model.Session.query(model.Group).all()]
        ) == ["child", "parent"]
        assert model.Session.query(model.GroupExtra).all() == []
        # the only members left are the users for the parent and child
        assert sorted(
            [
                (m.table_name, m.group.name)
                for m in model.Session.query(model.Member).join(model.Group)
            ]
        ) == [("user", "child"), ("user", "parent")]
=======
        group1 = factories.Group(name='group1',
                                 extras=[{'key': 'key1', 'value': 'val1'}],
                                 users=[{'name': user['name']}],
                                 groups=[{'name': 'parent'}])
        factories.Dataset(name='ds', groups=[{'name': 'group1'}])
        factories.Group(name='child', groups=[{'name': 'group1'}])

        helpers.call_action('group_purge', id=group1['name'])

        # the Group and related objects are gone
        assert_equals(sorted(g.name for g in
                             model.Session.query(model.Group).all()),
                      ['child', 'parent'])
        assert_equals(model.Session.query(model.GroupExtra).all(), [])
        # the only members left are the users for the parent and child
        assert_equals(sorted(
            (m.table_name, m.group.name)
            for m in model.Session.query(model.Member).join(model.Group)),
            [('user', 'child'), ('user', 'parent')])
>>>>>>> 746cd7e3
        # the dataset is still there though
        assert [p.name for p in model.Session.query(model.Package)] == ["ds"]

<<<<<<< HEAD
        # the group's object revisions were purged too
        assert sorted(
            [gr.name for gr in model.Session.query(model.GroupRevision)]
        ) == ["child", "parent"]
        # GroupExtra is not revisioned
        # Member is not revisioned

        # No Revision objects were purged, in fact 1 is created for the purge
        assert num_revisions_after - num_revisions_before == 1

    @pytest.mark.usefixtures("clean_db")
=======
>>>>>>> 746cd7e3
    def test_missing_id_returns_error(self):
        with pytest.raises(logic.ValidationError):
            helpers.call_action("group_purge")

    @pytest.mark.usefixtures("clean_db")
    def test_bad_id_returns_404(self):
        with pytest.raises(logic.NotFound):
            helpers.call_action("group_purge", id="123")


class TestOrganizationPurge(object):
    @pytest.mark.usefixtures("clean_db")
    def test_a_non_sysadmin_cant_purge_org(self):
        user = factories.User()
        org = factories.Organization(user=user)

        with pytest.raises(logic.NotAuthorized):
            helpers.call_action(
                "organization_purge",
                context={"user": user["name"], "ignore_auth": False},
                id=org["name"],
            )

    @pytest.mark.usefixtures("clean_db")
    def test_purged_org_does_not_show(self):
        org = factories.Organization()

        helpers.call_action("organization_purge", id=org["name"])

        with pytest.raises(logic.NotFound):
            helpers.call_action(
                "organization_show", context={}, id=org["name"]
            )

    @pytest.mark.usefixtures("clean_db")
    def test_purged_org_is_not_listed(self):
        org = factories.Organization()

        helpers.call_action("organization_purge", id=org["name"])

        assert helpers.call_action("organization_list", context={}) == []

    @pytest.mark.usefixtures("clean_db")
    def test_dataset_in_a_purged_org_no_longer_shows_that_org(self):
        org = factories.Organization()
        dataset = factories.Dataset(owner_org=org["id"])

        helpers.call_action("organization_purge", id=org["name"])

        dataset_shown = helpers.call_action(
            "package_show", context={}, id=dataset["id"]
        )
        assert dataset_shown["owner_org"] is None

    @pytest.mark.usefixtures("clean_db", "clean_index")
    def test_purged_org_is_not_in_search_results_for_its_ex_dataset(self):
        org = factories.Organization()
        dataset = factories.Dataset(owner_org=org["id"])

        def get_search_result_owner_org():
            results = helpers.call_action(
                "package_search", q=dataset["title"]
            )["results"]
            return results[0]["owner_org"]

        assert get_search_result_owner_org() == org["id"]

        helpers.call_action("organization_purge", id=org["name"])

        assert get_search_result_owner_org() is None

    @pytest.mark.usefixtures("clean_db")
    def test_purged_organization_leaves_no_trace_in_the_model(self):
        factories.Organization(name="parent")
        user = factories.User()
        org1 = factories.Organization(
<<<<<<< HEAD
            name="org1",
            extras=[{"key": "key1", "value": "val1"}],
            users=[{"name": user["name"]}],
            groups=[{"name": "parent"}],
        )
        factories.Dataset(name="ds", owner_org=org1["id"])
        factories.Organization(name="child", groups=[{"name": "org1"}])
        num_revisions_before = model.Session.query(model.Revision).count()

        helpers.call_action("organization_purge", id=org1["name"])
        num_revisions_after = model.Session.query(model.Revision).count()

        # the Organization and related objects are gone
        assert sorted(
            [o.name for o in model.Session.query(model.Group).all()]
        ) == ["child", "parent"]
        assert model.Session.query(model.GroupExtra).all() == []
        # the only members left are the users for the parent and child
        assert sorted(
            [
                (m.table_name, m.group.name)
                for m in model.Session.query(model.Member).join(model.Group)
            ]
        ) == [("user", "child"), ("user", "parent")]
=======
            name='org1',
            extras=[{'key': 'key1', 'value': 'val1'}],
            users=[{'name': user['name']}],
            groups=[{'name': 'parent'}])
        factories.Dataset(name='ds', owner_org=org1['id'])
        factories.Organization(name='child', groups=[{'name': 'org1'}])

        helpers.call_action('organization_purge', id=org1['name'])

        # the Organization and related objects are gone
        assert_equals(sorted(o.name for o in
                             model.Session.query(model.Group).all()),
                      ['child', 'parent'])
        assert_equals(model.Session.query(model.GroupExtra).all(), [])
        # the only members left are the users for the parent and child
        assert_equals(sorted(
            (m.table_name, m.group.name)
            for m in model.Session.query(model.Member).join(model.Group)),
            [('user', 'child'), ('user', 'parent')])
>>>>>>> 746cd7e3
        # the dataset is still there though
        assert [p.name for p in model.Session.query(model.Package)] == ["ds"]

<<<<<<< HEAD
        # the organization's object revisions were purged too
        assert sorted(
            [gr.name for gr in model.Session.query(model.GroupRevision)]
        ) == ["child", "parent"]
        # GroupExtra is not revisioned
        # Member is not revisioned

        # No Revision objects were purged, in fact 1 is created for the purge
        assert num_revisions_after - num_revisions_before == 1

    @pytest.mark.usefixtures("clean_db")
=======
>>>>>>> 746cd7e3
    def test_missing_id_returns_error(self):
        with pytest.raises(logic.ValidationError):
            helpers.call_action("organization_purge")

    @pytest.mark.usefixtures("clean_db")
    def test_bad_id_returns_404(self):
        with pytest.raises(logic.NotFound):

            helpers.call_action("organization_purge", id="123")


class TestDatasetPurge(object):
    @pytest.mark.usefixtures("clean_db")
    def test_a_non_sysadmin_cant_purge_dataset(self):
        user = factories.User()
        dataset = factories.Dataset(user=user)

        with pytest.raises(logic.NotAuthorized):
            helpers.call_action(
                "dataset_purge",
                context={"user": user["name"], "ignore_auth": False},
                id=dataset["name"],
            )

    @pytest.mark.usefixtures("clean_db")
    def test_purged_dataset_does_not_show(self):
        dataset = factories.Dataset()

        helpers.call_action(
            "dataset_purge", context={"ignore_auth": True}, id=dataset["name"]
        )

        with pytest.raises(logic.NotFound):
            helpers.call_action("package_show", context={}, id=dataset["name"])

    @pytest.mark.usefixtures("clean_db")
    def test_purged_dataset_is_not_listed(self):
        dataset = factories.Dataset()

        helpers.call_action("dataset_purge", id=dataset["name"])

        assert helpers.call_action("package_list", context={}) == []

    @pytest.mark.usefixtures("clean_db")
    def test_group_no_longer_shows_its_purged_dataset(self):
        group = factories.Group()
        dataset = factories.Dataset(groups=[{"name": group["name"]}])

        helpers.call_action("dataset_purge", id=dataset["name"])

        dataset_shown = helpers.call_action(
            "group_show", context={}, id=group["id"], include_datasets=True
        )
        assert dataset_shown["packages"] == []

    @pytest.mark.usefixtures("clean_db", "clean_index", "with_plugins")
    def test_purged_dataset_is_not_in_search_results(self):
        dataset = factories.Dataset()

        def get_search_results():
            results = helpers.call_action(
                "package_search", q=dataset["title"]
            )["results"]
            return [d["name"] for d in results]

        assert get_search_results() == [dataset["name"]]
        helpers.call_action("dataset_purge", id=dataset["name"])

        assert get_search_results() == []

    @pytest.mark.usefixtures("clean_db")
    def test_purged_dataset_leaves_no_trace_in_the_model(self):
        factories.Group(name="group1")
        org = factories.Organization()
        dataset = factories.Dataset(
<<<<<<< HEAD
            tags=[{"name": "tag1"}],
            groups=[{"name": "group1"}],
            owner_org=org["id"],
            extras=[{"key": "testkey", "value": "testvalue"}],
        )
        factories.Resource(package_id=dataset["id"])
        num_revisions_before = model.Session.query(model.Revision).count()

        helpers.call_action(
            "dataset_purge", context={"ignore_auth": True}, id=dataset["name"]
        )
        num_revisions_after = model.Session.query(model.Revision).count()
=======
            tags=[{'name': 'tag1'}],
            groups=[{'name': 'group1'}],
            owner_org=org['id'],
            extras=[{'key': 'testkey', 'value': 'testvalue'}])
        factories.Resource(package_id=dataset['id'])

        helpers.call_action('dataset_purge',
                            context={'ignore_auth': True},
                            id=dataset['name'])
>>>>>>> 746cd7e3

        # the Package and related objects are gone
        assert model.Session.query(model.Package).all() == []
        assert model.Session.query(model.Resource).all() == []
        assert model.Session.query(model.PackageTag).all() == []
        # there is no clean-up of the tag object itself, just the PackageTag.
        assert [t.name for t in model.Session.query(model.Tag).all()] == [
            "tag1"
        ]
        assert model.Session.query(model.PackageExtra).all() == []
        # the only member left is for the user created in factories.Group() and
        # factories.Organization()
<<<<<<< HEAD
        assert sorted(
            [
                (m.table_name, m.group.name)
                for m in model.Session.query(model.Member).join(model.Group)
            ]
        ) == [("user", "group1"), ("user", org["name"])]

        # all the object revisions were purged too
        assert model.Session.query(model.PackageRevision).all() == []
        assert model.Session.query(model.ResourceRevision).all() == []
        assert model.Session.query(model.PackageTagRevision).all() == []
        # PackageExtraRevision is not revisioned
        # Member is not revisioned

        # No Revision objects were purged or created
        assert num_revisions_after - num_revisions_before == 0

    @pytest.mark.usefixtures("clean_db")
=======
        assert_equals(sorted(
            (m.table_name, m.group.name)
            for m in model.Session.query(model.Member).join(model.Group)),
            [('user', 'group1'), ('user', org['name'])])

>>>>>>> 746cd7e3
    def test_purged_dataset_removed_from_relationships(self):
        child = factories.Dataset()
        parent = factories.Dataset()
        grandparent = factories.Dataset()

        helpers.call_action(
            "package_relationship_create",
            subject=child["id"],
            type="child_of",
            object=parent["id"],
        )

        helpers.call_action(
            "package_relationship_create",
            subject=parent["id"],
            type="child_of",
            object=grandparent["id"],
        )

        assert len(model.Session.query(model.PackageRelationship).all()) == 2

        helpers.call_action(
            "dataset_purge", context={"ignore_auth": True}, id=parent["name"]
        )

        assert model.Session.query(model.PackageRelationship).all() == []

    @pytest.mark.usefixtures("clean_db")
    def test_missing_id_returns_error(self):
        with pytest.raises(logic.ValidationError):
            helpers.call_action("dataset_purge")

    @pytest.mark.usefixtures("clean_db")
    def test_bad_id_returns_404(self):
        with pytest.raises(logic.NotFound):

            helpers.call_action("dataset_purge", id="123")


class TestUserDelete(object):
    @pytest.mark.usefixtures("clean_db")
    def test_user_delete(self):
        user = factories.User()
        context = {}
        params = {u"id": user[u"id"]}

        helpers.call_action(u"user_delete", context, **params)

        # It is still there but with state=deleted
        user_obj = model.User.get(user[u"id"])
        assert user_obj.state == u"deleted"

    @pytest.mark.usefixtures("clean_db")
    def test_user_delete_but_user_doesnt_exist(self):
        context = {}
        params = {u"id": "unknown"}

        with pytest.raises(logic.NotFound):
            helpers.call_action(u"user_delete", context, **params)

    @pytest.mark.usefixtures("clean_db")
    def test_user_delete_removes_memberships(self):
        user = factories.User()
        factories.Organization(
            users=[{u"name": user[u"id"], u"capacity": u"admin"}]
        )

        factories.Group(users=[{u"name": user[u"id"], u"capacity": u"admin"}])

        user_memberships = (
            model.Session.query(model.Member)
            .filter(model.Member.table_id == user[u"id"])
            .all()
        )

        assert len(user_memberships) == 2

        assert [m.state for m in user_memberships] == [u"active", u"active"]

        context = {}
        params = {u"id": user[u"id"]}

        helpers.call_action(u"user_delete", context, **params)

        user_memberships = (
            model.Session.query(model.Member)
            .filter(model.Member.table_id == user[u"id"])
            .all()
        )

        # Member objects are still there, but flagged as deleted
        assert len(user_memberships) == 2

        assert [m.state for m in user_memberships] == [u"deleted", u"deleted"]

    @pytest.mark.usefixtures("clean_db")
    def test_user_delete_removes_memberships_when_using_name(self):
        user = factories.User()
        factories.Organization(
            users=[{u"name": user[u"id"], u"capacity": u"admin"}]
        )

        factories.Group(users=[{u"name": user[u"id"], u"capacity": u"admin"}])

        context = {}
        params = {u"id": user[u"name"]}

        helpers.call_action(u"user_delete", context, **params)

        user_memberships = (
            model.Session.query(model.Member)
            .filter(model.Member.table_id == user[u"id"])
            .all()
        )

        # Member objects are still there, but flagged as deleted
        assert len(user_memberships) == 2

        assert [m.state for m in user_memberships] == [u"deleted", u"deleted"]


class TestJobClear(helpers.FunctionalRQTestBase):
    def test_all_queues(self):
        """
        Test clearing all queues.
        """
        self.enqueue()
        self.enqueue(queue=u"q")
        self.enqueue(queue=u"q")
        self.enqueue(queue=u"q")
        queues = helpers.call_action(u"job_clear")
        assert {jobs.DEFAULT_QUEUE_NAME, u"q"} == set(queues)
        all_jobs = self.all_jobs()
        assert len(all_jobs) == 0

    def test_specific_queues(self):
        """
        Test clearing specific queues.
        """
        job1 = self.enqueue()
        job2 = self.enqueue(queue=u"q1")
        job3 = self.enqueue(queue=u"q1")
        job4 = self.enqueue(queue=u"q2")
        with helpers.recorded_logs(u"ckan.logic") as logs:
            queues = helpers.call_action(u"job_clear", queues=[u"q1", u"q2"])
        assert {u"q1", u"q2"} == set(queues)
        all_jobs = self.all_jobs()
        assert len(all_jobs) == 1
        assert all_jobs[0] == job1
        logs.assert_log(u"info", u"q1")
        logs.assert_log(u"info", u"q2")


class TestJobCancel(helpers.FunctionalRQTestBase):
    def test_existing_job(self):
        """
        Test cancelling an existing job.
        """
        job1 = self.enqueue(queue=u"q")
        job2 = self.enqueue(queue=u"q")
        with helpers.recorded_logs(u"ckan.logic") as logs:
            helpers.call_action(u"job_cancel", id=job1.id)
        all_jobs = self.all_jobs()
        assert len(all_jobs) == 1
        assert all_jobs[0] == job2
        with pytest.raises(KeyError):
            jobs.job_from_id(job1.id)
        logs.assert_log(u"info", re.escape(job1.id))

    def test_not_existing_job(self):
        with pytest.raises(logic.NotFound):
            helpers.call_action(u"job_cancel", id=u"does-not-exist")<|MERGE_RESOLUTION|>--- conflicted
+++ resolved
@@ -191,7 +191,6 @@
     def test_purged_group_leaves_no_trace_in_the_model(self):
         factories.Group(name="parent")
         user = factories.User()
-<<<<<<< HEAD
         group1 = factories.Group(
             name="group1",
             extras=[{"key": "key1", "value": "val1"}],
@@ -200,10 +199,8 @@
         )
         factories.Dataset(name="ds", groups=[{"name": "group1"}])
         factories.Group(name="child", groups=[{"name": "group1"}])
-        num_revisions_before = model.Session.query(model.Revision).count()
 
         helpers.call_action("group_purge", id=group1["name"])
-        num_revisions_after = model.Session.query(model.Revision).count()
 
         # the Group and related objects are gone
         assert sorted(
@@ -217,44 +214,10 @@
                 for m in model.Session.query(model.Member).join(model.Group)
             ]
         ) == [("user", "child"), ("user", "parent")]
-=======
-        group1 = factories.Group(name='group1',
-                                 extras=[{'key': 'key1', 'value': 'val1'}],
-                                 users=[{'name': user['name']}],
-                                 groups=[{'name': 'parent'}])
-        factories.Dataset(name='ds', groups=[{'name': 'group1'}])
-        factories.Group(name='child', groups=[{'name': 'group1'}])
-
-        helpers.call_action('group_purge', id=group1['name'])
-
-        # the Group and related objects are gone
-        assert_equals(sorted(g.name for g in
-                             model.Session.query(model.Group).all()),
-                      ['child', 'parent'])
-        assert_equals(model.Session.query(model.GroupExtra).all(), [])
-        # the only members left are the users for the parent and child
-        assert_equals(sorted(
-            (m.table_name, m.group.name)
-            for m in model.Session.query(model.Member).join(model.Group)),
-            [('user', 'child'), ('user', 'parent')])
->>>>>>> 746cd7e3
         # the dataset is still there though
         assert [p.name for p in model.Session.query(model.Package)] == ["ds"]
 
-<<<<<<< HEAD
-        # the group's object revisions were purged too
-        assert sorted(
-            [gr.name for gr in model.Session.query(model.GroupRevision)]
-        ) == ["child", "parent"]
-        # GroupExtra is not revisioned
-        # Member is not revisioned
-
-        # No Revision objects were purged, in fact 1 is created for the purge
-        assert num_revisions_after - num_revisions_before == 1
-
-    @pytest.mark.usefixtures("clean_db")
-=======
->>>>>>> 746cd7e3
+    @pytest.mark.usefixtures("clean_db")
     def test_missing_id_returns_error(self):
         with pytest.raises(logic.ValidationError):
             helpers.call_action("group_purge")
@@ -331,7 +294,6 @@
         factories.Organization(name="parent")
         user = factories.User()
         org1 = factories.Organization(
-<<<<<<< HEAD
             name="org1",
             extras=[{"key": "key1", "value": "val1"}],
             users=[{"name": user["name"]}],
@@ -339,10 +301,8 @@
         )
         factories.Dataset(name="ds", owner_org=org1["id"])
         factories.Organization(name="child", groups=[{"name": "org1"}])
-        num_revisions_before = model.Session.query(model.Revision).count()
 
         helpers.call_action("organization_purge", id=org1["name"])
-        num_revisions_after = model.Session.query(model.Revision).count()
 
         # the Organization and related objects are gone
         assert sorted(
@@ -356,44 +316,10 @@
                 for m in model.Session.query(model.Member).join(model.Group)
             ]
         ) == [("user", "child"), ("user", "parent")]
-=======
-            name='org1',
-            extras=[{'key': 'key1', 'value': 'val1'}],
-            users=[{'name': user['name']}],
-            groups=[{'name': 'parent'}])
-        factories.Dataset(name='ds', owner_org=org1['id'])
-        factories.Organization(name='child', groups=[{'name': 'org1'}])
-
-        helpers.call_action('organization_purge', id=org1['name'])
-
-        # the Organization and related objects are gone
-        assert_equals(sorted(o.name for o in
-                             model.Session.query(model.Group).all()),
-                      ['child', 'parent'])
-        assert_equals(model.Session.query(model.GroupExtra).all(), [])
-        # the only members left are the users for the parent and child
-        assert_equals(sorted(
-            (m.table_name, m.group.name)
-            for m in model.Session.query(model.Member).join(model.Group)),
-            [('user', 'child'), ('user', 'parent')])
->>>>>>> 746cd7e3
         # the dataset is still there though
         assert [p.name for p in model.Session.query(model.Package)] == ["ds"]
 
-<<<<<<< HEAD
-        # the organization's object revisions were purged too
-        assert sorted(
-            [gr.name for gr in model.Session.query(model.GroupRevision)]
-        ) == ["child", "parent"]
-        # GroupExtra is not revisioned
-        # Member is not revisioned
-
-        # No Revision objects were purged, in fact 1 is created for the purge
-        assert num_revisions_after - num_revisions_before == 1
-
-    @pytest.mark.usefixtures("clean_db")
-=======
->>>>>>> 746cd7e3
+    @pytest.mark.usefixtures("clean_db")
     def test_missing_id_returns_error(self):
         with pytest.raises(logic.ValidationError):
             helpers.call_action("organization_purge")
@@ -469,30 +395,16 @@
         factories.Group(name="group1")
         org = factories.Organization()
         dataset = factories.Dataset(
-<<<<<<< HEAD
             tags=[{"name": "tag1"}],
             groups=[{"name": "group1"}],
             owner_org=org["id"],
             extras=[{"key": "testkey", "value": "testvalue"}],
         )
         factories.Resource(package_id=dataset["id"])
-        num_revisions_before = model.Session.query(model.Revision).count()
 
         helpers.call_action(
             "dataset_purge", context={"ignore_auth": True}, id=dataset["name"]
         )
-        num_revisions_after = model.Session.query(model.Revision).count()
-=======
-            tags=[{'name': 'tag1'}],
-            groups=[{'name': 'group1'}],
-            owner_org=org['id'],
-            extras=[{'key': 'testkey', 'value': 'testvalue'}])
-        factories.Resource(package_id=dataset['id'])
-
-        helpers.call_action('dataset_purge',
-                            context={'ignore_auth': True},
-                            id=dataset['name'])
->>>>>>> 746cd7e3
 
         # the Package and related objects are gone
         assert model.Session.query(model.Package).all() == []
@@ -505,32 +417,13 @@
         assert model.Session.query(model.PackageExtra).all() == []
         # the only member left is for the user created in factories.Group() and
         # factories.Organization()
-<<<<<<< HEAD
         assert sorted(
             [
                 (m.table_name, m.group.name)
                 for m in model.Session.query(model.Member).join(model.Group)
             ]
         ) == [("user", "group1"), ("user", org["name"])]
-
-        # all the object revisions were purged too
-        assert model.Session.query(model.PackageRevision).all() == []
-        assert model.Session.query(model.ResourceRevision).all() == []
-        assert model.Session.query(model.PackageTagRevision).all() == []
-        # PackageExtraRevision is not revisioned
-        # Member is not revisioned
-
-        # No Revision objects were purged or created
-        assert num_revisions_after - num_revisions_before == 0
-
-    @pytest.mark.usefixtures("clean_db")
-=======
-        assert_equals(sorted(
-            (m.table_name, m.group.name)
-            for m in model.Session.query(model.Member).join(model.Group)),
-            [('user', 'group1'), ('user', org['name'])])
-
->>>>>>> 746cd7e3
+    @pytest.mark.usefixtures("clean_db")
     def test_purged_dataset_removed_from_relationships(self):
         child = factories.Dataset()
         parent = factories.Dataset()
