--- conflicted
+++ resolved
@@ -217,8 +217,7 @@
         pkg1 = model.Package.by_name(u'dfid-projects')
         assert pkg1.title == u'DFID Project Information', pkg1.title
         assert pkg1.notes == u'Information about aid projects funded by the Department for International Development. The dataset contains project descriptions, dates, purposes, locations, sectors, summary financial data and whether or not conditions are attached.', pkg1.notes
-<<<<<<< HEAD
-        assert 'Crown Copyright with data.gov.uk rights' in pkg.license.name, pkg.license.name
+        assert pkg.license_id == u'ukcrown-withrights', pkg.license_id
 
 class TestData5:
     @classmethod
@@ -245,15 +244,12 @@
         assert pkg1.extras['date_released'] == u'2010-04-01', pkg1.extras['date_released']
         assert pkg1.extras['date_updated'] == u'2009-06', pkg1.extras['date_updated']
         assert pkg1.extras['department'] == 'Ordnance Survey', pkg1.extras['department']
-        assert pkg1.license.name == u'OKD Compliant::UK Crown Copyright with data.gov.uk rights', pkg1.license.name
+        assert pkg1.license.title == u'OKD Compliant::UK Crown Copyright with data.gov.uk rights', pkg1.license.title
         assert 'Licence detail: UK Crown Copyright with data.gov.uk rights; see www.ordnancesurvey.co.uk/opendata/licence for further information' in pkg1.notes, pkg1.notes
-        assert pkg2.license.name == u'OKD Compliant::Local Authority Copyright with data.gov.uk rights', pkg2.license.name
+        assert pkg2.license.title == u'OKD Compliant::Local Authority Copyright with data.gov.uk rights', pkg2.license.title
         tag_names1 = set()
         [tag_names1.add(tag.name) for tag in pkg1.tags]
         for tag in ['ordnance-survey', 'os', '50000']:
             assert tag in tag_names1, '%s not in %s' % (tag, tag_names1)
         assert model.Group.by_name(u'ukgov') in pkg1.groups
-        assert pkg1.extras['import_source'].startswith('COSPREAD'), pkg1.extras['import_source']
-=======
-        assert pkg.license_id == u'ukcrown-withrights', pkg.license_id
->>>>>>> 17c4cc1b
+        assert pkg1.extras['import_source'].startswith('COSPREAD'), pkg1.extras['import_source']