--- conflicted
+++ resolved
@@ -784,7 +784,6 @@
         assert "A reset link has been emailed to you" in response
         assert send_reset_link.call_args[0][0].id == user["id"]
 
-<<<<<<< HEAD
     @mock.patch("ckan.lib.mailer.send_reset_link")
     def test_request_reset_when_duplicate_emails(self, send_reset_link, app):
         user_a = factories.User(email="me@example.com")
@@ -801,8 +800,6 @@
         ]
         assert sorted(emailed_users) == sorted([user_a["name"], user_b["name"]])
 
-=======
->>>>>>> d5da609d
     def test_request_reset_without_param(self, app):
 
         offset = url_for("user.request_reset")
