# encoding: utf-8

import pytest
import six
from bs4 import BeautifulSoup
from mock import patch

from ckan import model
from ckan.lib.helpers import url_for
from ckan.tests import factories, helpers


@pytest.mark.usefixtures("clean_db", "with_request_context")
class TestOrganizationNew(object):
    @pytest.fixture
    def user_env(self):
        user = factories.User()
        return {"REMOTE_USER": six.ensure_str(user["name"])}

    def test_not_logged_in(self, app):
        app.get(url=url_for("group.new"), status=403)

    def test_name_required(self, app, user_env):
        response = app.post(
            url=url_for("organization.new"), extra_environ=user_env, data={"save": ""}
        )
        assert "Name: Missing value" in response

    def test_saved(self, app, user_env):
        response = app.post(
            url=url_for("organization.new"), extra_environ=user_env,
            data={"save": "", "name": "saved"}
        )
        group = helpers.call_action("organization_show", id="saved")
        assert group["title"] == u""
        assert group["type"] == "organization"
        assert group["state"] == "active"

    def test_all_fields_saved(self, app, user_env):
        response = app.post(
            url=url_for("organization.new"), extra_environ=user_env,
            data={
                "name": u"all-fields-saved",
                "title": "Science",
                "description": "Sciencey datasets",
                "image_url": "http://example.com/image.png",
                "save": ""
            }
        )
        group = helpers.call_action("organization_show", id="all-fields-saved")
        assert group["title"] == u"Science"
        assert group["description"] == "Sciencey datasets"


@pytest.mark.usefixtures("with_request_context")
class TestOrganizationList(object):
    @patch(
        "ckan.logic.auth.get.organization_list",
        return_value={"success": False},
    )
    @pytest.mark.usefixtures("clean_db")
    def test_error_message_shown_when_no_organization_list_permission(
        self, mock_check_access, app
    ):
        self.user = factories.User()
        self.user_env = {"REMOTE_USER": six.ensure_str(self.user["name"])}
        self.organization_list_url = url_for("organization.index")

        response = app.get(
            url=self.organization_list_url,
            extra_environ=self.user_env,
            status=403,
        )


@pytest.mark.usefixtures("clean_db", "with_request_context")
class TestOrganizationRead(object):
    def test_group_read(self, app):
        org = factories.Organization()
        response = app.get(url=url_for("organization.read", id=org["name"]))
        assert org["title"] in response
        assert org["description"] in response

    def test_read_redirect_when_given_id(self, app):
        org = factories.Organization()
        response = app.get(
            url_for("organization.read", id=org["id"]), follow_redirects=False
        )
        # redirect replaces the ID with the name in the URL
        expected_url = url_for("organization.read", id=org["name"], _external=True)
        assert response.headers['location'] == expected_url

    def test_no_redirect_loop_when_name_is_the_same_as_the_id(self, app):
        org = factories.Organization(id="abc", name="abc")
        app.get(
            url_for("organization.read", id=org["id"]), status=200
        )  # ie no redirect


@pytest.mark.usefixtures("clean_db", "with_request_context")
class TestOrganizationEdit(object):
    @pytest.fixture
    def initial_data(self):
        user = factories.User()
        return {
            "user": user,
            "user_env": {"REMOTE_USER": six.ensure_str(user["name"])},
            "organization": factories.Organization(user=user),
        }

    def test_group_doesnt_exist(self, app, initial_data):
        url = url_for("organization.edit", id="doesnt_exist")
        app.get(url=url, extra_environ=initial_data["user_env"], status=404)

    def test_saved(self, app, initial_data):
        response = app.post(
            url=url_for(
                "organization.edit", id=initial_data["organization"]["id"]
            ),
            extra_environ=initial_data["user_env"],
            data={"save": ""}
        )

        group = helpers.call_action(
            "organization_show", id=initial_data["organization"]["id"]
        )
        assert group["title"] == u"Test Organization"
        assert group["type"] == "organization"
        assert group["state"] == "active"

    def test_all_fields_saved(self, app, initial_data):
        response = app.post(
            url=url_for(
                "organization.edit", id=initial_data["organization"]["id"]
            ),
            extra_environ=initial_data["user_env"],
            data={
                "name": u"all-fields-edited",
                "title": "Science",
                "description": "Sciencey datasets",
                "image_url": "http://example.com/image.png",
                "save": ""
            }
        )
        group = helpers.call_action(
            "organization_show", id=initial_data["organization"]["id"]
        )
        assert group["title"] == u"Science"
        assert group["description"] == "Sciencey datasets"
        assert group["image_url"] == "http://example.com/image.png"


@pytest.mark.usefixtures("clean_db", "with_request_context")
class TestOrganizationDelete(object):
    @pytest.fixture
    def initial_data(self):
        user = factories.User()
        return {
            "user": user,
            "user_env": {"REMOTE_USER": six.ensure_str(user["name"])},
            "organization": factories.Organization(user=user),
        }

    def test_owner_delete(self, app, initial_data):
        response = app.post(
            url=url_for(
                "organization.delete", id=initial_data["organization"]["id"]
            ),
            extra_environ=initial_data["user_env"],
            data={"delete": ""}
        )
        organization = helpers.call_action(
            "organization_show", id=initial_data["organization"]["id"]
        )
        assert organization["state"] == "deleted"

    def test_sysadmin_delete(self, app, initial_data):
        sysadmin = factories.Sysadmin()
        extra_environ = {"REMOTE_USER": six.ensure_str(sysadmin["name"])}
        response = app.post(
            url=url_for(
                "organization.delete", id=initial_data["organization"]["id"]
            ),
            status=200,
            extra_environ=extra_environ,
            data={"delete": ""}
        )
        organization = helpers.call_action(
            "organization_show", id=initial_data["organization"]["id"]
        )
        assert organization["state"] == "deleted"

    def test_non_authorized_user_trying_to_delete_fails(
        self, app, initial_data
    ):
        user = factories.User()
        extra_environ = {"REMOTE_USER": six.ensure_str(user["name"])}
        app.post(
            url=url_for(
                "organization.delete", id=initial_data["organization"]["id"]
            ),
            status=403,
            extra_environ=extra_environ,
            data={"delete": ""}
        )

        organization = helpers.call_action(
            "organization_show", id=initial_data["organization"]["id"]
        )
        assert organization["state"] == "active"

    def test_anon_user_trying_to_delete_fails(self, app, initial_data):
        app.get(
            url=url_for(
                "organization.delete", id=initial_data["organization"]["id"]
            ),
            status=403,
        )

        organization = helpers.call_action(
            "organization_show", id=initial_data["organization"]["id"]
        )
        assert organization["state"] == "active"

    @pytest.mark.ckan_config("ckan.auth.create_unowned_dataset", False)
    def test_delete_organization_with_datasets(self, app, initial_data):
        """ Test deletion of organization that has datasets"""
        text = "Organization cannot be deleted while it still has datasets"
        datasets = [
            factories.Dataset(owner_org=initial_data["organization"]["id"])
            for i in range(0, 5)
        ]
        response = app.post(
            url=url_for(
                "organization.delete", id=initial_data["organization"]["id"]
            ),
            extra_environ=initial_data["user_env"],
            data={"delete": ""}
        )

        assert text in response.body

    def test_delete_organization_with_unknown_dataset_true(self, initial_data):
        """ Test deletion of organization that has datasets and unknown
            datasets are set to true"""
        dataset = factories.Dataset(
            owner_org=initial_data["organization"]["id"]
        )
        assert dataset["owner_org"] == initial_data["organization"]["id"]
        user = factories.User()
        helpers.call_action(
            "organization_delete",
            id=initial_data["organization"]["id"],
            context={"user": user["name"]},
        )

        dataset = helpers.call_action("package_show", id=dataset["id"])
        assert dataset["owner_org"] is None


@pytest.mark.usefixtures("clean_db", "with_request_context")
class TestOrganizationBulkProcess(object):
    def test_make_private(self, app):
        self.user = factories.User()
        self.user_env = {"REMOTE_USER": six.ensure_str(self.user["name"])}
        self.organization = factories.Organization(user=self.user)

        datasets = [
            factories.Dataset(owner_org=self.organization["id"], private=False)
            for i in range(0, 5)
        ]
        form = {'dataset_' + d["id"]: "on" for d in datasets}
        form["bulk_action.private"] = "private"

        response = app.post(
            url=url_for(
                "organization.bulk_process", id=self.organization["id"]
            ),
            extra_environ=self.user_env,
<<<<<<< HEAD
            data=form
=======
        )
        form = response.forms[2]
        for v in form.fields.values():
            try:
                v[0].checked = True
            except AttributeError:
                pass
        response = webtest_submit(
            form,
            name="bulk_action.private",
            value="private",
            extra_environ=self.user_env,
>>>>>>> f3cb180e
        )

        for dataset in datasets:
            d = helpers.call_action("package_show", id=dataset["id"])
            assert d["private"]

    def test_make_public(self, app):
        self.user = factories.User()
        self.user_env = {"REMOTE_USER": six.ensure_str(self.user["name"])}
        self.organization = factories.Organization(user=self.user)

        datasets = [
            factories.Dataset(owner_org=self.organization["id"], private=True)
            for i in range(0, 5)
        ]
        form = {'dataset_' + d["id"]: "on" for d in datasets}
        form["bulk_action.public"] = "public"
        response = app.post(
            url=url_for(
                "organization.bulk_process", id=self.organization["id"]
            ),
            extra_environ=self.user_env,
            data=form
        )
<<<<<<< HEAD
=======
        form = response.forms[2]
        for v in form.fields.values():
            try:
                v[0].checked = True
            except AttributeError:
                pass
        response = webtest_submit(
            form,
            name="bulk_action.public",
            value="public",
            extra_environ=self.user_env,
        )

>>>>>>> f3cb180e
        for dataset in datasets:
            d = helpers.call_action("package_show", id=dataset["id"])
            assert not (d["private"])

    def test_delete(self, app):
        self.user = factories.User()
        self.user_env = {"REMOTE_USER": six.ensure_str(self.user["name"])}
        self.organization = factories.Organization(user=self.user)
        datasets = [
            factories.Dataset(owner_org=self.organization["id"], private=True)
            for i in range(0, 5)
        ]
        form = {'dataset_' + d["id"]: "on" for d in datasets}
        form["bulk_action.delete"] = "delete"

        response = app.post(
            url=url_for(
                "organization.bulk_process", id=self.organization["id"]
            ),
            extra_environ=self.user_env,
<<<<<<< HEAD
            data=form
=======
        )
        form = response.forms[2]
        for v in form.fields.values():
            try:
                v[0].checked = True
            except AttributeError:
                pass
        response = webtest_submit(
            form,
            name="bulk_action.delete",
            value="delete",
            extra_environ=self.user_env,
>>>>>>> f3cb180e
        )

        for dataset in datasets:
            d = helpers.call_action("package_show", id=dataset["id"])
            assert d["state"] == "deleted"


@pytest.mark.usefixtures("clean_db", "with_request_context")
class TestOrganizationSearch(object):
    """Test searching for organizations."""

    def test_organization_search(self, app):
        """Requesting organization search (index) returns list of
        organizations and search form."""

        factories.Organization(name="org-one", title="AOrg One")
        factories.Organization(name="org-two", title="AOrg Two")
        factories.Organization(name="org-three", title="Org Three")

        index_response = app.get(url_for("organization.index"))
        index_response_html = BeautifulSoup(index_response.body)
        org_names = index_response_html.select(
            "ul.media-grid " "li.media-item " "h3.media-heading"
        )
        org_names = [n.string for n in org_names]

        assert len(org_names) == 3
        assert "AOrg One" in org_names
        assert "AOrg Two" in org_names
        assert "Org Three" in org_names

    def test_organization_search_results(self, app):
        """Searching via organization search form returns list of expected
        organizations."""
        factories.Organization(name="org-one", title="AOrg One")
        factories.Organization(name="org-two", title="AOrg Two")
        factories.Organization(name="org-three", title="Org Three")

        search_response = app.get(
            url_for("organization.index"),
            query_string={"q": "AOrg"}
        )

        search_response_html = BeautifulSoup(search_response.body)
        org_names = search_response_html.select(
            "ul.media-grid " "li.media-item " "h3.media-heading"
        )
        org_names = [n.string for n in org_names]

        assert len(org_names) == 2
        assert "AOrg One" in org_names
        assert "AOrg Two" in org_names
        assert "Org Three" not in org_names

    def test_organization_search_no_results(self, app):
        """Searching with a term that doesn't apply returns no results."""
        factories.Organization(name="org-one", title="AOrg One")
        factories.Organization(name="org-two", title="AOrg Two")
        factories.Organization(name="org-three", title="Org Three")

        search_response = app.get(
            url_for("organization.index"),
            query_string={"q": "No Results Here"}
        )

        search_response_html = BeautifulSoup(search_response.body)
        org_names = search_response_html.select(
            "ul.media-grid " "li.media-item " "h3.media-heading"
        )
        org_names = [n.string for n in org_names]

        assert len(org_names) == 0
        assert (
            'No organizations found for "No Results Here"'
            in search_response.body
        )


@pytest.mark.usefixtures("clean_db", "clean_index", "with_request_context")
class TestOrganizationInnerSearch(object):
    """Test searching within an organization."""

    def test_organization_search_within_org(self, app):
        """Organization read page request returns list of datasets owned by
        organization."""
        org = factories.Organization()
        factories.Dataset(
            name="ds-one", title="Dataset One", owner_org=org["id"]
        )
        factories.Dataset(
            name="ds-two", title="Dataset Two", owner_org=org["id"]
        )
        factories.Dataset(
            name="ds-three", title="Dataset Three", owner_org=org["id"]
        )

        org_url = url_for("organization.read", id=org["name"])
        org_response = app.get(org_url)
        org_response_html = BeautifulSoup(org_response.body)

        ds_titles = org_response_html.select(
            ".dataset-list " ".dataset-item " ".dataset-heading a"
        )
        ds_titles = [t.string for t in ds_titles]

        assert "3 datasets found" in org_response
        assert len(ds_titles) == 3
        assert "Dataset One" in ds_titles
        assert "Dataset Two" in ds_titles
        assert "Dataset Three" in ds_titles

    def test_organization_search_within_org_results(self, app):
        """Searching within an organization returns expected dataset
        results."""
        org = factories.Organization()
        factories.Dataset(
            name="ds-one", title="Dataset One", owner_org=org["id"]
        )
        factories.Dataset(
            name="ds-two", title="Dataset Two", owner_org=org["id"]
        )
        factories.Dataset(
            name="ds-three", title="Dataset Three", owner_org=org["id"]
        )

        org_url = url_for("organization.read", id=org["name"])
        search_response = app.get(
            org_url,
            query_string={"q": "One"}
        )
        assert "1 dataset found for &#34;One&#34;" in search_response

        search_response_html = BeautifulSoup(search_response.body)

        ds_titles = search_response_html.select(
            ".dataset-list " ".dataset-item " ".dataset-heading a"
        )
        ds_titles = [t.string for t in ds_titles]

        assert len(ds_titles) == 1
        assert "Dataset One" in ds_titles
        assert "Dataset Two" not in ds_titles
        assert "Dataset Three" not in ds_titles

    def test_organization_search_within_org_no_results(self, app):
        """Searching for non-returning phrase within an organization returns
        no results."""

        org = factories.Organization()
        factories.Dataset(
            name="ds-one", title="Dataset One", owner_org=org["id"]
        )
        factories.Dataset(
            name="ds-two", title="Dataset Two", owner_org=org["id"]
        )
        factories.Dataset(
            name="ds-three", title="Dataset Three", owner_org=org["id"]
        )

        org_url = url_for("organization.read", id=org["name"])
        search_response = app.get(
            org_url,
            query_string={"q": "Nout"}
        )

        assert 'No datasets found for "Nout"' in search_response.body

        search_response_html = BeautifulSoup(search_response.body)

        ds_titles = search_response_html.select(
            ".dataset-list " ".dataset-item " ".dataset-heading a"
        )
        ds_titles = [t.string for t in ds_titles]

        assert len(ds_titles) == 0


@pytest.mark.usefixtures("clean_db", "with_request_context")
class TestOrganizationMembership(object):
    def test_editor_users_cannot_add_members(self, app):

        user = factories.User()
        organization = factories.Organization(
            users=[{"name": user["name"], "capacity": "editor"}]
        )

        env = {"REMOTE_USER": six.ensure_str(user["name"])}

        with app.flask_app.test_request_context():
            app.get(
                url_for("organization.member_new", id=organization["id"]),
                extra_environ=env,
                status=403,
            )

            app.post(
                url_for("organization.member_new", id=organization["id"]),
                data={
                    "id": "test",
                    "username": "test",
                    "save": "save",
                    "role": "test",
                },
                extra_environ=env,
                status=403,
            )

    def test_member_users_cannot_add_members(self, app):
        user = factories.User()
        organization = factories.Organization(
            users=[{"name": user["name"], "capacity": "member"}]
        )

        env = {"REMOTE_USER": six.ensure_str(user["name"])}

        with app.flask_app.test_request_context():
            app.get(
                url_for("organization.member_new", id=organization["id"]),
                extra_environ=env,
                status=403,
            )

            app.post(
                url_for("organization.member_new", id=organization["id"]),
                data={
                    "id": "test",
                    "username": "test",
                    "save": "save",
                    "role": "test",
                },
                extra_environ=env,
                status=403,
            )

    def test_anonymous_users_cannot_add_members(self, app):
        organization = factories.Organization()

        with app.flask_app.test_request_context():
            app.get(
                url_for("organization.member_new", id=organization["id"]),
                status=403,
            )

            app.post(
                url_for("organization.member_new", id=organization["id"]),
                data={
                    "id": "test",
                    "username": "test",
                    "save": "save",
                    "role": "test",
                },
                status=403,
            )


@pytest.mark.usefixtures("clean_db", "with_request_context")
class TestActivity(object):
    def test_simple(self, app):
        """Checking the template shows the activity stream."""
        user = factories.User()
        org = factories.Organization(user=user)

        url = url_for("organization.activity", id=org["id"])
        response = app.get(url)
        assert "Mr. Test User" in response
        assert "created the organization" in response

    def test_create_organization(self, app):
        user = factories.User()
        org = factories.Organization(user=user)

        url = url_for("organization.activity", id=org["id"])
        response = app.get(url)
        assert (
            '<a href="/user/{}">Mr. Test User'.format(user["name"]) in response
        )
        assert "created the organization" in response
        assert (
            '<a href="/organization/{}">Test Organization'.format(org["name"])
            in response
        )

    def _clear_activities(self):
        model.Session.query(model.ActivityDetail).delete()
        model.Session.query(model.Activity).delete()
        model.Session.flush()

    def test_change_organization(self, app):
        user = factories.User()
        org = factories.Organization(user=user)
        self._clear_activities()
        org["title"] = "Organization with changed title"
        helpers.call_action(
            "organization_update", context={"user": user["name"]}, **org
        )

        url = url_for("organization.activity", id=org["id"])
        response = app.get(url)
        assert (
            '<a href="/user/{}">Mr. Test User'.format(user["name"]) in response
        )
        assert "updated the organization" in response
        assert (
            '<a href="/organization/{}">Organization with changed title'.format(
                org["name"]
            )
            in response
        )

    def test_delete_org_using_organization_delete(self, app):
        user = factories.User()
        org = factories.Organization(user=user)
        self._clear_activities()
        helpers.call_action(
            "organization_delete", context={"user": user["name"]}, **org
        )

        url = url_for("organization.activity", id=org["id"])
        env = {"REMOTE_USER": six.ensure_str(user["name"])}
        response = app.get(url, extra_environ=env, status=404)
        # organization_delete causes the Member to state=deleted and then the
        # user doesn't have permission to see their own deleted Organization.
        # Therefore you can't render the activity stream of that org. You'd
        # hope that organization_delete was the same as organization_update
        # state=deleted but they are not...

    def test_delete_org_by_updating_state(self, app):
        user = factories.User()
        org = factories.Organization(user=user)
        self._clear_activities()
        org["state"] = "deleted"
        helpers.call_action(
            "organization_update", context={"user": user["name"]}, **org
        )

        url = url_for("organization.activity", id=org["id"])
        env = {"REMOTE_USER": six.ensure_str(user["name"])}
        response = app.get(url, extra_environ=env)
        assert (
            '<a href="/user/{}">Mr. Test User'.format(user["name"]) in response
        )
        assert "deleted the organization" in response
        assert (
            '<a href="/organization/{}">Test Organization'.format(org["name"])
            in response
        )

    def test_create_dataset(self, app):
        user = factories.User()
        org = factories.Organization()
        self._clear_activities()
        dataset = factories.Dataset(owner_org=org["id"], user=user)

        url = url_for("organization.activity", id=org["id"])
        response = app.get(url)
        assert (
            '<a href="/user/{}">Mr. Test User'.format(user["name"]) in response
        )
        assert "created the dataset" in response
        assert (
            '<a href="/dataset/{}">Test Dataset'.format(dataset["id"])
            in response
        )

    def test_change_dataset(self, app):
        user = factories.User()
        org = factories.Organization()
        dataset = factories.Dataset(owner_org=org["id"], user=user)
        self._clear_activities()
        dataset["title"] = "Dataset with changed title"
        helpers.call_action(
            "package_update", context={"user": user["name"]}, **dataset
        )

        url = url_for("organization.activity", id=org["id"])
        response = app.get(url)
        assert (
            '<a href="/user/{}">Mr. Test User'.format(user["name"]) in response
        )
        assert "updated the dataset" in response
        assert (
            '<a href="/dataset/{}">Dataset with changed title'.format(
                dataset["id"]
            )
            in response
        )

    def test_delete_dataset(self, app):
        user = factories.User()
        org = factories.Organization()
        dataset = factories.Dataset(owner_org=org["id"], user=user)
        self._clear_activities()
        helpers.call_action(
            "package_delete", context={"user": user["name"]}, **dataset
        )

        url = url_for("organization.activity", id=org["id"])
        response = app.get(url)
        assert (
            '<a href="/user/{}">Mr. Test User'.format(user["name"]) in response
        )
        assert "deleted the dataset" in response
        assert (
            '<a href="/dataset/{}">Test Dataset'.format(dataset["id"])
            in response
        )<|MERGE_RESOLUTION|>--- conflicted
+++ resolved
@@ -238,7 +238,7 @@
             data={"delete": ""}
         )
 
-        assert text in response.body
+        assert helpers.body_contains(response, text)
 
     def test_delete_organization_with_unknown_dataset_true(self, initial_data):
         """ Test deletion of organization that has datasets and unknown
@@ -277,22 +277,7 @@
                 "organization.bulk_process", id=self.organization["id"]
             ),
             extra_environ=self.user_env,
-<<<<<<< HEAD
             data=form
-=======
-        )
-        form = response.forms[2]
-        for v in form.fields.values():
-            try:
-                v[0].checked = True
-            except AttributeError:
-                pass
-        response = webtest_submit(
-            form,
-            name="bulk_action.private",
-            value="private",
-            extra_environ=self.user_env,
->>>>>>> f3cb180e
         )
 
         for dataset in datasets:
@@ -317,22 +302,6 @@
             extra_environ=self.user_env,
             data=form
         )
-<<<<<<< HEAD
-=======
-        form = response.forms[2]
-        for v in form.fields.values():
-            try:
-                v[0].checked = True
-            except AttributeError:
-                pass
-        response = webtest_submit(
-            form,
-            name="bulk_action.public",
-            value="public",
-            extra_environ=self.user_env,
-        )
-
->>>>>>> f3cb180e
         for dataset in datasets:
             d = helpers.call_action("package_show", id=dataset["id"])
             assert not (d["private"])
@@ -353,22 +322,8 @@
                 "organization.bulk_process", id=self.organization["id"]
             ),
             extra_environ=self.user_env,
-<<<<<<< HEAD
+
             data=form
-=======
-        )
-        form = response.forms[2]
-        for v in form.fields.values():
-            try:
-                v[0].checked = True
-            except AttributeError:
-                pass
-        response = webtest_submit(
-            form,
-            name="bulk_action.delete",
-            value="delete",
-            extra_environ=self.user_env,
->>>>>>> f3cb180e
         )
 
         for dataset in datasets:
@@ -441,9 +396,9 @@
         org_names = [n.string for n in org_names]
 
         assert len(org_names) == 0
-        assert (
+        assert helpers.body_contains(
+            search_response,
             'No organizations found for "No Results Here"'
-            in search_response.body
         )
 
 
@@ -534,7 +489,7 @@
             query_string={"q": "Nout"}
         )
 
-        assert 'No datasets found for "Nout"' in search_response.body
+        assert helpers.body_contains(search_response, 'No datasets found for "Nout"')
 
         search_response_html = BeautifulSoup(search_response.body)
 
