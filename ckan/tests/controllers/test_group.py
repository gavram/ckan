from bs4 import BeautifulSoup
from nose.tools import assert_equal, assert_true

from routes import url_for

import ckan.tests.helpers as helpers
import ckan.model as model
from ckan.tests import factories

assert_in = helpers.assert_in
webtest_submit = helpers.webtest_submit
submit_and_follow = helpers.submit_and_follow


class TestGroupController(helpers.FunctionalTestBase):

    def setup(self):
        model.repo.rebuild_db()

    def test_bulk_process_throws_404_for_nonexistent_org(self):
        app = self._get_test_app()
        bulk_process_url = url_for(controller='organization',
                                   action='bulk_process', id='does-not-exist')
        app.get(url=bulk_process_url, status=404)

    def test_page_thru_list_of_orgs(self):
        orgs = [factories.Organization() for i in range(35)]
        app = self._get_test_app()
        org_url = url_for(controller='organization', action='index')
        response = app.get(url=org_url)
        assert orgs[0]['name'] in response
        assert orgs[-1]['name'] not in response

        response2 = response.click('2')
        assert orgs[0]['name'] not in response2
        assert orgs[-1]['name'] in response2


def _get_group_new_page(app):
    user = factories.User()
    env = {'REMOTE_USER': user['name'].encode('ascii')}
    response = app.get(
        url=url_for(controller='group', action='new'),
        extra_environ=env,
    )
    return env, response


class TestGroupControllerNew(helpers.FunctionalTestBase):
    def test_not_logged_in(self):
        app = self._get_test_app()
        app.get(url=url_for(controller='group', action='new'),
                status=302)

    def test_form_renders(self):
        app = self._get_test_app()
        env, response = _get_group_new_page(app)
        assert_in('group-edit', response.forms)

    def test_name_required(self):
        app = self._get_test_app()
        env, response = _get_group_new_page(app)
        form = response.forms['group-edit']

        response = webtest_submit(form, 'save', status=200, extra_environ=env)
        assert_true('group-edit' in response.forms)
        assert_true('Name: Missing value' in response)

    def test_saved(self):
        app = self._get_test_app()
        env, response = _get_group_new_page(app)
        form = response.forms['group-edit']
        form['name'] = u'saved'

        response = submit_and_follow(app, form, env, 'save')
        group = model.Group.by_name(u'saved')
        assert_equal(group.title, u'')
        assert_equal(group.type, 'group')
        assert_equal(group.state, 'active')

    def test_all_fields_saved(self):
        app = self._get_test_app()
        env, response = _get_group_new_page(app)
        form = response.forms['group-edit']
        form['name'] = u'all-fields-saved'
        form['title'] = 'Science'
        form['description'] = 'Sciencey datasets'
        form['image_url'] = 'http://example.com/image.png'

        response = submit_and_follow(app, form, env, 'save')
        group = model.Group.by_name(u'all-fields-saved')
        assert_equal(group.title, u'Science')
        assert_equal(group.description, 'Sciencey datasets')


def _get_group_edit_page(app, group_name=None):
    user = factories.User()
    if group_name is None:
        group = factories.Group(user=user)
        group_name = group['name']
    env = {'REMOTE_USER': user['name'].encode('ascii')}
    url = url_for(controller='group',
                  action='edit',
                  id=group_name)
    response = app.get(url=url, extra_environ=env)
    return env, response, group_name


class TestGroupControllerEdit(helpers.FunctionalTestBase):
    def test_not_logged_in(self):
        app = self._get_test_app()
        app.get(url=url_for(controller='group', action='new'),
                status=302)

    def test_group_doesnt_exist(self):
        app = self._get_test_app()
        user = factories.User()
        env = {'REMOTE_USER': user['name'].encode('ascii')}
        url = url_for(controller='group',
                      action='edit',
                      id='doesnt_exist')
        app.get(url=url, extra_environ=env,
                status=404)

    def test_form_renders(self):
        app = self._get_test_app()
        env, response, group_name = _get_group_edit_page(app)
        assert_in('group-edit', response.forms)

    def test_saved(self):
        app = self._get_test_app()
        env, response, group_name = _get_group_edit_page(app)
        form = response.forms['group-edit']

        response = submit_and_follow(app, form, env, 'save')
        group = model.Group.by_name(group_name)
        assert_equal(group.state, 'active')

    def test_all_fields_saved(self):
        app = self._get_test_app()
        env, response, group_name = _get_group_edit_page(app)
        form = response.forms['group-edit']
        form['name'] = u'all-fields-edited'
        form['title'] = 'Science'
        form['description'] = 'Sciencey datasets'
        form['image_url'] = 'http://example.com/image.png'

        response = submit_and_follow(app, form, env, 'save')
        group = model.Group.by_name(u'all-fields-edited')
        assert_equal(group.title, u'Science')
        assert_equal(group.description, 'Sciencey datasets')
        assert_equal(group.image_url, 'http://example.com/image.png')


<<<<<<< HEAD
class TestGroupRead(helpers.FunctionalTestBase):
    def setup(self):
        super(TestGroupRead, self).setup()
        self.app = helpers._get_test_app()
        self.user = factories.User()
        self.user_env = {'REMOTE_USER': self.user['name'].encode('ascii')}
        self.group = factories.Group(user=self.user)

    def test_group_read(self):
        response = self.app.get(url=url_for(controller='group',
                                            action='read',
                                            id=self.group['id']),
                                status=200,
                                extra_environ=self.user_env)
        assert_in(self.group['title'], response)
        assert_in(self.group['description'], response)


class TestGroupDelete(helpers.FunctionalTestBase):
    def setup(self):
        super(TestGroupDelete, self).setup()
        self.app = helpers._get_test_app()
        self.user = factories.User()
        self.user_env = {'REMOTE_USER': self.user['name'].encode('ascii')}
        self.group = factories.Group(user=self.user)

    def test_owner_delete(self):
        response = self.app.get(url=url_for(controller='group',
                                            action='delete',
                                            id=self.group['id']),
                                status=200,
                                extra_environ=self.user_env)

        form = response.forms['group-confirm-delete-form']
        response = submit_and_follow(self.app, form, name='delete',
                                     extra_environ=self.user_env)
        group = helpers.call_action('group_show',
                                    id=self.group['id'])
        assert_equal(group['state'], 'deleted')

    def test_sysadmin_delete(self):
        sysadmin = factories.Sysadmin()
        extra_environ = {'REMOTE_USER': sysadmin['name'].encode('ascii')}
        response = self.app.get(url=url_for(controller='group',
                                            action='delete',
                                            id=self.group['id']),
                                status=200,
                                extra_environ=extra_environ)

        form = response.forms['group-confirm-delete-form']
        response = submit_and_follow(self.app, form, name='delete',
                                     extra_environ=self.user_env)
        group = helpers.call_action('group_show',
                                    id=self.group['id'])
        assert_equal(group['state'], 'deleted')

    def test_non_authorized_user_trying_to_delete_fails(self):
        user = factories.User()
        extra_environ = {'REMOTE_USER': user['name'].encode('ascii')}
        self.app.get(url=url_for(controller='group',
                                 action='delete',
                                 id=self.group['id']),
                     status=401,
                     extra_environ=extra_environ)

        group = helpers.call_action('group_show',
                                    id=self.group['id'])
        assert_equal(group['state'], 'active')

    def test_anon_user_trying_to_delete_fails(self):
        self.app.get(url=url_for(controller='group',
                                 action='delete',
                                 id=self.group['id']),
                     status=302)  # redirects to login form

        group = helpers.call_action('group_show',
                                    id=self.group['id'])
        assert_equal(group['state'], 'active')
=======
class TestGroupMembership(helpers.FunctionalTestBase):

    def _create_group(self, owner_username, users=None):
        '''Create a group with the owner defined by owner_username and
        optionally with a list of other users.'''
        if users is None:
            users = []
        context = {'user': owner_username, 'ignore_auth': True, }
        group = helpers.call_action('group_create', context=context,
                                    name='test-group', users=users)
        return group

    def _get_group_add_member_page(self, app, user, group_name):
        env = {'REMOTE_USER': user['name'].encode('ascii')}
        url = url_for(controller='group',
                      action='member_new',
                      id=group_name)
        response = app.get(url=url, extra_environ=env)
        return env, response

    def test_membership_list(self):
        '''List group admins and members'''
        app = self._get_test_app()
        user_one = factories.User(fullname='User One', name='user-one')
        user_two = factories.User(fullname='User Two')

        other_users = [
            {'name': user_two['id'], 'capacity': 'member'}
        ]

        group = self._create_group(user_one['name'], other_users)

        member_list_url = url_for(controller='group', action='members',
                                  id=group['id'])
        member_list_response = app.get(member_list_url)

        assert_true('2 members' in member_list_response)

        member_response_html = BeautifulSoup(member_list_response.body)
        user_names = [u.string for u in
                      member_response_html.select('#member-table td.media a')]
        roles = [r.next_sibling.next_sibling.string
                 for r
                 in member_response_html.select('#member-table td.media')]

        user_roles = dict(zip(user_names, roles))

        assert_equal(user_roles['User One'], 'Admin')
        assert_equal(user_roles['User Two'], 'Member')

    def test_membership_add(self):
        '''Member can be added via add member page'''
        app = self._get_test_app()
        owner = factories.User(fullname='My Owner')
        factories.User(fullname="My Fullname", name='my-user')
        group = self._create_group(owner['name'])

        env, response = self._get_group_add_member_page(app,
                                                        owner,
                                                        group['name'])

        add_form = response.forms['add-member-form']
        add_form['username'] = 'my-user'
        add_response = submit_and_follow(app, add_form, env, 'save')

        assert_true('2 members' in add_response)

        add_response_html = BeautifulSoup(add_response.body)
        user_names = [u.string for u in
                      add_response_html.select('#member-table td.media a')]
        roles = [r.next_sibling.next_sibling.string
                 for r in add_response_html.select('#member-table td.media')]

        user_roles = dict(zip(user_names, roles))

        assert_equal(user_roles['My Owner'], 'Admin')
        assert_equal(user_roles['My Fullname'], 'Member')

    def test_admin_add(self):
        '''Admin can be added via add member page'''
        app = self._get_test_app()
        owner = factories.User(fullname='My Owner')
        factories.User(fullname="My Fullname", name='my-user')
        group = self._create_group(owner['name'])

        env, response = self._get_group_add_member_page(app,
                                                        owner,
                                                        group['name'])

        add_form = response.forms['add-member-form']
        add_form['username'] = 'my-user'
        add_form['role'] = 'admin'
        add_response = submit_and_follow(app, add_form, env, 'save')

        assert_true('2 members' in add_response)

        add_response_html = BeautifulSoup(add_response.body)
        user_names = [u.string for u in
                      add_response_html.select('#member-table td.media a')]
        roles = [r.next_sibling.next_sibling.string
                 for r in add_response_html.select('#member-table td.media')]

        user_roles = dict(zip(user_names, roles))

        assert_equal(user_roles['My Owner'], 'Admin')
        assert_equal(user_roles['My Fullname'], 'Admin')

    def test_remove_member(self):
        '''Member can be removed from group'''
        app = self._get_test_app()
        user_one = factories.User(fullname='User One', name='user-one')
        user_two = factories.User(fullname='User Two')

        other_users = [
            {'name': user_two['id'], 'capacity': 'member'}
        ]

        group = self._create_group(user_one['name'], other_users)

        remove_url = url_for(controller='group', action='member_delete',
                             user=user_two['id'], id=group['id'])

        env = {'REMOTE_USER': user_one['name'].encode('ascii')}
        remove_response = app.post(remove_url, extra_environ=env, status=302)
        # redirected to member list after removal
        remove_response = remove_response.follow()

        assert_true('Group member has been deleted.' in remove_response)
        assert_true('1 members' in remove_response)

        remove_response_html = BeautifulSoup(remove_response.body)
        user_names = [u.string for u in
                      remove_response_html.select('#member-table td.media a')]
        roles = [r.next_sibling.next_sibling.string
                 for r in
                 remove_response_html.select('#member-table td.media')]

        user_roles = dict(zip(user_names, roles))

        assert_equal(len(user_roles.keys()), 1)
        assert_equal(user_roles['User One'], 'Admin')
>>>>>>> 35ca145e


class TestGroupFollow(helpers.FunctionalTestBase):

    def test_group_follow(self):
        app = self._get_test_app()

        user = factories.User()
        group = factories.Group()

        env = {'REMOTE_USER': user['name'].encode('ascii')}
        follow_url = url_for(controller='group',
                             action='follow',
                             id=group['id'])
        response = app.post(follow_url, extra_environ=env, status=302)
        response = response.follow()
        assert_true('You are now following {0}'
                    .format(group['display_name'])
                    in response)

    def test_group_follow_not_exist(self):
        '''Pass an id for a group that doesn't exist'''
        app = self._get_test_app()

        user_one = factories.User()

        env = {'REMOTE_USER': user_one['name'].encode('ascii')}
        follow_url = url_for(controller='group',
                             action='follow',
                             id='not-here')
        response = app.post(follow_url, extra_environ=env, status=404)
        assert_true('Group not found' in response)

    def test_group_unfollow(self):
        app = self._get_test_app()

        user_one = factories.User()
        group = factories.Group()

        env = {'REMOTE_USER': user_one['name'].encode('ascii')}
        follow_url = url_for(controller='group',
                             action='follow',
                             id=group['id'])
        app.post(follow_url, extra_environ=env, status=302)

        unfollow_url = url_for(controller='group', action='unfollow',
                               id=group['id'])
        unfollow_response = app.post(unfollow_url, extra_environ=env,
                                     status=302)
        unfollow_response = unfollow_response.follow()

        assert_true('You are no longer following {0}'
                    .format(group['display_name'])
                    in unfollow_response)

    def test_group_unfollow_not_following(self):
        '''Unfollow a group not currently following'''
        app = self._get_test_app()

        user_one = factories.User()
        group = factories.Group()

        env = {'REMOTE_USER': user_one['name'].encode('ascii')}
        unfollow_url = url_for(controller='group', action='unfollow',
                               id=group['id'])
        unfollow_response = app.post(unfollow_url, extra_environ=env,
                                     status=302)
        unfollow_response = unfollow_response.follow()

        assert_true('You are not following {0}'.format(group['id'])
                    in unfollow_response)

    def test_group_unfollow_not_exist(self):
        '''Unfollow a group that doesn't exist.'''
        app = self._get_test_app()

        user_one = factories.User()

        env = {'REMOTE_USER': user_one['name'].encode('ascii')}
        unfollow_url = url_for(controller='group', action='unfollow',
                               id='not-here')
        unfollow_response = app.post(unfollow_url, extra_environ=env,
                                     status=404)
        assert_true('Group not found' in unfollow_response)

    def test_group_follower_list(self):
        '''Following users appear on followers list page.'''
        app = self._get_test_app()

        user_one = factories.Sysadmin()
        group = factories.Group()

        env = {'REMOTE_USER': user_one['name'].encode('ascii')}
        follow_url = url_for(controller='group',
                             action='follow',
                             id=group['id'])
        app.post(follow_url, extra_environ=env, status=302)

        followers_url = url_for(controller='group', action='followers',
                                id=group['id'])

        # Only sysadmins can view the followers list pages
        followers_response = app.get(followers_url, extra_environ=env,
                                     status=200)
        assert_true(user_one['display_name'] in followers_response)


class TestGroupSearch(helpers.FunctionalTestBase):

    '''Test searching for groups.'''

    def setup(self):
        super(TestGroupSearch, self).setup()
        self.app = self._get_test_app()
        factories.Group(name='grp-one', title='AGrp One')
        factories.Group(name='grp-two', title='AGrp Two')
        factories.Group(name='grp-three', title='Grp Three')
        self.search_url = url_for(controller='group', action='index')

    def test_group_search(self):
        '''Requesting group search (index) returns list of groups and search
        form.'''

        index_response = self.app.get(self.search_url)
        index_response_html = BeautifulSoup(index_response.body)
        grp_names = index_response_html.select('ul.media-grid '
                                               'li.media-item '
                                               'h3.media-heading')
        grp_names = [n.string for n in grp_names]

        assert_equal(len(grp_names), 3)
        assert_true('AGrp One' in grp_names)
        assert_true('AGrp Two' in grp_names)
        assert_true('Grp Three' in grp_names)

    def test_group_search_results(self):
        '''Searching via group search form returns list of expected groups.'''

        index_response = self.app.get(self.search_url)
        search_form = index_response.forms['group-search-form']
        search_form['q'] = 'AGrp'
        search_response = webtest_submit(search_form)

        search_response_html = BeautifulSoup(search_response.body)
        grp_names = search_response_html.select('ul.media-grid '
                                                'li.media-item '
                                                'h3.media-heading')
        grp_names = [n.string for n in grp_names]

        assert_equal(len(grp_names), 2)
        assert_true('AGrp One' in grp_names)
        assert_true('AGrp Two' in grp_names)
        assert_true('Grp Three' not in grp_names)

    def test_group_search_no_results(self):
        '''Searching with a term that doesn't apply returns no results.'''

        index_response = self.app.get(self.search_url)
        search_form = index_response.forms['group-search-form']
        search_form['q'] = 'No Results Here'
        search_response = webtest_submit(search_form)

        search_response_html = BeautifulSoup(search_response.body)
        grp_names = search_response_html.select('ul.media-grid '
                                                'li.media-item '
                                                'h3.media-heading')
        grp_names = [n.string for n in grp_names]

        assert_equal(len(grp_names), 0)
        assert_true("No groups found for &#34;No Results Here&#34;"
                    in search_response)


class TestGroupInnerSearch(helpers.FunctionalTestBase):

    '''Test searching within an group.'''

    def test_group_search_within_org(self):
        '''Group read page request returns list of datasets owned by group.'''
        app = self._get_test_app()

        grp = factories.Group()
        factories.Dataset(name="ds-one", title="Dataset One",
                          groups=[{'id': grp['id']}])
        factories.Dataset(name="ds-two", title="Dataset Two",
                          groups=[{'id': grp['id']}])
        factories.Dataset(name="ds-three", title="Dataset Three",
                          groups=[{'id': grp['id']}])

        grp_url = url_for(controller='group', action='read',
                          id=grp['id'])
        grp_response = app.get(grp_url)
        grp_response_html = BeautifulSoup(grp_response.body)

        ds_titles = grp_response_html.select('.dataset-list '
                                             '.dataset-item '
                                             '.dataset-heading a')
        ds_titles = [t.string for t in ds_titles]

        assert_true('3 datasets found' in grp_response)
        assert_equal(len(ds_titles), 3)
        assert_true('Dataset One' in ds_titles)
        assert_true('Dataset Two' in ds_titles)
        assert_true('Dataset Three' in ds_titles)

    def test_group_search_within_org_results(self):
        '''Searching within an group returns expected dataset results.'''
        app = self._get_test_app()

        grp = factories.Group()
        factories.Dataset(name="ds-one", title="Dataset One",
                          groups=[{'id': grp['id']}])
        factories.Dataset(name="ds-two", title="Dataset Two",
                          groups=[{'id': grp['id']}])
        factories.Dataset(name="ds-three", title="Dataset Three",
                          groups=[{'id': grp['id']}])

        grp_url = url_for(controller='group', action='read',
                          id=grp['id'])
        grp_response = app.get(grp_url)
        search_form = grp_response.forms['group-datasets-search-form']
        search_form['q'] = 'One'
        search_response = webtest_submit(search_form)
        assert_true('1 dataset found for &#34;One&#34;' in search_response)

        search_response_html = BeautifulSoup(search_response.body)

        ds_titles = search_response_html.select('.dataset-list '
                                                '.dataset-item '
                                                '.dataset-heading a')
        ds_titles = [t.string for t in ds_titles]

        assert_equal(len(ds_titles), 1)
        assert_true('Dataset One' in ds_titles)
        assert_true('Dataset Two' not in ds_titles)
        assert_true('Dataset Three' not in ds_titles)

    def test_group_search_within_org_no_results(self):
        '''Searching for non-returning phrase within an group returns no
        results.'''
        app = self._get_test_app()

        grp = factories.Group()
        factories.Dataset(name="ds-one", title="Dataset One",
                          groups=[{'id': grp['id']}])
        factories.Dataset(name="ds-two", title="Dataset Two",
                          groups=[{'id': grp['id']}])
        factories.Dataset(name="ds-three", title="Dataset Three",
                          groups=[{'id': grp['id']}])

        grp_url = url_for(controller='group', action='read',
                          id=grp['id'])
        grp_response = app.get(grp_url)
        search_form = grp_response.forms['group-datasets-search-form']
        search_form['q'] = 'Nout'
        search_response = webtest_submit(search_form)

        assert_true('No datasets found for &#34;Nout&#34;' in search_response)

        search_response_html = BeautifulSoup(search_response.body)

        ds_titles = search_response_html.select('.dataset-list '
                                                '.dataset-item '
                                                '.dataset-heading a')
        ds_titles = [t.string for t in ds_titles]

        assert_equal(len(ds_titles), 0)


class TestGroupIndex(helpers.FunctionalTestBase):

    def test_group_index(self):
        app = self._get_test_app()

        for i in xrange(1, 26):
            _i = '0' + str(i) if i < 10 else i
            factories.Group(
                name='test-group-{0}'.format(_i),
                title='Test Group {0}'.format(_i))

        url = url_for(controller='group',
                      action='index')
        response = app.get(url)

        for i in xrange(1, 22):
            _i = '0' + str(i) if i < 10 else i
            assert_in('Test Group {0}'.format(_i), response)

        assert 'Test Group 22' not in response

        url = url_for(controller='group',
                      action='index',
                      page=1)
        response = app.get(url)

        for i in xrange(1, 22):
            _i = '0' + str(i) if i < 10 else i
            assert_in('Test Group {0}'.format(_i), response)

        assert 'Test Group 22' not in response

        url = url_for(controller='group',
                      action='index',
                      page=2)
        response = app.get(url)

        for i in xrange(22, 26):
            assert_in('Test Group {0}'.format(i), response)

        assert 'Test Group 21' not in response<|MERGE_RESOLUTION|>--- conflicted
+++ resolved
@@ -152,7 +152,6 @@
         assert_equal(group.image_url, 'http://example.com/image.png')
 
 
-<<<<<<< HEAD
 class TestGroupRead(helpers.FunctionalTestBase):
     def setup(self):
         super(TestGroupRead, self).setup()
@@ -231,7 +230,8 @@
         group = helpers.call_action('group_show',
                                     id=self.group['id'])
         assert_equal(group['state'], 'active')
-=======
+
+
 class TestGroupMembership(helpers.FunctionalTestBase):
 
     def _create_group(self, owner_username, users=None):
@@ -373,7 +373,6 @@
 
         assert_equal(len(user_roles.keys()), 1)
         assert_equal(user_roles['User One'], 'Admin')
->>>>>>> 35ca145e
 
 
 class TestGroupFollow(helpers.FunctionalTestBase):
