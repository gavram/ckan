--- conflicted
+++ resolved
@@ -283,23 +283,6 @@
         # instead of by name
         offset = url_for(controller='package', action='read', id=self.anna.id)
         res_by_id = self.app.get(offset)
-<<<<<<< HEAD
-        # XXX the following fails nondeterministically
-        # when it *does* fail, it's due to the following difference:
-        # 247,248d246
-        # <       <a href="/tag/russian">russian</a>
-        # <     </li><li>
-        # 249a248,249
-        # >     </li><li>
-        # >       <a href="/tag/russian">russian</a>
-        # therefore, commented out original test and replaced by a
-        # less stringent one
-        #assert res_by_id.body == res.body
-        
-        # not true as language selection link return url differs: 
-        #assert len(res_by_id.body) == len(res.body)
-
-=======
         # just check the stuff in the package div
         pkg_by_name_main = self.named_div('package', res)
         pkg_by_id_main = self.named_div('package', res_by_id)
@@ -310,7 +293,9 @@
                 pkg_ = pkg_.replace(txt, 'placeholder')
         res_diff = self.diff_html(pkg_by_name_main, pkg_by_id_main)
         assert not res_diff, res_diff
->>>>>>> a3035de2
+        # not true as language selection link return url differs: 
+        #assert len(res_by_id.body) == len(res.body)
+
         # only retrieve after app has been called
         anna = self.anna
         assert name in res
