--- conflicted
+++ resolved
@@ -30,11 +30,8 @@
         res = self.app.get(offset)
         assert 'Add a dataset' in res
         assert 'Could not change language' not in res
-<<<<<<< HEAD
         assert "Dave's books has 2 datasets" in res, res
         assert "Roger's books has 1 datasets" in res, res
-=======
->>>>>>> 4f0142cd
 
     def test_calculate_etag_hash(self):
         # anything that changes the home page appearance should change the
@@ -79,6 +76,11 @@
     def test_guide(self):
         url = url_for('guide')
         assert url == 'http://wiki.okfn.org/ckan/doc/'
+
+    def test_template_head_end(self):
+        offset = url_for('home')
+        res = self.app.get(offset)
+        assert 'ckan.template_head_end = <link rel="stylesheet" href="TEST_TEMPLATE_HEAD_END.css" type="text/css"> '
 
     def test_template_head_end(self):
         offset = url_for('home')
