--- conflicted
+++ resolved
@@ -22,21 +22,10 @@
         model.Session.add(model.Package(name=u'--'))
         rev = model.repo.new_revision()
         model.repo.commit_and_remove()
-<<<<<<< HEAD
         from ckan.model.changeset import ChangesetRegister
         changesets = ChangesetRegister()
         changesets.construct_from_revision(rev)
 
-    @classmethod
-    def teardown_class(self):
-        model.Session.remove()
-        model.repo.rebuild_db()
-        model.Session.remove()
-
-    def setup(self):
-=======
-
->>>>>>> 9aa6ca1a
         self.testpackage_license_id = u'gpl-3.0'
         self.testpackagevalues = {
             'name' : u'testpkg',
@@ -54,20 +43,12 @@
                 u'hash':u'def123',
             }],
             'tags': [u'russion', u'novel'],
-<<<<<<< HEAD
-            'license_id': self.testpackage_license_id,
-            'extras': {'genre' : u'horror',
-                       'media' : u'dvd',
-                       },
-            }
-=======
             'license': self.testpackage_license_id,
             'extras': {
                 'genre' : u'horror',
                 'media' : u'dvd',
             },
         }
->>>>>>> 9aa6ca1a
         self.testgroupvalues = {
             'name' : u'testgroup',
             'title' : u'Some Group Title',
@@ -211,7 +192,8 @@
         offset = '/api/rest/package/%s' % self.testpackagevalues['name']
         res = self.app.get(offset, status=[200])
         assert self.testpackagevalues['name'] in res, res
-        assert '"license_id": "%s"' % self.testpackagevalues['license_id'] in res, res
+        assert 'license_id' not in res, res
+        assert '"license": "%s"' % self.testpackagevalues['license'] in res, res
         assert self.testpackagevalues['tags'][0] in res, res
         assert self.testpackagevalues['tags'][1] in res, res
         assert '"extras": {' in res, res
@@ -644,7 +626,6 @@
         res = self.app.get(offset, status=404)
         model.Session.remove()
 
-<<<<<<< HEAD
     def test_15_list_changesets(self):
         offset = '/api/rest/changeset'
         res = self.app.get(offset, status=[200])
@@ -671,7 +652,7 @@
         offset = '/api/rest/changeset/%s' % changeset_id
         res = self.app.get(offset, status=404)
         model.Session.remove()
-=======
+
 class TestRelationships(TestController):
     @classmethod
     def setup_class(self):
@@ -866,7 +847,6 @@
 
         self._check_relationships_rest('warandpeace', 'annakarenina',
                                       [])
->>>>>>> 9aa6ca1a
 
 
 class TestSearch(TestController):
