# docker-compose build && docker-compose up -d
# If "docker-compose logs ckan" shows DB not ready, run "docker-compose restart ckan" a few times.
version: "3"

volumes:
  ckan_config:
  ckan_home:
  ckan_storage:
  pg_data:
  solr_data:

services:
  ckan:
    container_name: ckan
    build:
      context: ../../
    links:
      - db
      - solr
      - redis
    depends_on:
      - db
    ports:
      - "0.0.0.0:${CKAN_PORT}:5000"
    environment:
      # Defaults work with linked containers, change to use own Postgres, SolR, Redis or Datapusher
      - CKAN_SQLALCHEMY_URL=postgresql://${POSTGRES_USER}:${POSTGRES_PASSWORD}@${POSTGRES_HOST}/ckan
      - CKAN_DATASTORE_WRITE_URL=postgresql://${POSTGRES_USER}:${POSTGRES_PASSWORD}@${POSTGRES_HOST}/datastore
      - CKAN_DATASTORE_READ_URL=postgresql://${DATASTORE_READONLY_USER}:${DATASTORE_READONLY_PASSWORD}@${POSTGRES_HOST}/datastore
      - CKAN_SOLR_URL=http://solr:8983/solr/ckan
      - CKAN_REDIS_URL=redis://redis:6379/1
      - CKAN_DATAPUSHER_URL=http://datapusher:8800
      - CKAN_SITE_URL=${CKAN_SITE_URL}
      - CKAN_MAX_UPLOAD_SIZE_MB=${CKAN_MAX_UPLOAD_SIZE_MB}
      - POSTGRES_PASSWORD=${POSTGRES_PASSWORD}
      - DS_RO_PASS=${DATASTORE_READONLY_PASSWORD}
<<<<<<< HEAD
      - POSTGRES_HOST=${POSTGRES_HOST}

=======
    restart: unless-stopped
>>>>>>> 6e05d8a5

    volumes:
      - ckan_config:/etc/ckan
      - ckan_home:/usr/lib/ckan
      - ckan_storage:/var/lib/ckan

  datapusher:
    container_name: datapusher
    image: clementmouchet/datapusher
    ports:
      - "8800:8800"
    restart: unless-stopped

  db:
    container_name: db
    build:
      context: ../../
      dockerfile: contrib/docker/postgresql/Dockerfile  
    environment:
      - DS_RO_PASS=${DATASTORE_READONLY_PASSWORD}
      - POSTGRES_PASSWORD=${POSTGRES_PASSWORD}
      - PGDATA=/var/lib/postgresql/data/db
    volumes:
      - pg_data:/var/lib/postgresql/data
    healthcheck:
<<<<<<< HEAD
      test: ["CMD", "pg_isready", "-U", "${POSTGRES_USER}"]
=======
      test: ["CMD", "pg_isready", "-U", "ckan"]
    restart: unless-stopped
>>>>>>> 6e05d8a5

  solr:
    container_name: solr
    build:
      context: ../../
      dockerfile: contrib/docker/solr/Dockerfile
    volumes:
      - solr_data:/opt/solr/server/solr/ckan/data
    restart: unless-stopped

  redis:
    container_name: redis
    image: redis:6.2
    restart: unless-stopped<|MERGE_RESOLUTION|>--- conflicted
+++ resolved
@@ -34,12 +34,8 @@
       - CKAN_MAX_UPLOAD_SIZE_MB=${CKAN_MAX_UPLOAD_SIZE_MB}
       - POSTGRES_PASSWORD=${POSTGRES_PASSWORD}
       - DS_RO_PASS=${DATASTORE_READONLY_PASSWORD}
-<<<<<<< HEAD
       - POSTGRES_HOST=${POSTGRES_HOST}
-
-=======
     restart: unless-stopped
->>>>>>> 6e05d8a5
 
     volumes:
       - ckan_config:/etc/ckan
@@ -65,12 +61,8 @@
     volumes:
       - pg_data:/var/lib/postgresql/data
     healthcheck:
-<<<<<<< HEAD
-      test: ["CMD", "pg_isready", "-U", "${POSTGRES_USER}"]
-=======
       test: ["CMD", "pg_isready", "-U", "ckan"]
     restart: unless-stopped
->>>>>>> 6e05d8a5
 
   solr:
     container_name: solr
